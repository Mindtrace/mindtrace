[project]
name = "mindtrace"
version = "0.1.0"
description = "Mindtrace monorepo with modular packages"
requires-python = ">=3.12"
readme = "README.md"
dependencies = [
  "mindtrace-core>=0.1.0",
  "mindtrace-jobs>=0.1.0",
  "mindtrace-registry>=0.1.0",
  "mindtrace-database>=0.1.0",
  "mindtrace-services>=0.1.0",
  "mindtrace-hardware>=0.1.0",
  "mindtrace-cluster>=0.1.0",
  "mindtrace-models>=0.1.0",
  "mindtrace-automation>=0.1.0",
  "mindtrace-apps>=0.1.0",
  "mindtrace-ui>=0.1.0",
  "mindtrace-datalake>=0.1.0",
<<<<<<< HEAD
  "pytest>=8.4.1",
  "pytest-cov>=6.2.1",
=======
  "mindtrace-storage>=0.1.0",
]

[tool.uv]
dev-dependencies = [
    "pytest-cov>=6.1.1",
    "pytest-asyncio>=1.0.0",
    "pytest>=8.3.5",
    "pre-commit>=4.2.0",
    "pytest-asyncio>=1.0.0",
>>>>>>> 23a8e5ea
]

[tool.uv.sources]
mindtrace-core = { workspace = true }
mindtrace-services = { workspace = true }
mindtrace-apps = { workspace = true }
mindtrace-cluster = { workspace = true }
mindtrace-database = { workspace = true }
mindtrace-hardware = { workspace = true }
mindtrace-jobs = { workspace = true }
mindtrace-models = { workspace = true }
mindtrace-automation = { workspace = true }
mindtrace-registry = { workspace = true }
mindtrace-ui = { workspace = true }
mindtrace-datalake = { workspace = true }
mindtrace-storage = { workspace = true }

[tool.uv.workspace]
members = [
  "mindtrace/core",
  "mindtrace/services",
  "mindtrace/apps",
  "mindtrace/cluster",
  "mindtrace/database",
  "mindtrace/hardware",
  "mindtrace/jobs",
  "mindtrace/models",
  "mindtrace/automation",
  "mindtrace/registry",
  "mindtrace/ui",
  "mindtrace/datalake",
<<<<<<< HEAD
]

[tool.setuptools.packages.find]
where = ["."]
include = ["mindtrace*"]
=======
  "mindtrace/storage",
]

[tool.ds.scripts]
test = """
    # Run all tests
    # ds test

    # Run only unit tests
    # ds test --unit

    # Run only integration tests
    # ds test --integration

    # Run specific test file or function (note the colon after 'test')
    # ds test: tests/integration/mindtrace/services/test_simple_integration.py::TestServiceIntegration::test_url_construction_logic

    # Run specific test directories (note the colon after 'test')
    # ds test: tests/unit
    # ds test: tests/integration/mindtrace/services

    # Run multiple test paths (note the colon after 'test')
    # ds test: tests/unit tests/integration/mindtrace/services

    bash scripts/run_tests.sh ${@:-}
"""

[tool.ruff]
# Exclude a variety of commonly ignored directories.
exclude = [
    ".bzr",
    ".direnv",
    ".eggs",
    ".git",
    ".git-rewrite",
    ".hg",
    ".ipynb_checkpoints",
    ".mypy_cache",
    ".nox",
    ".pants.d",
    ".pyenv",
    ".pytest_cache",
    ".pytype",
    ".ruff_cache",
    ".svn",
    ".tox",
    ".venv",
    ".vscode",
    "__pypackages__",
    "_build",
    "buck-out",
    "build",
    "dist",
    "node_modules",
    "site-packages",
    "venv",
    "applications",
]
# Same as Black.
line-length = 120
indent-width = 4

# Assume Python 3.12
target-version = "py312"

[tool.ruff.lint]
# Enable Pyflakes (`F`) and a subset of the pycodestyle (`E`)  codes by default.
# Unlike Flake8, Ruff doesn't enable pycodestyle warnings (`W`) or
# McCabe complexity (`C901`) by default.
select = ["E4", "E7", "E9", "F", "I001"]
ignore = []

# Allow fix for all enabled rules (when `--fix`) is provided.
fixable = ["ALL"]
unfixable = []

# Allow unused variables when underscore-prefixed.
dummy-variable-rgx = "^(_+|(_+[a-zA-Z0-9_]*[a-zA-Z0-9]+?))$"

[tool.ruff.format]
# Like Black, use double quotes for strings.
quote-style = "double"
# Like Black, indent with spaces, rather than tabs.
indent-style = "space"
# Like Black, respect magic trailing commas.
skip-magic-trailing-comma = false
# Like Black, automatically detect the appropriate line ending.
line-ending = "auto"
# Enable auto-formatting of code examples in docstrings. Markdown,
# reStructuredText code/literal blocks and doctests are all supported.
#
# This is currently disabled by default, but it is planned for this
# to be opt-out in the future.
docstring-code-format = false
# Set the line length limit used when formatting code snippets in
# docstrings.
#
# This only has an effect when the `docstring-code-format` setting is
# enabled.
docstring-code-line-length = "dynamic"

[tool.setuptools.packages.find]
where = ["."]
include = ["mindtrace*"]

[build-system]
requires = ["setuptools"]
build-backend = "setuptools.build_meta"
>>>>>>> 23a8e5ea
<|MERGE_RESOLUTION|>--- conflicted
+++ resolved
@@ -17,10 +17,6 @@
   "mindtrace-apps>=0.1.0",
   "mindtrace-ui>=0.1.0",
   "mindtrace-datalake>=0.1.0",
-<<<<<<< HEAD
-  "pytest>=8.4.1",
-  "pytest-cov>=6.2.1",
-=======
   "mindtrace-storage>=0.1.0",
 ]
 
@@ -31,7 +27,6 @@
     "pytest>=8.3.5",
     "pre-commit>=4.2.0",
     "pytest-asyncio>=1.0.0",
->>>>>>> 23a8e5ea
 ]
 
 [tool.uv.sources]
@@ -63,13 +58,6 @@
   "mindtrace/registry",
   "mindtrace/ui",
   "mindtrace/datalake",
-<<<<<<< HEAD
-]
-
-[tool.setuptools.packages.find]
-where = ["."]
-include = ["mindtrace*"]
-=======
   "mindtrace/storage",
 ]
 
@@ -177,5 +165,4 @@
 
 [build-system]
 requires = ["setuptools"]
-build-backend = "setuptools.build_meta"
->>>>>>> 23a8e5ea
+build-backend = "setuptools.build_meta"