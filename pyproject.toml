[project]
name = "mindtrace"
version = "0.1.0"
description = "Mindtrace monorepo with modular packages"
requires-python = ">=3.12"
readme = "README.md"
dependencies = [
  "mindtrace-core>=0.1.0",
  "mindtrace-jobs>=0.1.0",
  "mindtrace-registry>=0.1.0",
  "mindtrace-database>=0.1.0",
  "mindtrace-services>=0.1.0",
  "mindtrace-hardware>=0.1.0",
  "mindtrace-cluster>=0.1.0",
  "mindtrace-models>=0.1.0",
  "mindtrace-automation>=0.1.0",
  "mindtrace-apps>=0.1.0",
  "mindtrace-ui>=0.1.0",
  "mindtrace-datalake>=0.1.0",
]

[tool.uv]
dev-dependencies = [
    "pytest-cov>=6.1.1",
    "pytest>=8.3.5",
]

[tool.uv.sources]
mindtrace-core = { workspace = true }
mindtrace-services = { workspace = true }
mindtrace-apps = { workspace = true }
mindtrace-cluster = { workspace = true }
mindtrace-database = { workspace = true }
mindtrace-hardware = { workspace = true }
mindtrace-jobs = { workspace = true }
mindtrace-models = { workspace = true }
mindtrace-automation = { workspace = true }
mindtrace-registry = { workspace = true }
mindtrace-ui = { workspace = true }
mindtrace-datalake = { workspace = true }

[tool.uv.workspace]
members = [
  "mindtrace/core",
  "mindtrace/services",
  "mindtrace/apps",
  "mindtrace/cluster",
  "mindtrace/database",
  "mindtrace/hardware",
  "mindtrace/jobs",
  "mindtrace/models",
  "mindtrace/automation",
  "mindtrace/registry",
  "mindtrace/ui",
  "mindtrace/datalake",
]

<<<<<<< HEAD
[tool.uv]
dev-dependencies = [
  "pytest>=8.2.0",
  "pytest-cov>=5.0.0",
  "fastapi>=0.115.0",
  "httpx>=0.27.2"
]

[tool.pytest.ini_options]
addopts = "--cov=mindtrace --cov-report=term --cov-report=html"
testpaths = ["tests"]

[tool.coverage.run]
branch = true
source = [
    "mindtrace/core/mindtrace/core",
    "mindtrace/services/mindtrace/services",
    "mindtrace/apps/mindtrace/apps",
    "mindtrace/cluster/mindtrace/cluster",
    "mindtrace/database/mindtrace/database",
    "mindtrace/hardware/mindtrace/hardware",
    "mindtrace/jobs/mindtrace/jobs",
    "mindtrace/models/mindtrace/models",
    "mindtrace/automation/mindtrace/automation",
    "mindtrace/registry/mindtrace/registry",
    "mindtrace/ui/mindtrace/ui",
    "mindtrace/datalake/mindtrace/datalake"
]

[tool.coverage.report]
show_missing = true
skip_covered = true
exclude_lines = [
    "pragma: no cover",
    "def __repr__",
    "if self.debug:",
    "raise NotImplementedError",
    "if __name__ == .__main__.:",
    "pass",
    "raise ImportError"
]

[tool.coverage.html]
directory = "htmlcov"
=======
[tool.ds.scripts]
test = """
    pytest -rs --cov-config=.coveragerc --cov=mindtrace --cov-report term-missing -W ignore::DeprecationWarning ${@:- --maxfail=1 tests}
"""
>>>>>>> 776c65a8
<|MERGE_RESOLUTION|>--- conflicted
+++ resolved
@@ -23,6 +23,8 @@
 dev-dependencies = [
     "pytest-cov>=6.1.1",
     "pytest>=8.3.5",
+    "fastapi>=0.115.0",
+    "httpx>=0.27.2"
 ]
 
 [tool.uv.sources]
@@ -55,54 +57,7 @@
   "mindtrace/datalake",
 ]
 
-<<<<<<< HEAD
-[tool.uv]
-dev-dependencies = [
-  "pytest>=8.2.0",
-  "pytest-cov>=5.0.0",
-  "fastapi>=0.115.0",
-  "httpx>=0.27.2"
-]
-
-[tool.pytest.ini_options]
-addopts = "--cov=mindtrace --cov-report=term --cov-report=html"
-testpaths = ["tests"]
-
-[tool.coverage.run]
-branch = true
-source = [
-    "mindtrace/core/mindtrace/core",
-    "mindtrace/services/mindtrace/services",
-    "mindtrace/apps/mindtrace/apps",
-    "mindtrace/cluster/mindtrace/cluster",
-    "mindtrace/database/mindtrace/database",
-    "mindtrace/hardware/mindtrace/hardware",
-    "mindtrace/jobs/mindtrace/jobs",
-    "mindtrace/models/mindtrace/models",
-    "mindtrace/automation/mindtrace/automation",
-    "mindtrace/registry/mindtrace/registry",
-    "mindtrace/ui/mindtrace/ui",
-    "mindtrace/datalake/mindtrace/datalake"
-]
-
-[tool.coverage.report]
-show_missing = true
-skip_covered = true
-exclude_lines = [
-    "pragma: no cover",
-    "def __repr__",
-    "if self.debug:",
-    "raise NotImplementedError",
-    "if __name__ == .__main__.:",
-    "pass",
-    "raise ImportError"
-]
-
-[tool.coverage.html]
-directory = "htmlcov"
-=======
 [tool.ds.scripts]
 test = """
     pytest -rs --cov-config=.coveragerc --cov=mindtrace --cov-report term-missing -W ignore::DeprecationWarning ${@:- --maxfail=1 tests}
-"""
->>>>>>> 776c65a8
+"""