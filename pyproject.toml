--- conflicted
+++ resolved
@@ -13,23 +13,6 @@
     "Programming Language :: Python :: 3.12",
 ]
 dependencies = [
-<<<<<<< HEAD
-  "mindtrace-core>=0.5.0",
-  "mindtrace-jobs>=0.5.0",
-  "mindtrace-registry>=0.5.0",
-  "mindtrace-database>=0.5.0",
-  "mindtrace-services>=0.5.0",
-  "mindtrace-hardware>=0.5.0",
-  "mindtrace-cluster>=0.5.0",
-  "mindtrace-models>=0.5.0",
-  "mindtrace-automation>=0.5.0",
-  "mindtrace-apps>=0.5.0",
-  "mindtrace-ui>=0.5.0",
-  "mindtrace-datalake>=0.5.0",
-  "mindtrace-storage>=0.5.0",
-  "pydantic-settings>=2.12.0",
-  "passlib[bcrypt]>=1.7.4",
-=======
   "mindtrace-core>=0.7.0",
   "mindtrace-jobs>=0.7.0",
   "mindtrace-registry>=0.7.0",
@@ -43,7 +26,6 @@
   "mindtrace-ui>=0.7.0",
   "mindtrace-datalake>=0.7.0",
   "mindtrace-storage>=0.7.0",
->>>>>>> aa7dc5fa
 ]
 
 [project.optional-dependencies]
