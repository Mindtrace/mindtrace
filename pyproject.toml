[project]
name = "mindtrace"
version = "0.1.0"
description = "Mindtrace monorepo with modular packages"
requires-python = ">=3.12"
readme = "README.md"
dependencies = [
  "mindtrace-core>=0.1.0",
  "mindtrace-jobs>=0.1.0",
  "mindtrace-registry>=0.1.0",
  "mindtrace-database>=0.1.0",
  "mindtrace-services>=0.1.0",
  "mindtrace-hardware>=0.1.0",
  "mindtrace-cluster>=0.1.0",
  "mindtrace-models>=0.1.0",
  "mindtrace-automation>=0.1.0",
  "mindtrace-apps>=0.1.0",
  "mindtrace-ui>=0.1.0",
  "mindtrace-datalake>=0.1.0",
  "uvicorn>=0.35.0",
  "fastapi>=0.115.14",
  "aiohttp>=3.12.13",
  "mindtrace-storage>=0.1.0",
]

[project.optional-dependencies]
cameras-basler = ["mindtrace-hardware[cameras-basler]"]
cameras-daheng = ["mindtrace-hardware[cameras-daheng]"] 
cameras-all = ["mindtrace-hardware[cameras-all]"]
hardware-all = ["mindtrace-hardware[hardware-all]"]

[tool.uv]
dev-dependencies = [
    "pytest-cov>=6.1.1",
    "pytest-asyncio>=1.0.0",
    "pytest>=8.3.5",
<<<<<<< HEAD
    "pytest-asyncio>=0.21.0",
    "fastapi>=0.115.0",
    "httpx>=0.27.2",
=======
>>>>>>> cdfacad0
    "pre-commit>=4.2.0",
    "pytest-asyncio>=1.0.0",
]

[tool.uv.sources]
mindtrace-core = { workspace = true }
mindtrace-services = { workspace = true }
mindtrace-apps = { workspace = true }
mindtrace-cluster = { workspace = true }
mindtrace-database = { workspace = true }
mindtrace-hardware = { workspace = true }
mindtrace-jobs = { workspace = true }
mindtrace-models = { workspace = true }
mindtrace-automation = { workspace = true }
mindtrace-registry = { workspace = true }
mindtrace-ui = { workspace = true }
mindtrace-datalake = { workspace = true }
mindtrace-storage = { workspace = true }

[tool.uv.workspace]
members = [
  "mindtrace/core",
  "mindtrace/services",
  "mindtrace/apps",
  "mindtrace/cluster",
  "mindtrace/database",
  "mindtrace/hardware",
  "mindtrace/jobs",
  "mindtrace/models",
  "mindtrace/automation",
  "mindtrace/registry",
  "mindtrace/ui",
  "mindtrace/datalake",
  "mindtrace/storage",
]

[tool.ds.scripts]
test = """
    # Run all tests
    # ds test

    # Run only unit tests
    # ds test --unit

    # Run only integration tests
    # ds test --integration

    # Run specific test file or function (note the colon after 'test')
    # ds test: tests/integration/mindtrace/services/test_simple_integration.py::TestServiceIntegration::test_url_construction_logic

    # Run specific test directories (note the colon after 'test')
    # ds test: tests/unit
    # ds test: tests/integration/mindtrace/services

    # Run multiple test paths (note the colon after 'test')
    # ds test: tests/unit tests/integration/mindtrace/services

    bash scripts/run_tests.sh ${@:-}
"""

[tool.ruff]
# Exclude a variety of commonly ignored directories.
exclude = [
    ".bzr",
    ".direnv",
    ".eggs",
    ".git",
    ".git-rewrite",
    ".hg",
    ".ipynb_checkpoints",
    ".mypy_cache",
    ".nox",
    ".pants.d",
    ".pyenv",
    ".pytest_cache",
    ".pytype",
    ".ruff_cache",
    ".svn",
    ".tox",
    ".venv",
    ".vscode",
    "__pypackages__",
    "_build",
    "buck-out",
    "build",
    "dist",
    "node_modules",
    "site-packages",
    "venv",
    "applications",
]
# Same as Black.
line-length = 120
indent-width = 4

# Assume Python 3.12
target-version = "py312"

[tool.ruff.lint]
# Enable Pyflakes (`F`) and a subset of the pycodestyle (`E`)  codes by default.
# Unlike Flake8, Ruff doesn't enable pycodestyle warnings (`W`) or
# McCabe complexity (`C901`) by default.
select = ["E4", "E7", "E9", "F", "I001"]
ignore = []

# Allow fix for all enabled rules (when `--fix`) is provided.
fixable = ["ALL"]
unfixable = []

# Allow unused variables when underscore-prefixed.
dummy-variable-rgx = "^(_+|(_+[a-zA-Z0-9_]*[a-zA-Z0-9]+?))$"

[tool.ruff.format]
# Like Black, use double quotes for strings.
quote-style = "double"
# Like Black, indent with spaces, rather than tabs.
indent-style = "space"
# Like Black, respect magic trailing commas.
skip-magic-trailing-comma = false
# Like Black, automatically detect the appropriate line ending.
line-ending = "auto"
# Enable auto-formatting of code examples in docstrings. Markdown,
# reStructuredText code/literal blocks and doctests are all supported.
#
# This is currently disabled by default, but it is planned for this
# to be opt-out in the future.
docstring-code-format = false
# Set the line length limit used when formatting code snippets in
# docstrings.
#
# This only has an effect when the `docstring-code-format` setting is
# enabled.
docstring-code-line-length = "dynamic"

[tool.setuptools.packages.find]
where = ["."]
include = ["mindtrace*"]

[build-system]
requires = ["setuptools"]
build-backend = "setuptools.build_meta"<|MERGE_RESOLUTION|>--- conflicted
+++ resolved
@@ -34,14 +34,8 @@
     "pytest-cov>=6.1.1",
     "pytest-asyncio>=1.0.0",
     "pytest>=8.3.5",
-<<<<<<< HEAD
-    "pytest-asyncio>=0.21.0",
-    "fastapi>=0.115.0",
     "httpx>=0.27.2",
-=======
->>>>>>> cdfacad0
     "pre-commit>=4.2.0",
-    "pytest-asyncio>=1.0.0",
 ]
 
 [tool.uv.sources]
