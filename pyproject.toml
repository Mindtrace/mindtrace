--- conflicted
+++ resolved
@@ -60,8 +60,19 @@
 
 [tool.ds.scripts]
 test = """
-<<<<<<< HEAD
-    pytest -rs --cov-config=.coveragerc --cov=mindtrace --cov-report term-missing -W ignore::DeprecationWarning ${@:- --maxfail=1 tests}
+    # Run all tests
+    # ds test
+
+    # Run only unit tests
+    # ds test --unit
+
+    # Run only integration tests
+    # ds test --integration
+
+    # Run specific test file or function
+    # ds test tests/unit/mindtrace/registry/backends/test_minio_registry_backend.py::test_register_materializer
+
+    bash scripts/run_tests.sh ${@:- --maxfail=1 --slow-last}
 """
 
 [tool.ruff]
@@ -136,20 +147,4 @@
 #
 # This only has an effect when the `docstring-code-format` setting is
 # enabled.
-docstring-code-line-length = "dynamic"
-=======
-    # Run all tests
-    # ds test
-    
-    # Run only unit tests
-    # ds test --unit
-    
-    # Run only integration tests
-    # ds test --integration
-    
-    # Run specific test file or function
-    # ds test tests/unit/mindtrace/registry/backends/test_minio_registry_backend.py::test_register_materializer
-    
-    bash scripts/run_tests.sh ${@:- --maxfail=1 --slow-last}
-"""
->>>>>>> ce3b677c
+docstring-code-line-length = "dynamic"