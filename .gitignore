--- conflicted
+++ resolved
@@ -176,10 +176,6 @@
 # Stress test results
 stress_test_results/
 
-<<<<<<< HEAD
-# GCP service account keys
-gcp_keys/
-=======
 # Sensitive files
 gcp_keys/
 *.json
@@ -187,5 +183,4 @@
 paz-portal-*.json
 .env.dev
 .env.local
-.env.production
->>>>>>> 41878a9b
+.env.production