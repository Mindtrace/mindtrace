--- conflicted
+++ resolved
@@ -7,14 +7,6 @@
     DOCKER_COMPOSE_CMD="docker-compose"
 fi
 
-<<<<<<< HEAD
-
-# Initialize test suite flags
-RUN_UNIT=false
-RUN_INTEGRATION=false
-RUN_STRESS=false
-RUN_ALL=true  # Default to running all tests
-=======
 # Initialize variables
 SPECIFIC_PATHS=()
 PYTEST_ARGS=()
@@ -23,7 +15,6 @@
 RUN_INTEGRATION=false
 RUN_STRESS=false
 RUN_ALL=true
->>>>>>> 4764b59d
 
 # Parse all arguments in a single pass
 while [[ $# -gt 0 ]]; do
@@ -41,8 +32,6 @@
         --stress)
             RUN_STRESS=true
             RUN_ALL=false
-<<<<<<< HEAD
-=======
             shift
             ;;
         tests/*)
@@ -53,7 +42,6 @@
             if [[ "$1" == tests/integration/* ]]; then
                 NEEDS_DOCKER=true
             fi
->>>>>>> 4764b59d
             shift
             ;;
         *)
@@ -64,16 +52,6 @@
     esac
 done
 
-<<<<<<< HEAD
-# If no specific flags were provided, run all tests
-if [ "$RUN_ALL" = true ]; then
-    RUN_UNIT=true
-    RUN_INTEGRATION=true
-    RUN_STRESS=true
-fi
-
-# Start MinIO container if running integration tests or all tests
-=======
 # If specific paths are provided, run just those paths and exit
 if [ ${#SPECIFIC_PATHS[@]} -gt 0 ]; then
     echo "Running tests for specific paths: ${SPECIFIC_PATHS[*]}"
@@ -119,7 +97,6 @@
 fi
 
 # Start MinIO container if running integration tests
->>>>>>> 4764b59d
 if [ "$RUN_INTEGRATION" = true ]; then
     echo "Starting docker containers..."
     $DOCKER_COMPOSE_CMD -f tests/docker-compose.yml up -d
