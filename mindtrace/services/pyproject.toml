[project]
name = "mindtrace-services"
version = "0.1.0"
dependencies = [
<<<<<<< HEAD
    "gunicorn>=23.0.0",
=======
    "fastapi>=0.115.14",
    "gunicorn>=23.0.0",
    "httpx>=0.27.2",
>>>>>>> edb40ccd
    "mindtrace-core",
    "structlog>=24.4.0",
    "uvicorn>=0.34.3",
]

[build-system]
requires = ["setuptools"]
build-backend = "setuptools.build_meta"<|MERGE_RESOLUTION|>--- conflicted
+++ resolved
@@ -2,13 +2,9 @@
 name = "mindtrace-services"
 version = "0.1.0"
 dependencies = [
-<<<<<<< HEAD
-    "gunicorn>=23.0.0",
-=======
     "fastapi>=0.115.14",
     "gunicorn>=23.0.0",
     "httpx>=0.27.2",
->>>>>>> edb40ccd
     "mindtrace-core",
     "structlog>=24.4.0",
     "uvicorn>=0.34.3",
