--- conflicted
+++ resolved
@@ -17,11 +17,8 @@
     "httpx>=0.27.2",
     "structlog>=24.4.0",
     "uvicorn>=0.34.3",
-<<<<<<< HEAD
+    "aiohttp>=3.12.13",
     "fastmcp==2.9.2",
-=======
-    "aiohttp>=3.12.13",
->>>>>>> 91427480
 ]
 
 [build-system]
