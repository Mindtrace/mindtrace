--- conflicted
+++ resolved
@@ -1,15 +1,9 @@
 import inspect
 from functools import wraps
-<<<<<<< HEAD
-from typing import Dict, Any
-
-import httpx
-=======
 from typing import Dict, Any, Callable
 
 import httpx
 from fastapi import HTTPException
->>>>>>> ab697d3c
 import requests
 from urllib3.util.url import Url
 from fastapi import HTTPException
@@ -19,15 +13,11 @@
 
 
 class ProxyConnectionManager:
-<<<<<<< HEAD
-    """A schema-aware proxy that forwards requests through the gateway instead of directly through the wrapped connection manager."""
-=======
     """A proxy that forwards requests through the gateway instead of directly through the wrapped connection manager.
     
     This class creates proxy methods based on TaskSchemas, providing proper input/output validation
     and consistent behavior with auto-generated connection managers.
     """
->>>>>>> ab697d3c
 
     def __init__(self, gateway_url: str | Url, app_name: str, original_cm: ConnectionManager):
         """Initializes the ProxyConnectionManager.
@@ -41,166 +31,6 @@
         object.__setattr__(self, "app_name", app_name)
         object.__setattr__(self, "original_cm", original_cm)
         
-<<<<<<< HEAD
-        # Extract service endpoints from the original connection manager
-        # Connection managers store the service class they were generated from
-        self._service_endpoints = self._extract_service_endpoints(original_cm)
-        
-        # Generate proxy methods for each service endpoint
-        self._generate_proxy_methods()
-
-    def _extract_service_endpoints(self, original_cm: ConnectionManager) -> Dict[str, Any]:
-        """Extract service endpoints from the original connection manager.
-        
-        This attempts to get the service endpoints that were used to generate
-        the original connection manager.
-        """
-        # Try to access the service endpoints through the connection manager
-        # The connection manager should have been created from a service with _endpoints
-        if hasattr(original_cm.__class__, '_service_class'):
-            # If the CM class stores the service class, get endpoints from there
-            service_cls = original_cm.__class__._service_class
-            temp_service = service_cls()
-            return temp_service._endpoints
-        elif hasattr(original_cm.__class__, '_service_endpoints'):
-            # If the CM class stores the endpoints directly
-            return original_cm.__class__._service_endpoints
-        elif hasattr(original_cm, '_service_class'):
-            # If the CM instance stores the service class, get endpoints from there
-            service_cls = original_cm._service_class
-            temp_service = service_cls()
-            return temp_service._endpoints
-        elif hasattr(original_cm, '_service_endpoints'):
-            # If the CM instance stores the endpoints directly
-            return original_cm._service_endpoints
-        else:
-            # Fallback: try to infer endpoints from the connection manager methods
-            # This is less reliable but better than nothing
-            return self._infer_endpoints_from_methods(original_cm)
-    
-    def _infer_endpoints_from_methods(self, original_cm: ConnectionManager) -> Dict[str, Any]:
-        """Fallback method to infer service endpoints from connection manager methods."""
-        endpoints = {}
-        
-        # Get all methods from the connection manager that look like service endpoints
-        protected_methods = ["shutdown", "ashutdown", "status", "astatus", "url", "endpoints"]
-        
-        for attr_name in dir(original_cm):
-            if (not attr_name.startswith('_') and 
-                attr_name not in protected_methods and
-                callable(getattr(original_cm, attr_name))):
-                
-                # Create a minimal endpoint schema for this method
-                # This won't have proper input/output validation but will work for routing
-                endpoints[attr_name] = type('MockTaskSchema', (), {
-                    'input_schema': None,
-                    'output_schema': None,
-                    'name': attr_name
-                })()
-                
-        return endpoints
-    
-    def _generate_proxy_methods(self):
-        """Generate proxy methods for each service endpoint."""
-        for endpoint_name, endpoint_schema in self._service_endpoints.items():
-            # Create sync method
-            sync_method = self._create_proxy_method(endpoint_name, endpoint_schema, is_async=False)
-            setattr(self, endpoint_name, sync_method)
-            
-            # Create async method  
-            async_method = self._create_proxy_method(endpoint_name, endpoint_schema, is_async=True)
-            setattr(self, f"a{endpoint_name}", async_method)
-    
-    def _create_proxy_method(self, endpoint_name: str, endpoint_schema: Any, is_async: bool):
-        """Create a proxy method that routes to the gateway."""
-        endpoint_url = f"{self.gateway_url}/{self.app_name}/{endpoint_name}"
-        
-        if is_async:
-            async def async_proxy_method(**kwargs):
-                # Validate input if schema is available
-                if hasattr(endpoint_schema, 'input_schema') and endpoint_schema.input_schema is not None:
-                    try:
-                        payload = endpoint_schema.input_schema(**kwargs).model_dump()
-                    except Exception:
-                        # Fallback to raw kwargs if validation fails
-                        payload = kwargs
-                else:
-                    payload = kwargs
-                
-                # Make async HTTP request
-                async with httpx.AsyncClient(timeout=60) as client:
-                    response = await client.post(endpoint_url, json=payload)
-                
-                if response.status_code != 200:
-                    raise RuntimeError(f"Gateway proxy request failed: {response.text}")
-                
-                # Parse response
-                try:
-                    result = response.json()
-                except Exception:
-                    result = {"success": True}  # Default for empty responses
-                
-                # Validate output if schema is available
-                if hasattr(endpoint_schema, 'output_schema') and endpoint_schema.output_schema is not None:
-                    try:
-                        return endpoint_schema.output_schema(**result)
-                    except Exception:
-                        # Fallback to raw result if validation fails
-                        return result
-                else:
-                    return result
-            
-            async_proxy_method.__name__ = f"a{endpoint_name}"
-            async_proxy_method.__doc__ = f"Async proxy for {endpoint_name} endpoint via gateway"
-            return async_proxy_method
-            
-        else:
-            def sync_proxy_method(**kwargs):
-                # Validate input if schema is available
-                if hasattr(endpoint_schema, 'input_schema') and endpoint_schema.input_schema is not None:
-                    try:
-                        payload = endpoint_schema.input_schema(**kwargs).model_dump()
-                    except Exception:
-                        # Fallback to raw kwargs if validation fails
-                        payload = kwargs
-                else:
-                    payload = kwargs
-                
-                # Make sync HTTP request (always POST for service endpoints)
-                response = requests.post(endpoint_url, json=payload, timeout=60)
-                
-                if response.status_code != 200:
-                    raise RuntimeError(f"Gateway proxy request failed: {response.text}")
-                
-                # Parse response
-                try:
-                    result = response.json()
-                except Exception:
-                    result = {"success": True}  # Default for empty responses
-                
-                # Validate output if schema is available
-                if hasattr(endpoint_schema, 'output_schema') and endpoint_schema.output_schema is not None:
-                    try:
-                        return endpoint_schema.output_schema(**result)
-                    except Exception:
-                        # Fallback to raw result if validation fails
-                        return result
-                else:
-                    return result
-            
-            sync_proxy_method.__name__ = endpoint_name
-            sync_proxy_method.__doc__ = f"Sync proxy for {endpoint_name} endpoint via gateway"
-            return sync_proxy_method
-
-    def __getattribute__(self, attr_name):
-        """Handle property access by routing through the gateway."""
-        # Always allow access to our internal attributes using object.__getattribute__
-        internal_attrs = {
-            "gateway_url", "app_name", "original_cm", "_service_endpoints", 
-            "_generate_proxy_methods", "_extract_service_endpoints", 
-            "_infer_endpoints_from_methods", "_create_proxy_method",
-            "__class__", "__dict__"
-=======
         # Extract service endpoints and their schemas
         service_endpoints = self._extract_service_endpoints(original_cm)
         object.__setattr__(self, "_service_endpoints", service_endpoints)
@@ -374,51 +204,10 @@
             '_infer_endpoints_from_methods', '_create_proxy_method',
             '_make_sync_request', '_make_async_request',
             '__class__', '__dict__'
->>>>>>> ab697d3c
         }
         
         if attr_name in internal_attrs:
             return object.__getattribute__(self, attr_name)
-<<<<<<< HEAD
-
-        # Check if this is a dynamically created proxy method (stored in instance __dict__)
-        instance_dict = object.__getattribute__(self, "__dict__")
-        if attr_name in instance_dict:
-            return object.__getattribute__(self, attr_name)
-
-        # For all other attributes, route through the gateway
-        # This includes properties, methods, and any other attributes
-        try:
-            # Make a GET request to the gateway for property access
-            endpoint_url = f"{self.gateway_url}/{self.app_name}/{attr_name}"
-            response = requests.get(endpoint_url, timeout=60)
-            
-            if response.status_code == 200:
-                try:
-                    return response.json()
-                except Exception:
-                    return response.text
-            else:
-                # If GET fails, try POST (for methods that might be called as properties)
-                response = requests.post(endpoint_url, timeout=60)
-                if response.status_code == 200:
-                    try:
-                        return response.json()
-                    except Exception:
-                        return response.text
-                else:
-                    raise AttributeError(f"Gateway request failed for '{attr_name}': {response.status_code} - {response.text}")
-                    
-        except requests.RequestException as e:
-            raise AttributeError(f"Gateway request failed for '{attr_name}': {e}")
-
-    def __getattr__(self, attr_name):
-        """Fallback for attribute access when __getattribute__ doesn't find it."""
-        # This should rarely be called due to our __getattribute__ implementation
-        # Use object.__getattribute__ to avoid recursion when accessing __class__
-        class_name = object.__getattribute__(self, "__class__").__name__
-        raise AttributeError(f"'{class_name}' object has no attribute '{attr_name}'")
-=======
         
         # Check if this is a dynamically created proxy method (stored in instance __dict__)
         try:
@@ -490,5 +279,4 @@
                 return response.json()
             raise RuntimeError(f"Gateway proxy request failed for '{method_name}': {response.status_code} - {response.text}")
         
-        return fallback_proxy_method
->>>>>>> ab697d3c
+        return fallback_proxy_method