"""Service base class. Provides unified methods for all Mindtrace (micro)services."""

import atexit
import json
import logging
import os
import re
import signal
import subprocess
import time
import uuid
from contextlib import AsyncExitStack, asynccontextmanager
from importlib.metadata import version
from pathlib import Path
from typing import Any, Dict, Literal, Type, TypeVar, overload
from uuid import UUID

import fastapi
import psutil
import requests
from fastapi import FastAPI, HTTPException
from fastmcp import FastMCP
from urllib3.util.url import Url, parse_url

<<<<<<< HEAD
from mindtrace.core import (Mindtrace, TaskSchema, Timeout, ifnone, ifnone_url,
                            named_lambda)
=======
from mindtrace.core import Mindtrace, TaskSchema, Timeout, ifnone, ifnone_url, named_lambda
>>>>>>> d3797e01
from mindtrace.services.core.connection_manager import ConnectionManager
from mindtrace.services.core.types import (
    EndpointsSchema,
    Heartbeat,
    HeartbeatSchema,
    PIDFileSchema,
    ServerIDSchema,
    ServerStatus,
    ShutdownSchema,
    StatusSchema,
)
from mindtrace.services.core.utils import generate_connection_manager

T = TypeVar("T", bound="Service")  # A generic variable that can be 'Service', or any subclass.
C = TypeVar("C", bound="ConnectionManager")  # '' '' '' 'ConnectionManager', or any subclass.


class Service(Mindtrace):
    """Base class for all Mindtrace services."""

    _status = ServerStatus.DOWN
    _client_interface: Type[C] | None = None
    _active_servers: dict[UUID, psutil.Process] = {}

    def __init__(
        self,
        *,
        url: str | Url | None = None,
        host: str | None = None,
        port: int | None = None,
        summary: str | None = None,
        description: str | None = None,
        terms_of_service: str | None = None,
        license_info: Dict[str, str | Any] | None = None,
    ):
        """Initialize server instance. This is for internal use by the launch() method.

        Args:
            url: Full URL string or Url object
            host: Host address (e.g. "localhost" or "192.168.1.100")
            port: Port number
            summary: Summary of the server
            description: Description of the server
            terms_of_service: Terms of service for the server
            license_info: License information for the server

        Warning: Services should be created via the ServiceClass.launch() method. The __init__ method here should be
        considered private internal use.
        """
        super().__init__()
        self._status: ServerStatus = ServerStatus.AVAILABLE
        self._endpoints: dict[str, TaskSchema] = {}
        self.id, self.pid_file = self._generate_id_and_pid_file()

        # Build URL with the following priority:
        # 1. Explicit URL parameter
        # 2. Host/port parameters
        # 3. Default URL from config
        self._url = self.build_url(url=url, host=host, port=port)

        """
        self.logger = default_logger(
            name=self.unique_name,
            stream_level=logging.INFO,
            file_level=logging.DEBUG,
            file_name=self.default_log_file(),
        )
        """

        description = str(ifnone(description, default=f"{self.name} server."))
        version_str = "Mindtrace " + version("mindtrace-services")

        self.mcp = FastMCP(
            name=re.sub(r"server", "mcp server", description, flags=re.IGNORECASE),
            version=version_str,
        )
        self.mcp_app = self.mcp.http_app(path="/mcp")

        @asynccontextmanager
        async def combined_lifespan(app: FastAPI):
            """Combined lifespan for FastAPI and MCP app."""
            async with AsyncExitStack() as stack:
                # Enter MCP app lifespan
                await stack.enter_async_context(self.mcp_app.lifespan(app))
                # Service's own startup logic
                self.logger.info(f"Server {self.id} starting up.")
                yield
                await self.shutdown_cleanup()
                self.logger.info(f"Server {self.id} shut down.")

        self.app = FastAPI(
            title=self.name,
            description=description,
            summary=summary,
            version=version_str,
            terms_of_service=terms_of_service,
            license_info=license_info,
            lifespan=combined_lifespan,
        )

        self.app.mount("/mcp-server", self.mcp_app)
        self.add_endpoint(
            path="/endpoints",
            func=self.endpoints_func,
            schema=EndpointsSchema,
            as_tool=True,
        )
        self.add_endpoint(path="/status", func=self.status_func, schema=StatusSchema, as_tool=True)
        self.add_endpoint(
            path="/heartbeat",
            func=self.heartbeat_func,
            schema=HeartbeatSchema,
            as_tool=True,
        )
        self.add_endpoint(
            path="/server_id", func=named_lambda("server_id", lambda: {"server_id": self.id}), schema=ServerIDSchema
        )
        self.add_endpoint(
            path="/pid_file", func=named_lambda("pid_file", lambda: {"pid_file": self.pid_file}), schema=PIDFileSchema
        )
        self.add_endpoint(
            path="/shutdown", func=self.shutdown, schema=ShutdownSchema, autolog_kwargs={"log_level": logging.DEBUG}
        )

    def endpoints_func(self):
        """List all available endpoints for the service."""
        return {"endpoints": list(self._endpoints.keys())}

    def status_func(self):
        """Get the current status of the service."""
        return {"status": self.status.value}

    def heartbeat_func(self):
        """Perform a heartbeat check for the service."""
        return {"heartbeat": self.heartbeat()}

    @classmethod
    def _generate_id_and_pid_file(cls, unique_id: UUID | None = None, pid_file: str | None = None) -> tuple[UUID, str]:
        """Generate a unique_id and pid_file for the server.

        The logic used ensures that the pid_file contains the (human-readable) class name as well as the unique_id.
        """

        # The following logic assures that the pid_file contains the unique_id
        if unique_id is not None and pid_file is not None:
            if str(unique_id) not in pid_file:
                raise ValueError(f"unique_id {unique_id} not found in pid_file {pid_file}")
        elif unique_id is not None and pid_file is None:
            unique_id = unique_id
            pid_file = cls._server_id_to_pid_file(unique_id)
        elif unique_id is None and pid_file is not None:
            unique_id = cls._pid_file_to_server_id(pid_file)
            pid_file = pid_file
        else:  # unique_id is None and pid_file is None
            unique_id = uuid.uuid1()
            pid_file = cls._server_id_to_pid_file(unique_id)

        Path(pid_file).parent.mkdir(parents=True, exist_ok=True)
        return unique_id, pid_file

    @classmethod
    def _server_id_to_pid_file(cls, server_id: UUID) -> str:
        return os.path.join(cls.config["MINDTRACE_SERVER_PIDS_DIR_PATH"], f"{cls.__name__}_{server_id}_pid.txt")

    @classmethod
    def _pid_file_to_server_id(cls, pid_file: str) -> UUID:
        return UUID(pid_file.split("_")[-2])

    @classmethod
    def status_at_host(cls, url: str | Url, timeout: int = 60) -> ServerStatus:
        """Check the status of the service at the given host url.

        This command may be used to check if a service (including this one) is available at a given host, useful for
        determining when a service has been successfully launched.

        Args:
            url: The host URL of the service.
        """
        url = parse_url(url) if isinstance(url, str) else url
        try:
            response = requests.request("POST", str(url) + "/status", timeout=timeout)
        except requests.exceptions.ConnectionError:
            return ServerStatus.DOWN
        if response.status_code != 200:
            return ServerStatus.DOWN

        status = ServerStatus(response.json()["status"])
        return status
    
    @classmethod
    def _connect_with_interrupt_handling(cls, url, process, timeout):
        """Connect while checking if the subprocess died."""
        poll_interval = 0.5
        max_attempts = int(timeout / poll_interval)

        for _ in range(max_attempts):
            if process.poll() is not None:
                if process.returncode == 0:
                    raise SystemExit("Service exited cleanly.")
                elif process.returncode == -signal.SIGINT:
                    raise KeyboardInterrupt("Service terminated by SIGINT.")
                else:
                    raise RuntimeError(f"Server exited with code {process.returncode}")
            try:
                return cls.connect(url=url)
            except (ConnectionRefusedError, requests.exceptions.ConnectionError, HTTPException):
                time.sleep(poll_interval)
        raise TimeoutError(f"Timed out waiting for server to become available at {url}")

    @classmethod
    def connect(cls: Type[T], url: str | Url | None = None, timeout: int = 60) -> Any:
        """Connect to an existing service.

        The returned connection manager is determined by the registered connection manager for the service. If one has
        not explicitly been registered, the default connection manager (ConnectionManagerBase) will be used.

        Args:
            url: The host URL of the service.

        Returns:
            A connection manager for the service.

        Raises:
            HTTPException: If the server fails to connect, an HTTPException will be raised with status code 503.
        """
        url = ifnone_url(url, default=cls.default_url())
        host_status = cls.status_at_host(url, timeout=timeout)
        if host_status == ServerStatus.AVAILABLE:
            if cls._client_interface is None:
                return generate_connection_manager(cls)(url=url)
            else:
                return cls._client_interface(url=url)
        raise HTTPException(status_code=503, detail=f"Server failed to connect: {host_status}")

    @overload
    @classmethod
    def launch(
        cls: Type[T],
        *,
        url: str | Url | None = None,
        host: str | None = None,
        port: int | None = None,
        block: bool = False,
        num_workers: int = 1,
        wait_for_launch: Literal[False],
        timeout: int = 60,
        progress_bar: bool = True,
        **kwargs,
    ) -> None: ...

    @overload
    @classmethod
    def launch(
        cls: Type[T],
        *,
        url: str | Url | None = None,
        host: str | None = None,
        port: int | None = None,
        block: bool = False,
        num_workers: int = 1,
        wait_for_launch: Literal[True] | bool = True,
        timeout: int = 60,
        progress_bar: bool = True,
        **kwargs,
    ) -> Any: ...

    @classmethod
    def launch(
        cls: Type[T],
        *,
        url: str | Url | None = None,
        host: str | None = None,
        port: int | None = None,
        block: bool = False,
        num_workers: int = 1,
        wait_for_launch: bool = True,
        timeout: int = 60,
        progress_bar: bool = True,
        **kwargs,
    ):
        """Launch a new server instance.

        The server can be configured through either explicit URL parameters or through kwargs. All kwargs are passed
        directly to the server instance's __init__ method.

        Args:
            url: Full URL string or Url object (highest priority)
            host: Host address (used if url not provided)
            port: Port number (used if url not provided)
            block: If True, blocks the calling process and keeps the server running
            num_workers: Number of worker processes
            wait_for_launch: Whether to wait for server startup
            timeout: Timeout for server startup in seconds
            progress_bar: Show progress bar during startup
            **kwargs: Additional parameters passed to the server's __init__ method
        """
        # Build the launch URL with priority
        launch_url = cls.build_url(url=url, host=host, port=port)

        # Check that there is not already a service at the given URL
        try:
            existing_status = cls.status_at_host(launch_url)
            if existing_status != ServerStatus.DOWN:
                raise HTTPException(
                    status_code=400,
                    detail=f"Server {cls.unique_name} at {launch_url} is already running with status {existing_status}.",
                )
        except RuntimeError as e:
            cls.logger.warning(f"Another service is already running at {launch_url}. New service was NOT launched.")
            raise e

        # All kwargs (including URL params) go directly to init_params
        init_params = {"url": str(launch_url), **kwargs}

        # Create launch command
        server_id = uuid.uuid1()
        launch_command = [
            "python",
            "-m",
            "mindtrace.services.core.launcher",
            "-s",
            cls.unique_name,
            "-w",
            str(num_workers),
            "-b",
            f"{launch_url.host}:{launch_url.port}",
            "-p",
            cls._server_id_to_pid_file(server_id),
            "-k",
            "uvicorn.workers.UvicornWorker",
            "--init-params",
            json.dumps(init_params),
        ]
        cls.logger.warning(f'Launching {cls.unique_name} with command: "{launch_command}"')
        process = subprocess.Popen(launch_command)

        # Register cleanup if this is the first server
        cls._active_servers[server_id] = process
        if len(cls._active_servers) == 1:
            atexit.register(cls._cleanup_all_servers)
            try:
                signal.signal(signal.SIGTERM, lambda sig, frame: cls._cleanup_all_servers())
                signal.signal(signal.SIGINT, lambda sig, frame: cls._cleanup_all_servers())
            except ValueError:
                cls.logger.warning(
                    "Could not register signal handlers for server shutdown. This is normal if you launch a Service from another Service."
                )

        # Wait for server to be available and get connection manager
        connection_manager = None
        if wait_for_launch:
            timeout_handler = Timeout(
                timeout=timeout,
                exceptions=(ConnectionRefusedError, requests.exceptions.ConnectionError, HTTPException),
                progress_bar=progress_bar,
                desc=f"Launching {cls.unique_name.split('.')[-1]} at {launch_url}",
            )
            try:
                connection_manager = timeout_handler.run(cls._connect_with_interrupt_handling, url=launch_url, process=process, timeout=timeout)
            except KeyboardInterrupt:
                cls.logger.warning("User interrupted the launch (Ctrl+C).")
                cls._cleanup_server(server_id)
                return None
            except SystemExit as e:
                cls.logger.info(str(e))
                cls._cleanup_server(server_id)
                return None
            except Exception as e:
                cls._cleanup_server(server_id)
                raise e

        # If blocking is requested, wait for the process
        if block:
            try:
                process.wait()
            except KeyboardInterrupt:
                cls._cleanup_server(server_id)
                raise
            finally:
                cls._cleanup_server(server_id)

        return connection_manager

    @property
    def endpoints(self) -> dict[str, TaskSchema]:
        """Return the available commands for the service."""
        return self._endpoints

    @property
    def status(self) -> ServerStatus:
        """Returns the current status of this service."""
        return self._status

    def heartbeat(self) -> Heartbeat:
        """Request the server to do a complete heartbeat check."""
        return Heartbeat(
            status=self.status,
            server_id=self.id,
            message="Heartbeat check successful.",
            details=None,
        )

    @classmethod
    def _cleanup_server(cls, server_id: UUID):
        if server_id in cls._active_servers:
            process = cls._active_servers[server_id]
            try:
                parent = psutil.Process(process.pid)
                children = parent.children(recursive=True)
                for child in children:
                    try:
                        child.terminate()
                    except psutil.NoSuchProcess:
                        pass
                try:
                    parent.terminate()
                    parent.wait(timeout=5)
                except psutil.NoSuchProcess:
                    pass
            except (psutil.NoSuchProcess, psutil.TimeoutExpired):
                cls.logger.debug("Process already terminated.")
            finally:
                del cls._active_servers[server_id]

    @classmethod
    def _cleanup_all_servers(cls):
        """Cleanup the servers."""
        for server_id in list(cls._active_servers.keys()):
            cls._cleanup_server(server_id)

    @staticmethod
    def shutdown() -> fastapi.Response:
        """HTTP endpoint to shut down the server."""
        os.kill(os.getppid(), signal.SIGTERM)  # kill the parent gunicorn process as it will respawn us otherwise
        os.kill(os.getpid(), signal.SIGTERM)  # kill ourselves as well
        return fastapi.Response(status_code=200, content="Server shutting down...")

    async def shutdown_cleanup(self):
        """Cleanup the server.

        Override this method in subclasses to shut down any additional resources (e.g. db connections) as necessary."""
        try:
            self.logger.debug(f"Successfully released resources for Server {self.id}.")
        except Exception as e:
            self.logger.warning(f"Server did not shut down properly: {e}")

    @classmethod
    def default_url(cls) -> Url:
        """Get the default URL for this server type from config.

        Priority:

        1. Server-specific URL from config
        2. Default ServerBase URL from config
        3. Fallback to localhost:8000
        """
        default_urls = cls.config["MINDTRACE_DEFAULT_HOST_URLS"]
        server_url = default_urls.get(cls.__name__) or default_urls.get("ServerBase", "http://localhost:8000")
        return parse_url(server_url)

    @classmethod
    def build_url(cls, url: str | Url | None = None, host: str | None = None, port: int | None = None) -> Url:
        """Build a URL with consistent priority logic.

        Priority:

        1. Explicit URL parameter
        2. Host/port parameters
        3. Default URL from config

        Args:
            url: Full URL string or Url object
            host: Host address (e.g. "localhost" or "192.168.1.100")
            port: Port number

        Returns:
            Parsed URL object
        """
        if url is not None:
            if isinstance(url, str):
                url = url + "/" if not url.endswith("/") else url
            return parse_url(url) if isinstance(url, str) else url

        if host is not None or port is not None:
            default_url = cls.default_url()
            final_host = host or default_url.host
            final_port = port or default_url.port
            return parse_url(f"http://{final_host}:{final_port}/")

        return cls.default_url()

    @classmethod
    def register_connection_manager(cls, connection_manager: Type[ConnectionManager]):
        """Register a connection manager for this server."""
        cls._client_interface = connection_manager

    @classmethod
    def default_log_file(cls) -> str:
        """Get the default log file for this server type."""
        return os.path.join(cls.config["MINDTRACE_DEFAULT_LOG_DIR"], f"{cls.__name__}_logs.txt")

    def add_endpoint(
        self,
        path,
        func,
        schema: TaskSchema,
        api_route_kwargs=None,
        autolog_kwargs=None,
        methods: list[str] | None = None,
        scope: str = "public",
        as_tool: bool = False,
    ):
        """Register a new endpoint with optional role."""
        path = path.removeprefix("/")
        api_route_kwargs = ifnone(api_route_kwargs, default={})
        autolog_kwargs = ifnone(autolog_kwargs, default={})
        self._endpoints[path] = schema
        if as_tool:
            self.add_tool(tool_name=path, func=func)
        else:
            # Warn if the function has no docstring
            if not func.__doc__:
                service_name = getattr(self, "name", self.__class__.__name__)
                self.logger.warning(f"Function '{path}' for service '{service_name}' has no docstring.")
        self.app.add_api_route(
            "/" + path,
            endpoint=Mindtrace.autolog(self=self, **autolog_kwargs)(func),
            methods=ifnone(methods, default=["POST"]),
            **api_route_kwargs,
        )

    def add_tool(self, tool_name, func):
        """Add a tool to the MCP server, with an informative description including the tool and service name."""
        service_name = getattr(self, "name", self.__class__.__name__)
        # Use the function's docstring if available, otherwise log and use a default description
        if doc := func.__doc__:
            base_desc = doc.strip()
        else:
            base_desc = "No description provided."
            self.logger.warning(f"Function '{tool_name}' for service '{service_name}' has no docstring.")
        full_desc = f"{base_desc} \n This tool ('{tool_name}') belongs to the service '{service_name}'."
        self.mcp.tool(name=tool_name, description=full_desc)(func)<|MERGE_RESOLUTION|>--- conflicted
+++ resolved
@@ -22,12 +22,7 @@
 from fastmcp import FastMCP
 from urllib3.util.url import Url, parse_url
 
-<<<<<<< HEAD
-from mindtrace.core import (Mindtrace, TaskSchema, Timeout, ifnone, ifnone_url,
-                            named_lambda)
-=======
 from mindtrace.core import Mindtrace, TaskSchema, Timeout, ifnone, ifnone_url, named_lambda
->>>>>>> d3797e01
 from mindtrace.services.core.connection_manager import ConnectionManager
 from mindtrace.services.core.types import (
     EndpointsSchema,
