import os


class Config(dict):
    """Template Config class."""

    def __init__(self, **kwargs):
        default_config = {
            "MINDTRACE_TEMP_DIR": "~/.cache/mindtrace/temp",
            "MINDTRACE_DEFAULT_REGISTRY_DIR": "~/.cache/mindtrace/registry",
            "MINDTRACE_CLUSTER_DEFAULT_REGISTRY_DIR": "~/.cache/mindtrace/cluster/registry",
            "MINDTRACE_DEFAULT_HOST_URLS": {
                "Service": "http://localhost:8000",
                "ClusterManager": "http://localhost:8090",
            },
            "MINDTRACE_MINIO_REGISTRY_URI": "~/.cache/mindtrace/minio-registry",
            "MINDTRACE_MINIO_ENDPOINT": "localhost:9000",
            "MINDTRACE_MINIO_ACCESS_KEY": "minioadmin",
            "MINDTRACE_MINIO_SECRET_KEY": "minioadmin",
            "MINDTRACE_SERVER_PIDS_DIR_PATH": "~/.cache/mindtrace/pids",
            "MINDTRACE_LOGGER_DIR": "~/.cache/mindtrace/logs",
            "MINDTRACE_CLUSTER_DEFAULT_REDIS_URL": "redis://localhost:6379",
            "MINDTRACE_CLUSTER_MINIO_ENDPOINT": "localhost:9000",
            "MINDTRACE_CLUSTER_MINIO_ACCESS_KEY": "minioadmin",
            "MINDTRACE_CLUSTER_MINIO_SECRET_KEY": "minioadmin",
            "MINDTRACE_CLUSTER_MINIO_BUCKET": "minio-registry",
            "MINDTRACE_WORKER_REDIS_DEFAULT_URL": "redis://localhost:6379",
<<<<<<< HEAD
            "MINDTRACE_CLUSTER_RABBITMQ_HOST": "localhost",
            "MINDTRACE_CLUSTER_RABBITMQ_PORT": 5672,
            "MINDTRACE_CLUSTER_RABBITMQ_USERNAME": "user",
            "MINDTRACE_CLUSTER_RABBITMQ_PASSWORD": "password",
=======
            "MINDTRACE_MCP_MOUNT_PATH": "/mcp-server",
            "MINDTRACE_MCP_HTTP_APP_PATH": "/mcp",
            "MINDTRACE_TEST_PARAM": "",
>>>>>>> 23165c66
        }
        # Update defaults with any provided kwargs
        default_config.update(kwargs)
        # Expand ~ only if it is at the start of the string
        for k, v in default_config.items():
            if isinstance(v, str) and v.startswith("~/"):
                default_config[k] = os.path.expanduser(v)

        for k, v in default_config.items():
            if k.startswith("MINDTRACE_"):
                default_config[k] = os.getenv(k, v)

        super().__init__(default_config)<|MERGE_RESOLUTION|>--- conflicted
+++ resolved
@@ -25,16 +25,13 @@
             "MINDTRACE_CLUSTER_MINIO_SECRET_KEY": "minioadmin",
             "MINDTRACE_CLUSTER_MINIO_BUCKET": "minio-registry",
             "MINDTRACE_WORKER_REDIS_DEFAULT_URL": "redis://localhost:6379",
-<<<<<<< HEAD
             "MINDTRACE_CLUSTER_RABBITMQ_HOST": "localhost",
             "MINDTRACE_CLUSTER_RABBITMQ_PORT": 5672,
             "MINDTRACE_CLUSTER_RABBITMQ_USERNAME": "user",
             "MINDTRACE_CLUSTER_RABBITMQ_PASSWORD": "password",
-=======
             "MINDTRACE_MCP_MOUNT_PATH": "/mcp-server",
             "MINDTRACE_MCP_HTTP_APP_PATH": "/mcp",
             "MINDTRACE_TEST_PARAM": "",
->>>>>>> 23165c66
         }
         # Update defaults with any provided kwargs
         default_config.update(kwargs)
