import os


class Config(dict):
    """Template Config class."""

    def __init__(self, **kwargs):
        default_config = {
            "MINDTRACE_TEMP_DIR": "~/.cache/mindtrace/temp",
            "MINDTRACE_DEFAULT_REGISTRY_DIR": "~/.cache/mindtrace/registry",
<<<<<<< HEAD
            "MINDTRACE_DEFAULT_HOST_URLS": {
                "Service": "http://localhost:8000",
=======
            "MINDTRACE_CLUSTER_DEFAULT_REGISTRY_DIR": "~/.cache/mindtrace/cluster/registry",
            "MINDTRACE_DEFAULT_HOST_URLS": {
                "Service": "http://localhost:8000",
                "ClusterManager": "http://localhost:8090",
>>>>>>> 095cd2be
            },
            "MINDTRACE_MINIO_REGISTRY_URI": "~/.cache/mindtrace/minio-registry",
            "MINDTRACE_MINIO_ENDPOINT": "localhost:9000",
            "MINDTRACE_MINIO_ACCESS_KEY": "minioadmin",
            "MINDTRACE_MINIO_SECRET_KEY": "minioadmin",
            "MINDTRACE_SERVER_PIDS_DIR_PATH": "~/.cache/mindtrace/pids",
            "MINDTRACE_LOGGER_DIR": "~/.cache/mindtrace/logs",
        }
        # Update defaults with any provided kwargs
        default_config.update(kwargs)
        # Expand ~ only if it is at the start of the string
        for k, v in default_config.items():
            if isinstance(v, str) and v.startswith("~/"):
                default_config[k] = os.path.expanduser(v)
        super().__init__(default_config)<|MERGE_RESOLUTION|>--- conflicted
+++ resolved
@@ -8,15 +8,10 @@
         default_config = {
             "MINDTRACE_TEMP_DIR": "~/.cache/mindtrace/temp",
             "MINDTRACE_DEFAULT_REGISTRY_DIR": "~/.cache/mindtrace/registry",
-<<<<<<< HEAD
-            "MINDTRACE_DEFAULT_HOST_URLS": {
-                "Service": "http://localhost:8000",
-=======
             "MINDTRACE_CLUSTER_DEFAULT_REGISTRY_DIR": "~/.cache/mindtrace/cluster/registry",
             "MINDTRACE_DEFAULT_HOST_URLS": {
                 "Service": "http://localhost:8000",
                 "ClusterManager": "http://localhost:8090",
->>>>>>> 095cd2be
             },
             "MINDTRACE_MINIO_REGISTRY_URI": "~/.cache/mindtrace/minio-registry",
             "MINDTRACE_MINIO_ENDPOINT": "localhost:9000",
