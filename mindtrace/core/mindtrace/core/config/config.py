<<<<<<< HEAD
class Config(dict):
    """Template Config class."""
    
    def __init__(self, **kwargs):
        default_config = {
            "MINDTRACE_TEMP_DIR": "~/.cache/mindtrace/temp",
            "MINDTRACE_DEFAULT_REGISTRY_DIR": "~/.cache/mindtrace/registry",
            "MINDTRACE_MINIO_REGISTRY_URI": "~/.cache/mindtrace/minio-registry",
            "MINDTRACE_MINIO_ENDPOINT": "localhost:9000",
            "MINDTRACE_MINIO_ACCESS_KEY": "minioadmin",
            "MINDTRACE_MINIO_SECRET_KEY": "minioadmin",
        }
        # Update defaults with any provided kwargs
        default_config.update(kwargs)
        super().__init__(default_config)
=======
def Config():
    """Template Config "class"."""
    return {
    'LOGGER': {
        'LOG_DIR': '.cache/mindtrace/logs',
    }
}
>>>>>>> 4f46061e
<|MERGE_RESOLUTION|>--- conflicted
+++ resolved
@@ -1,4 +1,3 @@
-<<<<<<< HEAD
 class Config(dict):
     """Template Config class."""
     
@@ -10,16 +9,8 @@
             "MINDTRACE_MINIO_ENDPOINT": "localhost:9000",
             "MINDTRACE_MINIO_ACCESS_KEY": "minioadmin",
             "MINDTRACE_MINIO_SECRET_KEY": "minioadmin",
+            "MINDTRACE_LOGGER_DIR": "~/.cache/mindtrace/logs",
         }
         # Update defaults with any provided kwargs
         default_config.update(kwargs)
-        super().__init__(default_config)
-=======
-def Config():
-    """Template Config "class"."""
-    return {
-    'LOGGER': {
-        'LOG_DIR': '.cache/mindtrace/logs',
-    }
-}
->>>>>>> 4f46061e
+        super().__init__(default_config)