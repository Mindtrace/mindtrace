import os

<<<<<<< HEAD
class Config(dict):
    """Template Config class."""
    
=======

class Config(dict):
    """Template Config class."""

>>>>>>> edb40ccd
    def __init__(self, **kwargs):
        default_config = {
            "MINDTRACE_TEMP_DIR": "~/.cache/mindtrace/temp",
            "MINDTRACE_DEFAULT_REGISTRY_DIR": "~/.cache/mindtrace/registry",
            "MINDTRACE_DEFAULT_HOST_URLS": {
                "Service": "http://localhost:8000",
            },
            "MINDTRACE_MINIO_REGISTRY_URI": "~/.cache/mindtrace/minio-registry",
            "MINDTRACE_MINIO_ENDPOINT": "localhost:9000",
            "MINDTRACE_MINIO_ACCESS_KEY": "minioadmin",
            "MINDTRACE_MINIO_SECRET_KEY": "minioadmin",
            "MINDTRACE_SERVER_PIDS_DIR_PATH": "~/.cache/mindtrace/pids",
            "MINDTRACE_LOGGER_DIR": "~/.cache/mindtrace/logs",
        }
        # Update defaults with any provided kwargs
        default_config.update(kwargs)
        # Expand ~ only if it is at the start of the string
        for k, v in default_config.items():
            if isinstance(v, str) and v.startswith("~/"):
                default_config[k] = os.path.expanduser(v)
        super().__init__(default_config)<|MERGE_RESOLUTION|>--- conflicted
+++ resolved
@@ -1,15 +1,9 @@
 import os
 
-<<<<<<< HEAD
-class Config(dict):
-    """Template Config class."""
-    
-=======
 
 class Config(dict):
     """Template Config class."""
 
->>>>>>> edb40ccd
     def __init__(self, **kwargs):
         default_config = {
             "MINDTRACE_TEMP_DIR": "~/.cache/mindtrace/temp",
