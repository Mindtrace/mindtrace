--- conflicted
+++ resolved
@@ -28,14 +28,11 @@
             "MINDTRACE_WORKER_REDIS_DEFAULT_URL": "redis://localhost:6379",
             "MINDTRACE_MCP_MOUNT_PATH": "/mcp-server",
             "MINDTRACE_MCP_HTTP_APP_PATH": "/mcp",
-<<<<<<< HEAD
             "MINDTRACE_API_KEYS": {
                 "LabelStudio": "",
             },
             "MINDTRACE_GCP_CREDENTIALS_PATH": "",
-=======
             "MINDTRACE_TEST_PARAM": "",
->>>>>>> 23165c66
         }
         # Update defaults with any provided kwargs
         default_config.update(kwargs)
