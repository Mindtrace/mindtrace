--- conflicted
+++ resolved
@@ -1,8 +1,5 @@
-<<<<<<< HEAD
-from mindtrace.core.utils.checks import ifnone, first_not_none
+from mindtrace.core.utils.checks import check_libs, first_not_none, ifnone, ifnone_url
 from mindtrace.core.utils.download import download_and_extract_zip, download_and_extract_tarball
-=======
-from mindtrace.core.utils.checks import check_libs, first_not_none, ifnone, ifnone_url
 from mindtrace.core.utils.dynamic import instantiate_target
 from mindtrace.core.utils.lambdas import named_lambda
 
@@ -13,5 +10,6 @@
     "ifnone_url",
     "instantiate_target",
     "named_lambda",
-]
->>>>>>> 0736f800
+    "download_and_extract_zip",
+    "download_and_extract_tarball",
+]