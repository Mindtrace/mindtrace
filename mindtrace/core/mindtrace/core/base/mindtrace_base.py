--- conflicted
+++ resolved
@@ -336,39 +336,9 @@
     pass
 
 
-<<<<<<< HEAD
-class MindtraceABC(Mindtrace, ABC, metaclass=MindtraceABCMeta):
-    """Abstract base class combining Mindtrace class functionality with ABC support.
-
-    This class enables creating abstract classes that also have access to all Mindtrace features
-    such as logging, configuration, and context management. Use this class instead of
-    Mindtrace when you need to define abstract methods or properties in your class.
-
-    Example:
-        from mindtrace.core import MindtraceABC
-        from abc import abstractmethod
-
-        class MyAbstractService(MindtraceABC):
-            def __init__(self):
-                super().__init__()
-
-            @abstractmethod
-            def process_data(self, data):
-                '''Must be implemented by concrete subclasses.'''
-                pass
-
-    Note:
-        Without this class, attempting to create a class that inherits from both Mindtrace class and ABC
-        would fail due to metaclass conflicts. MindtraceABC resolves this by using the CombinedABCMeta.
-    """
-
-    def __init__(self, *args, **kwargs):
-        super().__init__(*args, **kwargs)
-=======
 class MindtraceABC(ABC, metaclass=MindtraceABCMeta):
     """Base class for Mindtrace-derived abstract classes."""
     
     def __init__(self):
         self.config = Config()
-        self.logger = Logger()
->>>>>>> 65d70ce8
+        self.logger = Logger()