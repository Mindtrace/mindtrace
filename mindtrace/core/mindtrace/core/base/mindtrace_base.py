--- conflicted
+++ resolved
@@ -66,10 +66,6 @@
 
         from mindtrace.core import Mindtrace
 
-<<<<<<< HEAD
-    def __init__(self, *args, **kwargs):
-        super().__init__(*args, **kwargs)
-=======
         class MyClass(Mindtrace):
             def __init__(self):
                 super().__init__()
@@ -99,7 +95,6 @@
                 e.g., propagate=True, file_level=logging.INFO
         """
         self.suppress = suppress        
->>>>>>> 8f80ef67
         self.config = Config()
 
         # Set up the logger
@@ -316,13 +311,6 @@
     pass
 
 
-<<<<<<< HEAD
-class MindtraceABC(Mindtrace, ABC, metaclass=MindtraceABCMeta):
-    """Base class for Mindtrace-derived abstract classes."""
-
-    def __init__(self, *args, **kwargs):
-        super().__init__(*args, **kwargs)
-=======
 class MindtraceABC(Mindtrace, metaclass=MindtraceABCMeta):
     """Abstract base class combining Mindtrace class functionality with ABC support.
 
@@ -348,5 +336,4 @@
         would fail due to metaclass conflicts. MindtraceABC resolves this by using the CombinedABCMeta.
     """
 
-    pass
->>>>>>> 8f80ef67
+    pass