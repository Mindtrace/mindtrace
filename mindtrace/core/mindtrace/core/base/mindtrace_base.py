--- conflicted
+++ resolved
@@ -1,12 +1,4 @@
 """Mindtrace class. Provides unified configuration, logging and context management."""
-<<<<<<< HEAD
-from abc import ABC, ABCMeta
-from functools import wraps
-import logging
-import traceback
-import inspect
-from typing import Callable, Optional, Union
-=======
 
 import inspect
 import logging
@@ -14,7 +6,6 @@
 from abc import ABC, ABCMeta
 from functools import wraps
 from typing import Callable, Optional
->>>>>>> edb40ccd
 
 from mindtrace.core.config import Config
 from mindtrace.core.logging.logger import get_logger
@@ -64,120 +55,6 @@
 
 class Mindtrace(metaclass=MindtraceMeta):
     """Base class for all Mindtrace package core classes.
-<<<<<<< HEAD
-
-    The Mindtrace class adds default context manager and logging methods. All classes that derive from Mindtrace can be
-    used as context managers and will use a unified logging format.
-
-    The class automatically provides logging capabilities for both class methods and instance methods.
-    For example:
-
-    .. code-block:: python
-
-        from mindtrace.core import Mindtrace
-
-        class MyClass(Mindtrace):
-            def __init__(self):
-                super().__init__()
-
-            def instance_method(self):
-                self.logger.info(f"Using logger: {self.logger.name}")  # Using logger: mindtrace.my_module.MyClass
-
-            @classmethod
-            def class_method(cls):
-                cls.logger.info(f"Using logger: {cls.logger.name}")  # Using logger: mindtrace.my_module.MyClass
-
-    The logging functionality is automatically provided through the MindtraceMeta metaclass,
-    which ensures consistent logging behavior across all method types.
-    """
-
-    config = Config()
-
-    def __init__(
-        self,
-        suppress: bool = False,
-        **kwargs
-    ):
-        """
-        Initialize the Mindtrace object.
-
-        Args:
-            suppress (bool): Whether to suppress exceptions in context manager use.
-            **kwargs: Additional keyword arguments. Logger-related kwargs are passed to `get_logger`.
-                Valid logger kwargs: log_dir, logger_level, stream_level, file_level, 
-                file_mode, propagate, max_bytes, backup_count
-        """
-        # Initialize parent classes first (cooperative inheritance)
-        try:
-            super().__init__(**kwargs)
-        except TypeError as e:
-            # If parent classes don't accept some kwargs, try without logger-specific ones
-            logger_param_names = {
-                'log_dir', 'logger_level', 'stream_level', 'file_level', 
-                'file_mode', 'propagate', 'max_bytes', 'backup_count'
-            }
-            remaining_kwargs = {k: v for k, v in kwargs.items() if k not in logger_param_names}
-            try:
-                super().__init__(**remaining_kwargs)
-            except TypeError:
-                # If that still fails, try with no kwargs
-                super().__init__()
-        
-        # Set Mindtrace-specific attributes
-        self.suppress = suppress        
-
-        # Filter logger-specific kwargs for logger setup
-        logger_param_names = {
-            'log_dir', 'logger_level', 'stream_level', 'file_level', 
-            'file_mode', 'propagate', 'max_bytes', 'backup_count'
-        }
-        logger_kwargs = {k: v for k, v in kwargs.items() if k in logger_param_names}
-        
-        # Set up the logger
-        self.logger = get_logger(self.unique_name, **logger_kwargs)
-
-    @property
-    def unique_name(self) -> str:
-        return self.__module__ + "." + type(self).__name__
-
-    @property
-    def name(self) -> str:
-        return type(self).__name__
-
-    def __enter__(self):
-        self.logger.debug(f"Initializing {self.name} as a context manager.")
-        return self
-
-    def __exit__(self, exc_type, exc_val, exc_tb):
-        self.logger.debug(f"Exiting context manager for {self.name}.")
-        if exc_type is not None:
-            info = (exc_type, exc_val, exc_tb)
-            self.logger.exception("Exception occurred", exc_info=info)
-            return self.suppress
-        return False
-    
-    @classmethod
-    def autolog(
-        cls,
-        log_level=logging.DEBUG,
-        prefix_formatter: Optional[Callable] = None,
-        suffix_formatter: Optional[Callable] = None,
-        exception_formatter: Optional[Callable] = None,
-        self: Optional["Mindtrace"] = None,
-    ):
-        """Decorator that adds logger.log calls to the decorated method before and after the method is called.
-
-        By default, the autolog decorator will log the method name, arguments and keyword arguments before the method
-        is called, and the method name and result after the method completes. This behavior can be modified by passing
-        in prefix and suffix formatters.
-
-        The autolog decorator will also catch and log all Exceptions, re-raising any exception after logging it. The
-        behavior for autologging exceptions can be modified by passing in an exception_formatter.
-
-        The autolog decorator expects a logger to exist at self.logger, and hence can only be used by Mindtrace
-        subclasses or classes that have a logger attribute.
-
-=======
 
     The Mindtrace class adds default context manager and logging methods. All classes that derive from Mindtrace can be
     used as context managers and will use a unified logging format.
@@ -298,7 +175,6 @@
         The autolog decorator expects a logger to exist at self.logger, and hence can only be used by Mindtrace
         subclasses or classes that have a logger attribute.
 
->>>>>>> edb40ccd
         Args:
             log_level: The log_level passed to logger.log().
             prefix_formatter: The formatter used to log the command before the wrapped method runs. The prefix_formatter
