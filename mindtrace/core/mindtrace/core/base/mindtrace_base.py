"""Mindtrace class. Provides unified configuration, logging and context management."""
from abc import ABC, ABCMeta
from functools import wraps
import logging
import traceback
import inspect
from typing import Callable, Optional, Union


from mindtrace.core.config import Config
from mindtrace.core.logging.logger import get_logger
from mindtrace.core.utils import ifnone


class MindtraceMeta(type):
    """Metaclass for Mindtrace class.

    The MindtraceMeta metaclass enables classes deriving from Mindtrace to automatically use the same default logger within
    class methods as it does within instance methods. I.e. consider the following class:

    Example, logging in both class methods and instance methods::

        from mindtrace.core import Mindtrace

        class MyClass(Mindtrace):
            def __init__(self):
                super().__init__()

            def instance_method(self):
                self.logger.info(f"Using logger: {self.logger.name}")  # Using logger: mindtrace.my_module.MyClass

            @classmethod
            def class_method(cls):
                cls.logger.info(f"Using logger: {cls.logger.name}")  # Using logger: mindtrace.my_module.MyClass
    """

    def __init__(cls, name, bases, attr_dict):
        super().__init__(name, bases, attr_dict)
        cls._logger = None

    @property
    def logger(cls):
        if cls._logger is None:
            cls._logger = get_logger(cls.unique_name)
        return cls._logger

    @logger.setter
    def logger(cls, new_logger):
        cls._logger = new_logger

    @property
    def unique_name(self) -> str:
        return self.__module__ + "." + self.__name__


class Mindtrace(metaclass=MindtraceMeta):
    """Base class for all Mindtrace package core classes.

    The Mindtrace class adds default context manager and logging methods. All classes that derive from Mindtrace can be
    used as context managers and will use a unified logging format.

    The class automatically provides logging capabilities for both class methods and instance methods.
    For example:

    .. code-block:: python

        from mindtrace.core import Mindtrace

        class MyClass(Mindtrace):
            def __init__(self):
                super().__init__()

            def instance_method(self):
                self.logger.info(f"Using logger: {self.logger.name}")  # Using logger: mindtrace.my_module.MyClass

            @classmethod
            def class_method(cls):
                cls.logger.info(f"Using logger: {cls.logger.name}")  # Using logger: mindtrace.my_module.MyClass

    The logging functionality is automatically provided through the MindtraceMeta metaclass,
    which ensures consistent logging behavior across all method types.
    """

    def __init__(
        self,
        suppress: bool = False,
        **kwargs
    ):
        """
        Initialize the Mindtrace object.

        Args:
            suppress (bool): Whether to suppress exceptions in context manager use.
            **kwargs: Additional keyword arguments. Logger-related kwargs are passed to `get_logger`.
                Valid logger kwargs: log_dir, logger_level, stream_level, file_level, 
                file_mode, propagate, max_bytes, backup_count
        """
        # Initialize parent classes first (cooperative inheritance)
        try:
            super().__init__(**kwargs)
        except TypeError as e:
            # If parent classes don't accept some kwargs, try without logger-specific ones
            logger_param_names = {
                'log_dir', 'logger_level', 'stream_level', 'file_level', 
                'file_mode', 'propagate', 'max_bytes', 'backup_count'
            }
            remaining_kwargs = {k: v for k, v in kwargs.items() if k not in logger_param_names}
            try:
                super().__init__(**remaining_kwargs)
            except TypeError:
                # If that still fails, try with no kwargs
                super().__init__()
<<<<<<< HEAD
        
        # Set Mindtrace-specific attributes
=======
>>>>>>> 4f531764
        self.suppress = suppress        
        self.config = Config()

        # Filter logger-specific kwargs for logger setup
        logger_param_names = {
            'log_dir', 'logger_level', 'stream_level', 'file_level', 
            'file_mode', 'propagate', 'max_bytes', 'backup_count'
        }
        logger_kwargs = {k: v for k, v in kwargs.items() if k in logger_param_names}
        
        # Set up the logger
        self.logger = get_logger(self.unique_name, **logger_kwargs)

    @property
    def unique_name(self) -> str:
        return self.__module__ + "." + type(self).__name__

    @property
    def name(self) -> str:
        return type(self).__name__

    def __enter__(self):
        self.logger.debug(f"Initializing {self.name} as a context manager.")
        return self

    def __exit__(self, exc_type, exc_val, exc_tb):
        self.logger.debug(f"Exiting context manager for {self.name}.")
        if exc_type is not None:
            info = (exc_type, exc_val, exc_tb)
            self.logger.exception("Exception occurred", exc_info=info)
            return self.suppress
        return False
    
    @classmethod
    def autolog(
        cls,
        log_level=logging.DEBUG,
        prefix_formatter: Optional[Callable] = None,
        suffix_formatter: Optional[Callable] = None,
        exception_formatter: Optional[Callable] = None,
        self: Optional["Mindtrace"] = None,
    ):
        """Decorator that adds logger.log calls to the decorated method before and after the method is called.

        By default, the autolog decorator will log the method name, arguments and keyword arguments before the method
        is called, and the method name and result after the method completes. This behavior can be modified by passing
        in prefix and suffix formatters.

        The autolog decorator will also catch and log all Exceptions, re-raising any exception after logging it. The
        behavior for autologging exceptions can be modified by passing in an exception_formatter.

        The autolog decorator expects a logger to exist at self.logger, and hence can only be used by Mindtrace
        subclasses or classes that have a logger attribute.

        Args:
            log_level: The log_level passed to logger.log().
            prefix_formatter: The formatter used to log the command before the wrapped method runs. The prefix_formatter
                will be given (and must accept) three arguments, in the following order:
                - function: The function being wrapped.
                - args: The args passed into the function.
                - kwargs: The kwargs passed into the function.
            suffix_formatter: The formatter used to log the command after the wrapped method runs. The suffix_formatter
                will be given (and must accept) two arguments, in the following order:
                - function: The function being wrapped.
                - result: The result returned from the wrapped method.
            exception_formatter: The formatter used to log any errors. The exception_formatter will be given (and must
                accept) three arguments, in the following order:
                - function: The function being wrapped.
                - error: The caught Exception.
                - stack trace: The stack trace, as provided by traceback.format_exc().
            self: The instance of the class that the method is being called on. Self only needs to be passed in if the
                wrapped method does not have self as the first argument. Refer to the example below for more details.

        Example::

            from mindtrace.core import Mindtrace

            class MyClass(Mindtrace):
                def __init__(self):
                    super().__init__()

                @Mindtrace.autolog()
                def divide(self, arg1, arg2):
                    self.logger.info("We are about to divide")
                    result = arg1 / arg2
                    self.logger.info("We have divided")
                    return result

            my_instance = MyClass()
            my_instance.divide(1, 2)
            my_instance.divide(1, 0)

        The resulting log file should contain something similar to the following:

        .. code-block:: text

            MyClass - DEBUG - Calling divide with args: (1, 2) and kwargs: {}
            MyClass - INFO - We are about to divide
            MyClass - INFO - We have divided
            MyClass - DEBUG - Finished divide with result: 0.5
            MyClass - DEBUG - Calling divide with args: (1, 0) and kwargs: {}
            MyClass - INFO - We are about to divide
            MyClass - ERROR - division by zero
            Traceback (most recent call last):
            ...

        If the wrapped method does not have self as the first argument, self must be passed in as an argument to the
        autolog decorator.

        .. code-block:: python

            from fastapi import FastAPI
            from mindtrace.core import Mindtrace

            class MyClass(Mindtrace):
                def __init__():
                    super().__init__()

                def create_app(self):
                    app_ = FastAPI()

                    @Mindtrace.autolog(self=self)  # self must be passed in as an argument as it is not captured in status()
                    @app_.post("/status")
                    def status():
                        return {"status": "Available"}

                    return app_

        """
        prefix_formatter = ifnone(
            prefix_formatter,
            default=lambda function,
            args,
            kwargs: f"Calling {function.__name__} with args: {args} and kwargs: {kwargs}",
        )
        suffix_formatter = ifnone(
            suffix_formatter, default=lambda function, result: f"Finished {function.__name__} with result: {result}"
        )
        exception_formatter = ifnone(
            exception_formatter,
            default=lambda function,
            e,
            stack_trace: f"{function.__name__} failed to complete with the following error: {e}\n{stack_trace}",
        )

        def decorator(function):
            is_async = inspect.iscoroutinefunction(function)

            if self is None:
                if is_async:

                    @wraps(function)
                    async def wrapper(self, *args, **kwargs):
                        self.logger.log(log_level, prefix_formatter(function, args, kwargs))
                        try:
                            result = await function(self, *args, **kwargs)
                        except Exception as e:
                            self.logger.error(exception_formatter(function, e, traceback.format_exc()))
                            raise
                        else:
                            self.logger.log(log_level, suffix_formatter(function, result))
                            return result
                else:

                    @wraps(function)
                    def wrapper(self, *args, **kwargs):
                        self.logger.log(log_level, prefix_formatter(function, args, kwargs))
                        try:
                            result = function(self, *args, **kwargs)
                        except Exception as e:
                            self.logger.error(exception_formatter(function, e, traceback.format_exc()))
                            raise
                        else:
                            self.logger.log(log_level, suffix_formatter(function, result))
                            return result

            else:
                if is_async:

                    @wraps(function)
                    async def wrapper(*args, **kwargs):
                        self.logger.log(log_level, prefix_formatter(function, args, kwargs))
                        try:
                            result = await function(*args, **kwargs)
                        except Exception as e:
                            self.logger.error(exception_formatter(function, e, traceback.format_exc()))
                            raise
                        else:
                            self.logger.log(log_level, suffix_formatter(function, result))
                            return result
                else:

                    @wraps(function)
                    def wrapper(*args, **kwargs):
                        self.logger.log(log_level, prefix_formatter(function, args, kwargs))
                        try:
                            result = function(*args, **kwargs)
                        except Exception as e:
                            self.logger.error(exception_formatter(function, e, traceback.format_exc()))
                            raise
                        else:
                            self.logger.log(log_level, suffix_formatter(function, result))
                            return result

            return wrapper

        return decorator


class MindtraceABCMeta(MindtraceMeta, ABCMeta):
    """Metaclass that combines MindtraceMeta and ABC metaclasses.

    This metaclass resolves metaclass conflicts when creating classes that need to be both
    abstract (using ABC) and have MindtraceMeta functionality. Python only allows a class to
    have one metaclass, so this combined metaclass allows classes to inherit from both
    Mindtrace class and ABC simultaneously.

    Without this combined metaclass, trying to create a class that inherits from both Mindtrace class
    and ABC would raise a metaclass conflict error since they each have different metaclasses.
    """

    pass


class MindtraceABC(Mindtrace, ABC, metaclass=MindtraceABCMeta):
    """Abstract base class combining Mindtrace class functionality with ABC support.

    This class enables creating abstract classes that also have access to all Mindtrace features
    such as logging, configuration, and context management. Use this class instead of
    Mindtrace when you need to define abstract methods or properties in your class.

    Example:
        from mindtrace.core import MindtraceABC
        from abc import abstractmethod

        class MyAbstractService(MindtraceABC):
            def __init__(self):
                super().__init__()

            @abstractmethod
            def process_data(self, data):
                '''Must be implemented by concrete subclasses.'''
                pass

    Note:
        Without this class, attempting to create a class that inherits from both Mindtrace class and ABC
        would fail due to metaclass conflicts. MindtraceABC resolves this by using the CombinedABCMeta.
    """

    def __init__(self, *args, **kwargs):
        super().__init__(*args, **kwargs)<|MERGE_RESOLUTION|>--- conflicted
+++ resolved
@@ -110,11 +110,8 @@
             except TypeError:
                 # If that still fails, try with no kwargs
                 super().__init__()
-<<<<<<< HEAD
         
         # Set Mindtrace-specific attributes
-=======
->>>>>>> 4f531764
         self.suppress = suppress        
         self.config = Config()
 
