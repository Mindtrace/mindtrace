"""Mindtrace class. Provides unified configuration, logging and context management."""
from abc import ABC, ABCMeta
from functools import wraps
import logging
import traceback
import inspect
from typing import Callable, Optional, Union


from mindtrace.core.config import Config
from mindtrace.core.logging.logger import get_logger
from mindtrace.core.utils import ifnone


class MindtraceMeta(type):
    """Metaclass for Mindtrace class.

    The MindtraceMeta metaclass enables classes deriving from Mindtrace to automatically use the same default logger within
    class methods as it does within instance methods. I.e. consider the following class:

    Example, logging in both class methods and instance methods::

        from mindtrace.core import Mindtrace

        class MyClass(Mindtrace):
            def __init__(self):
                super().__init__()

            def instance_method(self):
                self.logger.info(f"Using logger: {self.logger.name}")  # Using logger: mindtrace.my_module.MyClass

            @classmethod
            def class_method(cls):
                cls.logger.info(f"Using logger: {cls.logger.name}")  # Using logger: mindtrace.my_module.MyClass
    """

    def __init__(cls, name, bases, attr_dict):
        super().__init__(name, bases, attr_dict)
        cls._logger = None

    @property
    def logger(cls):
        if cls._logger is None:
            cls._logger = get_logger(cls.unique_name)
        return cls._logger

    @logger.setter
    def logger(cls, new_logger):
        cls._logger = new_logger

    @property
    def unique_name(self) -> str:
        return self.__module__ + "." + self.__name__


class Mindtrace(metaclass=MindtraceMeta):
    """Base class for all Mindtrace package core classes.

    The Mindtrace class adds default context manager and logging methods. All classes that derive from Mindtrace can be
    used as context managers and will use a unified logging format.

    The class automatically provides logging capabilities for both class methods and instance methods.
    For example:

    .. code-block:: python

        from mindtrace.core import Mindtrace

        class MyClass(Mindtrace):
            def __init__(self):
                super().__init__()

            def instance_method(self):
                self.logger.info(f"Using logger: {self.logger.name}")  # Using logger: mindtrace.my_module.MyClass

            @classmethod
            def class_method(cls):
                cls.logger.info(f"Using logger: {cls.logger.name}")  # Using logger: mindtrace.my_module.MyClass

    The logging functionality is automatically provided through the MindtraceMeta metaclass,
    which ensures consistent logging behavior across all method types.
    """

    def __init__(
        self,
        suppress: bool = False,
        **logger_kwargs
    ):
        """
        Initialize the Mindtrace object.

        Args:
            suppress (bool): Whether to suppress exceptions in context manager use.
            **logger_kwargs: Keyword arguments passed to `get_logger`.
                e.g., propagate=True, file_level=logging.INFO
        """
        self.suppress = suppress        
        self.config = Config()

        # Set up the logger
        self.logger = get_logger(self.unique_name, **logger_kwargs)

    @property
    def unique_name(self) -> str:
        return self.__module__ + "." + type(self).__name__

    @property
    def name(self) -> str:
        return type(self).__name__

    def __enter__(self):
        self.logger.debug(f"Initializing {self.name} as a context manager.")
        return self

    def __exit__(self, exc_type, exc_val, exc_tb):
        self.logger.debug(f"Exiting context manager for {self.name}.")
        if exc_type is not None:
            info = (exc_type, exc_val, exc_tb)
            self.logger.exception("Exception occurred", exc_info=info)
            return self.suppress
        return False
    
    @classmethod
    def autolog(
        cls,
        log_level=logging.DEBUG,
        prefix_formatter: Optional[Callable] = None,
        suffix_formatter: Optional[Callable] = None,
        exception_formatter: Optional[Callable] = None,
        self: Optional["Mindtrace"] = None,
    ):
        """Decorator that adds logger.log calls to the decorated method before and after the method is called.

        By default, the autolog decorator will log the method name, arguments and keyword arguments before the method
        is called, and the method name and result after the method completes. This behavior can be modified by passing
        in prefix and suffix formatters.

        The autolog decorator will also catch and log all Exceptions, re-raising any exception after logging it. The
        behavior for autologging exceptions can be modified by passing in an exception_formatter.

        The autolog decorator expects a logger to exist at self.logger, and hence can only be used by Mindtrace
        subclasses or classes that have a logger attribute.

        Args:
            log_level: The log_level passed to logger.log().
            prefix_formatter: The formatter used to log the command before the wrapped method runs. The prefix_formatter
                will be given (and must accept) three arguments, in the following order:
                - function: The function being wrapped.
                - args: The args passed into the function.
                - kwargs: The kwargs passed into the function.
            suffix_formatter: The formatter used to log the command after the wrapped method runs. The suffix_formatter
                will be given (and must accept) two arguments, in the following order:
                - function: The function being wrapped.
                - result: The result returned from the wrapped method.
            exception_formatter: The formatter used to log any errors. The exception_formatter will be given (and must
                accept) three arguments, in the following order:
                - function: The function being wrapped.
                - error: The caught Exception.
                - stack trace: The stack trace, as provided by traceback.format_exc().
            self: The instance of the class that the method is being called on. Self only needs to be passed in if the
                wrapped method does not have self as the first argument. Refer to the example below for more details.

        Example::

            from mindtrace.core import Mindtrace

            class MyClass(Mindtrace):
                def __init__(self):
                    super().__init__()

                @Mindtrace.autolog()
                def divide(self, arg1, arg2):
                    self.logger.info("We are about to divide")
                    result = arg1 / arg2
                    self.logger.info("We have divided")
                    return result

            my_instance = MyClass()
            my_instance.divide(1, 2)
            my_instance.divide(1, 0)

        The resulting log file should contain something similar to the following:

        .. code-block:: text

            MyClass - DEBUG - Calling divide with args: (1, 2) and kwargs: {}
            MyClass - INFO - We are about to divide
            MyClass - INFO - We have divided
            MyClass - DEBUG - Finished divide with result: 0.5
            MyClass - DEBUG - Calling divide with args: (1, 0) and kwargs: {}
            MyClass - INFO - We are about to divide
            MyClass - ERROR - division by zero
            Traceback (most recent call last):
            ...

        If the wrapped method does not have self as the first argument, self must be passed in as an argument to the
        autolog decorator.

        .. code-block:: python

            from fastapi import FastAPI
            from mindtrace.core import Mindtrace

            class MyClass(Mindtrace):
                def __init__():
                    super().__init__()

                def create_app(self):
                    app_ = FastAPI()

                    @Mindtrace.autolog(self=self)  # self must be passed in as an argument as it is not captured in status()
                    @app_.post("/status")
                    def status():
                        return {"status": "Available"}

                    return app_

        """
        prefix_formatter = ifnone(
            prefix_formatter,
            default=lambda function,
            args,
            kwargs: f"Calling {function.__name__} with args: {args} and kwargs: {kwargs}",
        )
        suffix_formatter = ifnone(
            suffix_formatter, default=lambda function, result: f"Finished {function.__name__} with result: {result}"
        )
        exception_formatter = ifnone(
            exception_formatter,
            default=lambda function,
            e,
            stack_trace: f"{function.__name__} failed to complete with the following error: {e}\n{stack_trace}",
        )

        def decorator(function):
            is_async = inspect.iscoroutinefunction(function)

            if self is None:
                if is_async:

                    @wraps(function)
                    async def wrapper(self, *args, **kwargs):
                        self.logger.log(log_level, prefix_formatter(function, args, kwargs))
                        try:
                            result = await function(self, *args, **kwargs)
                        except Exception as e:
                            self.logger.error(exception_formatter(function, e, traceback.format_exc()))
                            raise
                        else:
                            self.logger.log(log_level, suffix_formatter(function, result))
                            return result
                else:

                    @wraps(function)
                    def wrapper(self, *args, **kwargs):
                        self.logger.log(log_level, prefix_formatter(function, args, kwargs))
                        try:
                            result = function(self, *args, **kwargs)
                        except Exception as e:
                            self.logger.error(exception_formatter(function, e, traceback.format_exc()))
                            raise
                        else:
                            self.logger.log(log_level, suffix_formatter(function, result))
                            return result

            else:
                if is_async:

                    @wraps(function)
                    async def wrapper(*args, **kwargs):
                        self.logger.log(log_level, prefix_formatter(function, args, kwargs))
                        try:
                            result = await function(*args, **kwargs)
                        except Exception as e:
                            self.logger.error(exception_formatter(function, e, traceback.format_exc()))
                            raise
                        else:
                            self.logger.log(log_level, suffix_formatter(function, result))
                            return result
                else:

                    @wraps(function)
                    def wrapper(*args, **kwargs):
                        self.logger.log(log_level, prefix_formatter(function, args, kwargs))
                        try:
                            result = function(*args, **kwargs)
                        except Exception as e:
                            self.logger.error(exception_formatter(function, e, traceback.format_exc()))
                            raise
                        else:
                            self.logger.log(log_level, suffix_formatter(function, result))
                            return result

            return wrapper

        return decorator


class MindtraceABCMeta(MindtraceMeta, ABCMeta):
    """Metaclass that combines MindtraceMeta and ABC metaclasses.

    This metaclass resolves metaclass conflicts when creating classes that need to be both
    abstract (using ABC) and have MindtraceMeta functionality. Python only allows a class to
    have one metaclass, so this combined metaclass allows classes to inherit from both
    Mindtrace class and ABC simultaneously.

    Without this combined metaclass, trying to create a class that inherits from both Mindtrace class
    and ABC would raise a metaclass conflict error since they each have different metaclasses.
    """

    pass


<<<<<<< HEAD
class MindtraceABC(ABC, metaclass=MindtraceABCMeta):
    """Base class for Mindtrace-derived abstract classes."""
    
    def __init__(self):
        self.config = Config()
        self.logger = Logger()
=======
class MindtraceABC(Mindtrace, metaclass=MindtraceABCMeta):
    """Abstract base class combining Mindtrace class functionality with ABC support.

    This class enables creating abstract classes that also have access to all Mindtrace features
    such as logging, configuration, and context management. Use this class instead of
    Mindtrace when you need to define abstract methods or properties in your class.

    Example:
        from mindtrace.core import MindtraceABC
        from abc import abstractmethod

        class MyAbstractService(MindtraceABC):
            def __init__(self):
                super().__init__()

            @abstractmethod
            def process_data(self, data):
                '''Must be implemented by concrete subclasses.'''
                pass

    Note:
        Without this class, attempting to create a class that inherits from both Mindtrace class and ABC
        would fail due to metaclass conflicts. MindtraceABC resolves this by using the CombinedABCMeta.
    """

    pass
>>>>>>> 0673e59a
<|MERGE_RESOLUTION|>--- conflicted
+++ resolved
@@ -311,14 +311,6 @@
     pass
 
 
-<<<<<<< HEAD
-class MindtraceABC(ABC, metaclass=MindtraceABCMeta):
-    """Base class for Mindtrace-derived abstract classes."""
-    
-    def __init__(self):
-        self.config = Config()
-        self.logger = Logger()
-=======
 class MindtraceABC(Mindtrace, metaclass=MindtraceABCMeta):
     """Abstract base class combining Mindtrace class functionality with ABC support.
 
@@ -344,5 +336,4 @@
         would fail due to metaclass conflicts. MindtraceABC resolves this by using the CombinedABCMeta.
     """
 
-    pass
->>>>>>> 0673e59a
+    pass