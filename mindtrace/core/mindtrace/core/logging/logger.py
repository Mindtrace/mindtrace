import logging
import os
from logging import Logger
from logging.handlers import RotatingFileHandler
from pathlib import Path
from typing import Optional

from mindtrace.core.config import Config


def default_formatter(fmt: Optional[str] = None) -> logging.Formatter:
    """
    Returns a logging formatter with a default format if none is specified.
    """
    default_fmt = "[%(asctime)s] %(levelname)s: %(name)s: %(message)s"
    return logging.Formatter(fmt or default_fmt)


def setup_logger(
    name: str = "mindtrace",
    log_dir: Optional[Path] = None,
    logger_level: int = logging.DEBUG,
    stream_level: int = logging.ERROR,
    file_level: int = logging.DEBUG,
    file_mode: str = "a",
    propagate: bool = False,
    max_bytes: int = 10 * 1024 * 1024,  # 10 MB
    backup_count: int = 5
) -> Logger:
    """Configure and initialize logging for Mindtrace components programmatically.

    Sets up a rotating file handler and a console handler on the given logger.
    Log file defaults to ~/.cache/mindtrace/{name}.log.

    Args:
        name (str): Logger name, defaults to "mindtrace".
        log_dir (Optional[Path]): Custom directory for log file.
        logger_level (int): Overall logger level.
        stream_level (int): StreamHandler level (e.g., ERROR).
        file_level (int): FileHandler level (e.g., DEBUG).
        file_mode (str): Mode for file handler, default is 'a' (append).
        propagate (bool): Whether the logger should propagate messages to ancestor loggers.
        max_bytes (int): Maximum size in bytes before rotating log file.
        backup_count (int): Number of backup files to retain.

    Returns:
        Logger: Configured logger instance.
    """
    logger = logging.getLogger(name)
    logger.handlers.clear()
    logger.setLevel(logger_level)
    logger.propagate = propagate

    # Set up stream handler
    stream_handler = logging.StreamHandler()
    stream_handler.setLevel(stream_level)
    stream_handler.setFormatter(default_formatter())
    logger.addHandler(stream_handler)

    # Set up file handler
    default_config = Config()
    if name == "mindtrace":
        child_log_path = f"{name}.log"
    else:
        child_log_path = os.path.join("modules", f"{name}.log")
        
    if log_dir:
        log_file_path = os.path.join(log_dir,child_log_path)
    else:
<<<<<<< HEAD
        log_file_path = os.path.join(default_config["MINDTRACE_DEFAULT_LOG_DIR"], child_log_path)
=======
        log_file_path = os.path.join(default_config["MINDTRACE_LOGGER_DIR"], child_log_path)
>>>>>>> 9b7e75e2
    
    os.makedirs(Path(log_file_path).parent, exist_ok=True)
    file_handler = RotatingFileHandler(
        filename=str(log_file_path),
        maxBytes=max_bytes,
        backupCount=backup_count,
        mode=file_mode
    )
    file_handler.setLevel(file_level)
    file_handler.setFormatter(default_formatter())
    logger.addHandler(file_handler)

    return logger


def get_logger(name: str = 'mindtrace', **kwargs) -> logging.Logger:
    """
    Create or retrieve a named logger instance.

    This function wraps Python's built-in ``logging.getLogger()`` to provide a
    standardized logger for Mindtrace components. If the logger with the given
    name already exists, it returns the existing instance; otherwise, it creates
    a new one with optional configuration overrides.

    Args:
        name (str): The name of the logger. Defaults to "mindtrace".
        **kwargs: Additional keyword arguments to be passed to `setup_logger`.

    Returns:
        logging.Logger: A configured logger instance.

    Example:
        .. code-block:: python

            from mindtrace.core.logging.logger import get_logger

            logger = get_logger("core.module", stream_level=logging.INFO, propagate=True)
            logger.info("Logger configured with custom settings.")
    """
    if not name:
        name = "mindtrace"

    full_name = name if name.startswith("mindtrace") else f"mindtrace.{name}"
    kwargs.setdefault("propagate", True)
    return setup_logger(full_name, **kwargs)<|MERGE_RESOLUTION|>--- conflicted
+++ resolved
@@ -67,11 +67,7 @@
     if log_dir:
         log_file_path = os.path.join(log_dir,child_log_path)
     else:
-<<<<<<< HEAD
-        log_file_path = os.path.join(default_config["MINDTRACE_DEFAULT_LOG_DIR"], child_log_path)
-=======
         log_file_path = os.path.join(default_config["MINDTRACE_LOGGER_DIR"], child_log_path)
->>>>>>> 9b7e75e2
     
     os.makedirs(Path(log_file_path).parent, exist_ok=True)
     file_handler = RotatingFileHandler(
