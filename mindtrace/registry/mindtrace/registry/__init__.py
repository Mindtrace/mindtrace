<<<<<<< HEAD
from mindtrace.registry.core.archiver import Archiver
from mindtrace.registry.archivers.config_archiver import ConfigArchiver
from mindtrace.registry.backends.registry_backend import RegistryBackend
from mindtrace.registry.backends.gcp_registry_backend import GCPRegistryBackend
from mindtrace.registry.backends.local_registry_backend import LocalRegistryBackend
from mindtrace.registry.backends.minio_registry_backend import MinioRegistryBackend
from mindtrace.registry.core.registry import LockTimeoutError, Registry


__all__ = [
    "Archiver", 
    "ConfigArchiver", 
    "LocalRegistryBackend", 
    "LockTimeoutError",
    "GCPRegistryBackend", 
    "MinioRegistryBackend", 
    "Registry", 
    "RegistryBackend"
=======
from mindtrace.registry.archivers.config_archiver import ConfigArchiver
from mindtrace.registry.backends.gcp_registry_backend import GCPRegistryBackend
from mindtrace.registry.backends.local_registry_backend import LocalRegistryBackend
from mindtrace.registry.backends.minio_registry_backend import MinioRegistryBackend
from mindtrace.registry.backends.registry_backend import RegistryBackend
from mindtrace.registry.core.archiver import Archiver
from mindtrace.registry.core.registry import LockTimeoutError, Registry

__all__ = [
    "Archiver",
    "ConfigArchiver",
    "LocalRegistryBackend",
    "LockTimeoutError",
    "GCPRegistryBackend",
    "MinioRegistryBackend",
    "Registry",
    "RegistryBackend",
>>>>>>> edb40ccd
]<|MERGE_RESOLUTION|>--- conflicted
+++ resolved
@@ -1,23 +1,3 @@
-<<<<<<< HEAD
-from mindtrace.registry.core.archiver import Archiver
-from mindtrace.registry.archivers.config_archiver import ConfigArchiver
-from mindtrace.registry.backends.registry_backend import RegistryBackend
-from mindtrace.registry.backends.gcp_registry_backend import GCPRegistryBackend
-from mindtrace.registry.backends.local_registry_backend import LocalRegistryBackend
-from mindtrace.registry.backends.minio_registry_backend import MinioRegistryBackend
-from mindtrace.registry.core.registry import LockTimeoutError, Registry
-
-
-__all__ = [
-    "Archiver", 
-    "ConfigArchiver", 
-    "LocalRegistryBackend", 
-    "LockTimeoutError",
-    "GCPRegistryBackend", 
-    "MinioRegistryBackend", 
-    "Registry", 
-    "RegistryBackend"
-=======
 from mindtrace.registry.archivers.config_archiver import ConfigArchiver
 from mindtrace.registry.backends.gcp_registry_backend import GCPRegistryBackend
 from mindtrace.registry.backends.local_registry_backend import LocalRegistryBackend
@@ -35,5 +15,4 @@
     "MinioRegistryBackend",
     "Registry",
     "RegistryBackend",
->>>>>>> edb40ccd
 ]