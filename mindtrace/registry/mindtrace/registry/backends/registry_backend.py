from abc import abstractmethod
from pathlib import Path
from typing import Dict, List

from mindtrace.core import MindtraceABC


class RegistryBackend(MindtraceABC):  # pragma: no cover
    @property
    @abstractmethod
    def uri(self) -> Path:
        pass

    @abstractmethod
    def __init__(self, uri: str | Path, **kwargs):
        super().__init__(**kwargs)

    @abstractmethod
    def push(self, name: str, version: str, local_path: str | Path):
        """Upload a local object version to the remote backend.

        Args:
            name: Name of the object (e.g., "yolo8:x").
            version: Version string (e.g., "1.0.0").
            local_path: Local source directory to upload from.
        """
        pass

    @abstractmethod
    def pull(self, name: str, version: str, local_path: str | Path):
        """Download a remote object version into a local path.

        Args:
            name: Name of the object.
            version: Version string.
            local_path: Local target directory to download into.
        """
        pass

    @abstractmethod
    def delete(self, name: str, version: str):
        """Delete an object version from the backend.

        Args:
            name: Name of the object.
            version: Version string.
        """
        pass

    @abstractmethod
    def save_metadata(self, name: str, version: str, metadata: dict):
        """Upload metadata for a specific object version.

        Args:
            name: Name of the object.
            version: Version string.
            metadata: Dictionary of object metadata.
        """
        pass

    @abstractmethod
    def fetch_metadata(self, name: str, version: str) -> dict:
        """Fetch metadata for a specific object version.

        Args:
            name: Name of the object.
            version: Version string.

        Returns:
            Metadata dictionary.
        """
        pass

    @abstractmethod
    def delete_metadata(self, name: str, version: str):
        """Delete metadata for a specific model version.

        Args:
            name: Name of the model.
            version: Version string.
        """
        pass

    @abstractmethod
    def list_objects(self) -> List[str]:
        """List all objects in the backend.

        Returns:
            List of object names.
        """
        pass

    @abstractmethod
    def list_versions(self, name: str) -> List[str]:
        """List all versions for an object in the backend.

        Args:
            name: Optional object name to filter results.

        Returns:
            List of versions for the given object.
        """
        pass

    @abstractmethod
    def has_object(self, name: str, version: str) -> bool:
        """Check if a specific object version exists in the backend.

        Args:
            name: Name of the object.
            version: Version string.

        Returns:
            True if the object version exists, False otherwise.
        """
        pass

    @abstractmethod
    def register_materializer(self, object_class: str, materializer_class: str):
        """Register a materializer for an object class.

        Args:
            object_class: Object class to register the materializer for.
            materializer_class: Materializer class to register.
        """
        pass

    def register_materializers_batch(self, materializers: Dict[str, str]):
        """Register multiple materializers in a single operation for better performance.
<<<<<<< HEAD
        
        Default implementation loops through and calls register_materializer for each. Subclasses can override this 
        method to provide optimized batch operations.
        
=======

        Default implementation loops through and calls register_materializer for each. Subclasses can override this
        method to provide optimized batch operations.

>>>>>>> 777ffb83
        Args:
            materializers: Dictionary mapping object classes to materializer classes.
        """
        for object_class, materializer_class in materializers.items():
            self.register_materializer(object_class, materializer_class)

    @abstractmethod
    def registered_materializer(self, object_class: str) -> str | None:
        """Get the registered materializer for an object class.

        Args:
            object_class: Object class to get the registered materializer for.

        Returns:
            Materializer class string, or None if no materializer is registered for the object class.
        """
        pass

    @abstractmethod
    def registered_materializers(self) -> Dict[str, str]:
        """Get all registered materializers.

        Returns:
            Dictionary mapping object classes to their registered materializer classes.
        """
        pass

    def validate_object_name(self, name: str) -> None:
        """Validate that the object name contains only allowed characters.

        This method is to be used by subclasses to validate object names, ensuring a unified naming convention is
        followed between all backends.

        Args:
            name: Name of the object to validate

        Raises:
            ValueError: If the object name contains invalid characters
        """
        if not name or not name.strip():
            raise ValueError("Object names cannot be empty.")
        elif "_" in name:
            raise ValueError("Object names cannot contain underscores. Use colons (':') for namespacing.")
        elif "@" in name:
            raise ValueError("Object names cannot contain '@'.")

    @abstractmethod
    def acquire_lock(self, key: str, lock_id: str, timeout: int, shared: bool = False) -> bool:
        """Atomically acquire a lock for the given key.

        This method should be implemented to provide atomic lock acquisition. The implementation should ensure that
        only one client can acquire an exclusive lock at a time, or multiple clients can acquire a shared lock,
        even in a distributed environment.

        Args:
            key: The key to lock
            lock_id: Unique identifier for this lock attempt
            timeout: Lock timeout in seconds
            shared: Whether to acquire a shared (read) lock. If False, acquires an exclusive (write) lock.

        Returns:
            True if lock was acquired, False otherwise
        """
        pass

    @abstractmethod
    def release_lock(self, key: str, lock_id: str) -> bool:
        """Atomically release a lock for the given key.

        This method should be implemented to provide atomic lock release. The implementation should ensure that only
        the lock owner can release it.

        Args:
            key: The key to unlock
            lock_id: The lock ID that was used to acquire the lock

        Returns:
            True if lock was released, False otherwise
        """
        pass

    @abstractmethod
    def check_lock(self, key: str) -> tuple[bool, str | None]:
        """Check if a key is currently locked.

        Args:
            key: The key to check

        Returns:
            Tuple of (is_locked, lock_id). If locked, lock_id will be the current lock holder's ID. If not locked,
            lock_id will be None.
        """
        pass

    @abstractmethod
    def overwrite(self, source_name: str, source_version: str, target_name: str, target_version: str):
        """Overwrite an object.

        This method should support saving objects to a temporary source location first, and then moving it to a target
        object in a single atomic operation.

        After the overwrite method completes, the source object should be deleted, and the target object should be
        updated to be the new source version.

        Args:
            source_name: Name of the source object.
            source_version: Version of the source object.
            target_name: Name of the target object.
            target_version: Version of the target object.
        """
        pass<|MERGE_RESOLUTION|>--- conflicted
+++ resolved
@@ -127,17 +127,10 @@
 
     def register_materializers_batch(self, materializers: Dict[str, str]):
         """Register multiple materializers in a single operation for better performance.
-<<<<<<< HEAD
-        
-        Default implementation loops through and calls register_materializer for each. Subclasses can override this 
-        method to provide optimized batch operations.
-        
-=======
 
         Default implementation loops through and calls register_materializer for each. Subclasses can override this
         method to provide optimized batch operations.
 
->>>>>>> 777ffb83
         Args:
             materializers: Dictionary mapping object classes to materializer classes.
         """
