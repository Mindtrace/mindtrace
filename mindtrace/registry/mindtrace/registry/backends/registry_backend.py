--- conflicted
+++ resolved
@@ -1,12 +1,6 @@
 from abc import abstractmethod
 from pathlib import Path
-<<<<<<< HEAD
-from typing import Any, Dict, List
-
-from zenml.materializers.base_materializer import BaseMaterializer
-=======
 from typing import Dict, List
->>>>>>> edb40ccd
 
 from mindtrace.core import MindtraceABC
 
@@ -42,11 +36,7 @@
             local_path: Local target directory to download into.
         """
         pass
-<<<<<<< HEAD
-    
-=======
-
->>>>>>> edb40ccd
+
     @abstractmethod
     def delete(self, name: str, version: str):
         """Delete an object version from the backend.
@@ -80,7 +70,6 @@
             Metadata dictionary.
         """
         pass
-<<<<<<< HEAD
 
     @abstractmethod
     def delete_metadata(self, model_name: str, version: str) -> dict:
@@ -101,24 +90,10 @@
 
         Returns:
             List of object names.
-=======
-
-    @abstractmethod
-    def delete_metadata(self, model_name: str, version: str) -> dict:
-        """Delete metadata for a specific model version.
-
-        Args:
-            model_name: Name of the model.
-            version: Version string.
-
-        Returns:
-            Metadata dictionary.
->>>>>>> edb40ccd
-        """
-        pass
-
-    @abstractmethod
-<<<<<<< HEAD
+        """
+        pass
+
+    @abstractmethod
     def list_versions(self, name: str) -> List[str]:
         """List all versions for an object in the backend.
 
@@ -127,32 +102,10 @@
 
         Returns:
             List of versions for the given object.
-=======
-    def list_objects(self) -> List[str]:
-        """List all objects in the backend.
-
-        Returns:
-            List of object names.
->>>>>>> edb40ccd
-        """
-        pass
-
-    @abstractmethod
-<<<<<<< HEAD
-=======
-    def list_versions(self, name: str) -> List[str]:
-        """List all versions for an object in the backend.
-
-        Args:
-            name: Optional object name to filter results.
-
-        Returns:
-            List of versions for the given object.
-        """
-        pass
-
-    @abstractmethod
->>>>>>> edb40ccd
+        """
+        pass
+
+    @abstractmethod
     def has_object(self, name: str, version: str) -> bool:
         """Check if a specific object version exists in the backend.
 
@@ -195,11 +148,7 @@
             Dictionary mapping object classes to their registered materializer classes.
         """
         pass
-<<<<<<< HEAD
-    
-=======
-
->>>>>>> edb40ccd
+
     def validate_object_name(self, name: str) -> None:
         """Validate that the object name contains only allowed characters.
 
@@ -220,29 +169,17 @@
     @abstractmethod
     def acquire_lock(self, key: str, lock_id: str, timeout: int, shared: bool = False) -> bool:
         """Atomically acquire a lock for the given key.
-<<<<<<< HEAD
-        
-        This method should be implemented to provide atomic lock acquisition. The implementation should ensure that 
-        only one client can acquire an exclusive lock at a time, or multiple clients can acquire a shared lock, 
-        even in a distributed environment.
-        
-=======
 
         This method should be implemented to provide atomic lock acquisition. The implementation should ensure that
         only one client can acquire an exclusive lock at a time, or multiple clients can acquire a shared lock,
         even in a distributed environment.
 
->>>>>>> edb40ccd
         Args:
             key: The key to lock
             lock_id: Unique identifier for this lock attempt
             timeout: Lock timeout in seconds
             shared: Whether to acquire a shared (read) lock. If False, acquires an exclusive (write) lock.
-<<<<<<< HEAD
-            
-=======
-
->>>>>>> edb40ccd
+
         Returns:
             True if lock was acquired, False otherwise
         """
@@ -251,25 +188,14 @@
     @abstractmethod
     def release_lock(self, key: str, lock_id: str) -> bool:
         """Atomically release a lock for the given key.
-<<<<<<< HEAD
-        
-        This method should be implemented to provide atomic lock release. The implementation should ensure that only 
+
+        This method should be implemented to provide atomic lock release. The implementation should ensure that only
         the lock owner can release it.
-        
+
         Args:
             key: The key to unlock
             lock_id: The lock ID that was used to acquire the lock
-            
-=======
-
-        This method should be implemented to provide atomic lock release. The implementation should ensure that only
-        the lock owner can release it.
-
-        Args:
-            key: The key to unlock
-            lock_id: The lock ID that was used to acquire the lock
-
->>>>>>> edb40ccd
+
         Returns:
             True if lock was released, False otherwise
         """
@@ -278,21 +204,12 @@
     @abstractmethod
     def check_lock(self, key: str) -> tuple[bool, str | None]:
         """Check if a key is currently locked.
-<<<<<<< HEAD
-        
+
         Args:
             key: The key to check
-            
-        Returns:
-            Tuple of (is_locked, lock_id). If locked, lock_id will be the current lock holder's ID. If not locked, 
-=======
-
-        Args:
-            key: The key to check
 
         Returns:
             Tuple of (is_locked, lock_id). If locked, lock_id will be the current lock holder's ID. If not locked,
->>>>>>> edb40ccd
             lock_id will be None.
         """
         pass
@@ -301,17 +218,10 @@
     def overwrite(self, source_name: str, source_version: str, target_name: str, target_version: str):
         """Overwrite an object.
 
-<<<<<<< HEAD
-        This method should support saving objects to a temporary source location first, and then moving it to a target 
-        object in a single atomic operation.
-        
-        After the overwrite method completes, the source object should be deleted, and the target object should be 
-=======
         This method should support saving objects to a temporary source location first, and then moving it to a target
         object in a single atomic operation.
 
         After the overwrite method completes, the source object should be deleted, and the target object should be
->>>>>>> edb40ccd
         updated to be the new source version.
 
         Args:
