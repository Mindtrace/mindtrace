--- conflicted
+++ resolved
@@ -1,31 +1,15 @@
 import io
 import json
 import os
-<<<<<<< HEAD
-from pathlib import Path
-import tempfile
-import time
-from typing import Dict, List, TypeVar
-import uuid
-import yaml
-=======
 import time
 from pathlib import Path
 from typing import Dict, List, TypeVar
->>>>>>> edb40ccd
 
 from minio import Minio
 from minio.api import CopySource
 from minio.error import S3Error
-<<<<<<< HEAD
-from pydantic import BaseModel
-
-from mindtrace.core import ifnone
-from mindtrace.registry import RegistryBackend
-=======
 
 from mindtrace.registry.backends.registry_backend import RegistryBackend
->>>>>>> edb40ccd
 
 T = TypeVar("T")
 
@@ -147,15 +131,7 @@
                 data = json.dumps({"materializers": {}}).encode()
                 data_io = io.BytesIO(data)
                 self.client.put_object(
-<<<<<<< HEAD
-                    self.bucket,
-                    str(self._metadata_path),
-                    data_io,
-                    len(data),
-                    content_type="application/json"
-=======
                     self.bucket, str(self._metadata_path), data_io, len(data), content_type="application/json"
->>>>>>> edb40ccd
                 )
             else:
                 # Re-raise other S3 errors
@@ -190,15 +166,9 @@
                 self.logger.debug(f"Uploading file {file} to {obj_key}")
                 self.client.fput_object(self.bucket, obj_key, str(file))
                 uploaded_files.append(obj_key)
-<<<<<<< HEAD
-        
+
         self.logger.debug(f"Upload complete. Files uploaded: {uploaded_files}")
-        
-=======
-
-        self.logger.debug(f"Upload complete. Files uploaded: {uploaded_files}")
-
->>>>>>> edb40ccd
+
         # Verify upload
         try:
             objects = list(self.client.list_objects(self.bucket, prefix=remote_key))
@@ -228,16 +198,6 @@
         downloaded_files = []
         for obj in self.client.list_objects(self.bucket, prefix=remote_key, recursive=True):
             # Skip directory markers
-<<<<<<< HEAD
-            if obj.object_name.endswith('/'):
-                continue
-                
-            # Get the relative path by removing the remote_key prefix
-            relative_path = obj.object_name[len(remote_key):].lstrip('/')
-            if not relative_path:  # Skip if it's the root directory
-                continue
-                
-=======
             if obj.object_name.endswith("/"):
                 continue
 
@@ -246,7 +206,6 @@
             if not relative_path:  # Skip if it's the root directory
                 continue
 
->>>>>>> edb40ccd
             dest_path = local_path / relative_path
             dest_path.parent.mkdir(parents=True, exist_ok=True)
             self.logger.debug(f"Downloading {obj.object_name} to {dest_path}")
@@ -254,11 +213,7 @@
             downloaded_files.append(str(dest_path))
 
         self.logger.debug(f"Download complete. Files downloaded: {downloaded_files}")
-<<<<<<< HEAD
-        
-=======
-
->>>>>>> edb40ccd
+
         # Verify download
         try:
             local_files = list(local_path.rglob("*"))
@@ -278,10 +233,6 @@
 
         for obj in self.client.list_objects(self.bucket, prefix=remote_key, recursive=True):
             self.client.remove_object(self.bucket, obj.object_name)
-<<<<<<< HEAD
- 
-=======
->>>>>>> edb40ccd
 
     def save_metadata(self, name: str, version: str, metadata: dict):
         """Save object metadata to MinIO.
@@ -294,27 +245,12 @@
         self.validate_object_name(name)
         meta_path = f"_meta_{name.replace(':', '_')}@{version}.json"
         self.logger.debug(f"Saving metadata to {meta_path}: {metadata}")
-<<<<<<< HEAD
-        
+
         # Convert metadata to bytes and wrap in BytesIO
         data = json.dumps(metadata).encode()
         data_io = io.BytesIO(data)
-        
-        self.client.put_object(
-            self.bucket,
-            meta_path,
-            data_io,
-            len(data),
-            content_type="application/json"
-        )
-=======
-
-        # Convert metadata to bytes and wrap in BytesIO
-        data = json.dumps(metadata).encode()
-        data_io = io.BytesIO(data)
 
         self.client.put_object(self.bucket, meta_path, data_io, len(data), content_type="application/json")
->>>>>>> edb40ccd
 
     def fetch_metadata(self, name: str, version: str) -> dict:
         """Fetch object metadata from MinIO.
@@ -328,11 +264,7 @@
         """
         meta_path = f"_meta_{name.replace(':', '_')}@{version}.json"
         self.logger.debug(f"Loading metadata from: {meta_path}")
-<<<<<<< HEAD
-        
-=======
-
->>>>>>> edb40ccd
+
         response = self.client.get_object(self.bucket, meta_path)
         metadata = json.loads(response.data.decode())
 
@@ -386,15 +318,7 @@
 
             # Save updated metadata
             self.client.put_object(
-<<<<<<< HEAD
-                self.bucket,
-                str(self._metadata_path),
-                data_io,
-                len(data),
-                content_type="application/json"
-=======
                 self.bucket, str(self._metadata_path), data_io, len(data), content_type="application/json"
->>>>>>> edb40ccd
             )
         except Exception as e:
             self.logger.error(f"Error registering materializer for {object_class}: {e}")
@@ -425,11 +349,7 @@
             # Re-raise any other errors
             self.logger.error(f"Error getting registered materializer for {object_class}: {e}")
             raise
-<<<<<<< HEAD
-        
-=======
-
->>>>>>> edb40ccd
+
     def registered_materializers(self) -> Dict[str, str]:
         """Get all registered materializers.
 
@@ -525,30 +445,18 @@
 
     def acquire_lock(self, key: str, lock_id: str, timeout: int, shared: bool = False) -> bool:
         """Acquire a lock using Minio's object locking features.
-<<<<<<< HEAD
-        
-=======
-
->>>>>>> edb40ccd
+
         Args:
             key: The key to acquire the lock for.
             lock_id: The ID of the lock to acquire.
             timeout: The timeout in seconds for the lock.
             shared: Whether to acquire a shared (read) lock. If False, acquires an exclusive (write) lock.
-<<<<<<< HEAD
-            
-=======
-
->>>>>>> edb40ccd
+
         Returns:
             True if the lock was acquired, False otherwise.
         """
         lock_key = self._lock_key(key)
-<<<<<<< HEAD
-        
-=======
-
->>>>>>> edb40ccd
+
         try:
             # Check if lock exists and is not expired
             try:
@@ -564,73 +472,35 @@
             except Exception:
                 # Lock doesn't exist or is invalid, we can proceed
                 pass
-<<<<<<< HEAD
-            
+
             # Create lock metadata
-            metadata = {
-                "lock_id": lock_id,
-                "expires_at": time.time() + timeout,
-                "shared": shared
-            }
-            
+            metadata = {"lock_id": lock_id, "expires_at": time.time() + timeout, "shared": shared}
+
             # Convert metadata to bytes and wrap in BytesIO
             data = json.dumps(metadata).encode()
             data_io = io.BytesIO(data)
-            
-            # Upload lock file with metadata
-            self.client.put_object(
-                self.bucket,
-                lock_key,
-                data_io,
-                len(data),
-                content_type="application/json"
-            )
-            
-            return True
-            
-=======
-
-            # Create lock metadata
-            metadata = {"lock_id": lock_id, "expires_at": time.time() + timeout, "shared": shared}
-
-            # Convert metadata to bytes and wrap in BytesIO
-            data = json.dumps(metadata).encode()
-            data_io = io.BytesIO(data)
 
             # Upload lock file with metadata
             self.client.put_object(self.bucket, lock_key, data_io, len(data), content_type="application/json")
 
             return True
 
->>>>>>> edb40ccd
         except Exception as e:
             self.logger.error(f"Error acquiring {'shared ' if shared else ''}lock for {key}: {e}")
             return False
 
     def release_lock(self, key: str, lock_id: str) -> bool:
         """Release a lock by verifying ownership and removing the lock object.
-<<<<<<< HEAD
-        
+
         Args:
             key: The key to unlock
             lock_id: The lock ID that was used to acquire the lock
-            
-=======
-
-        Args:
-            key: The key to unlock
-            lock_id: The lock ID that was used to acquire the lock
-
->>>>>>> edb40ccd
+
         Returns:
             True if lock was released, False otherwise
         """
         lock_key = self._lock_key(key)
-<<<<<<< HEAD
-        
-=======
-
->>>>>>> edb40ccd
+
         try:
             # Verify lock ownership
             try:
@@ -642,66 +512,37 @@
                 if e.code == "NoSuchKey":
                     return True  # Lock doesn't exist
                 raise  # Unexpected error
-<<<<<<< HEAD
-            
+
             # Remove the lock
             self.client.remove_object(self.bucket, lock_key)
             return True
-            
-=======
-
-            # Remove the lock
-            self.client.remove_object(self.bucket, lock_key)
-            return True
-
->>>>>>> edb40ccd
+
         except Exception as e:
             self.logger.error(f"Error releasing lock for {key}: {e}")
             return False
 
     def check_lock(self, key: str) -> tuple[bool, str | None]:
         """Check if a key is currently locked.
-<<<<<<< HEAD
-        
+
         Args:
             key: The key to check
-            
-=======
-
-        Args:
-            key: The key to check
-
->>>>>>> edb40ccd
+
         Returns:
             Tuple of (is_locked, lock_id). If locked, lock_id will be the current lock holder's ID.
             If not locked, lock_id will be None.
         """
         lock_key = self._lock_key(key)
-<<<<<<< HEAD
-        
+
         try:
             response = self.client.get_object(self.bucket, lock_key)
             lock_data = json.loads(response.data.decode())
-            
+
             # Check if lock is expired
             if time.time() > lock_data.get("expires_at", 0):
                 return False, None
-                
+
             return True, lock_data.get("lock_id")
-            
-=======
-
-        try:
-            response = self.client.get_object(self.bucket, lock_key)
-            lock_data = json.loads(response.data.decode())
-
-            # Check if lock is expired
-            if time.time() > lock_data.get("expires_at", 0):
-                return False, None
-
-            return True, lock_data.get("lock_id")
-
->>>>>>> edb40ccd
+
         except S3Error as e:
             if e.code == "NoSuchKey":
                 return False, None
@@ -710,17 +551,10 @@
     def overwrite(self, source_name: str, source_version: str, target_name: str, target_version: str):
         """Overwrite an object.
 
-<<<<<<< HEAD
-        This method supports saving objects to a temporary source location first, and then moving it to a target 
-        object in a single atomic operation.
-        
-        After the overwrite method completes, the source object should be deleted, and the target object should be 
-=======
         This method supports saving objects to a temporary source location first, and then moving it to a target
         object in a single atomic operation.
 
         After the overwrite method completes, the source object should be deleted, and the target object should be
->>>>>>> edb40ccd
         updated to be the new source version.
 
         Args:
@@ -733,34 +567,20 @@
             # Get the source and target object keys
             source_key = self._object_key(source_name, source_version)
             target_key = self._object_key(target_name, target_version)
-<<<<<<< HEAD
-            
+
             # Get the source and target metadata keys
             source_meta_key = f"_meta_{source_name.replace(':', '_')}@{source_version}.json"
             target_meta_key = f"_meta_{target_name.replace(':', '_')}@{target_version}.json"
-            
+
             self.logger.debug(f"Overwriting {source_name}@{source_version} to {target_name}@{target_version}")
-            
-=======
-
-            # Get the source and target metadata keys
-            source_meta_key = f"_meta_{source_name.replace(':', '_')}@{source_version}.json"
-            target_meta_key = f"_meta_{target_name.replace(':', '_')}@{target_version}.json"
-
-            self.logger.debug(f"Overwriting {source_name}@{source_version} to {target_name}@{target_version}")
-
->>>>>>> edb40ccd
+
             # List source objects before any operations
             try:
                 source_objects = list(self.client.list_objects(self.bucket, prefix=source_key, recursive=True))
             except Exception as e:
                 self.logger.error(f"Error listing source objects: {e}")
                 raise
-<<<<<<< HEAD
-            
-=======
-
->>>>>>> edb40ccd
+
             # If target exists, delete it first
             try:
                 target_objects = list(self.client.list_objects(self.bucket, prefix=target_key, recursive=True))
@@ -773,29 +593,6 @@
                     self.logger.error(f"Error deleting target objects: {e}")
                     raise
                 self.logger.debug("No existing target objects to delete")
-<<<<<<< HEAD
-            
-            # Copy all objects from source to target
-            if not source_objects:
-                raise ValueError(f"No source objects found for {source_name}@{source_version}")
-                
-            for obj in source_objects:
-                # Skip directory markers (objects ending with /)
-                if obj.object_name.endswith('/'):
-                    continue
-                    
-                # Create target object name by replacing source prefix with target prefix
-                target_obj_name = obj.object_name.replace(source_key, target_key)
-                self.logger.debug(f"Copying {obj.object_name} to {target_obj_name}")
-                
-                # Copy the object
-                self.client.copy_object(
-                    self.bucket,
-                    target_obj_name,
-                    CopySource(self.bucket, obj.object_name)
-                )
-            
-=======
 
             # Copy all objects from source to target
             if not source_objects:
@@ -813,56 +610,25 @@
                 # Copy the object
                 self.client.copy_object(self.bucket, target_obj_name, CopySource(self.bucket, obj.object_name))
 
->>>>>>> edb40ccd
             # Copy metadata file if it exists
             try:
                 self.logger.debug(f"Copying metadata from {source_meta_key} to {target_meta_key}")
                 source_meta = self.client.get_object(self.bucket, source_meta_key)
                 metadata = json.loads(source_meta.data.decode())
-<<<<<<< HEAD
-                
+
                 # Update the path in metadata
                 metadata["path"] = f"s3://{self.bucket}/{target_key}"
-                
-=======
-
-                # Update the path in metadata
-                metadata["path"] = f"s3://{self.bucket}/{target_key}"
-
->>>>>>> edb40ccd
+
                 # Save updated metadata
                 data = json.dumps(metadata).encode()
                 data_io = io.BytesIO(data)
                 self.client.put_object(
-<<<<<<< HEAD
-                    self.bucket,
-                    target_meta_key,
-                    data_io,
-                    len(data),
-                    content_type="application/json"
-=======
                     self.bucket, target_meta_key, data_io, len(data), content_type="application/json"
->>>>>>> edb40ccd
                 )
             except S3Error as e:
                 if e.code == "NoSuchKey":
                     raise ValueError(f"No source metadata found for {source_name}@{source_version}")
                 raise
-<<<<<<< HEAD
-            
-            # Delete source objects
-            for obj in source_objects:
-                # Skip directory markers
-                if obj.object_name.endswith('/'):
-                    continue
-                self.client.remove_object(self.bucket, obj.object_name)
-            
-            # Delete source metadata
-            self.client.remove_object(self.bucket, source_meta_key)
-            
-            self.logger.debug(f"Successfully completed overwrite operation for {target_name}@{target_version}")
-            
-=======
 
             # Delete source objects
             for obj in source_objects:
@@ -876,7 +642,6 @@
 
             self.logger.debug(f"Successfully completed overwrite operation for {target_name}@{target_version}")
 
->>>>>>> edb40ccd
         except Exception as e:
             self.logger.error(f"Error during overwrite operation: {e}")
             raise e