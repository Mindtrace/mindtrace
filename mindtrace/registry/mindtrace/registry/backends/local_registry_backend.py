import json
import os
import platform
import shutil
import time
import uuid
from pathlib import Path
from typing import Dict, List

import yaml

# Import appropriate locking mechanism based on OS
if platform.system() == "Windows":
    import msvcrt

    fcntl = None
else:
    import fcntl

    msvcrt = None

from mindtrace.registry.backends.registry_backend import RegistryBackend
from mindtrace.registry.core.exceptions import LockAcquisitionError


class LocalRegistryBackend(RegistryBackend):
    """A simple local filesystem-based registry backend.

    All object directories and registry files are stored under a configurable base directory. The backend provides
    methods for uploading, downloading, and managing object files and metadata.
    """

    def __init__(self, uri: str | Path, **kwargs):
        """Initialize the LocalRegistryBackend.

        Args:
            uri (str | Path): The base directory path where all object files and metadata will be stored.
                              Supports "file://" URI scheme which will be automatically stripped.
            **kwargs: Additional keyword arguments for the RegistryBackend.
        """
        if isinstance(uri, str) and uri.startswith("file://"):
            uri = uri[len("file://") :]
        super().__init__(uri=uri, **kwargs)
        self._uri = Path(uri).expanduser().resolve()
        self._uri.mkdir(parents=True, exist_ok=True)
        self._metadata_path = self._uri / "registry_metadata.json"
        self.logger.debug(f"Initializing LocalBackend with uri: {self._uri}")

    @property
    def uri(self) -> Path:
        """The resolved base directory path for the backend."""
        return self._uri

    @property
    def metadata_path(self) -> Path:
        """The resolved metadata file path for the backend."""
        return self._metadata_path

    def _full_path(self, remote_key: str) -> Path:
        """Convert a remote key to a full filesystem path.

        Args:
            remote_key (str): The remote key (relative path) to resolve.

        Returns:
            Path: The full resolved filesystem path.
        """
        return self.uri / remote_key

    def _object_key(self, name: str, version: str) -> str:
        """Convert object name and version to a storage key.

        Args:
            name: Name of the object.
            version: Version string.

        Returns:
            Storage key for the object version.
        """
        return f"{name}/{version}"

    def _object_metadata_path(self, name: str, version: str) -> Path:
        """Generate the metadata file path for an object version.

        Args:
            name: Name of the object.
            version: Version string.

        Returns:
            Metadata file path (e.g., Path("_meta_object_name@1.0.0.yaml")).
        """
        return self.uri / f"_meta_{name.replace(':', '_')}@{version}.yaml"

    def _object_metadata_prefix(self, name: str) -> str:
        """Generate the metadata file prefix for listing versions of an object.

        Args:
            name: Name of the object.

        Returns:
            Metadata file prefix (e.g., "_meta_object_name@").
        """
        return f"_meta_{name.replace(':', '_')}@"

    def push(self, name: str, version: str, local_path: str | Path):
        """Upload a local directory to the remote backend.

        Args:
            name: Name of the object.
            version: Version string.
            local_path: Path to the local directory to upload.
        """
        self.validate_object_name(name)
        dst = self._full_path(self._object_key(name, version))
        self.logger.debug(f"Uploading directory from {local_path} to {dst}")
        shutil.copytree(local_path, dst, dirs_exist_ok=True)
        self.logger.debug(f"Upload complete. Contents: {list(dst.rglob('*'))}")

    def pull(self, name: str, version: str, local_path: str | Path):
        """Copy a directory from the backend store to a local path.

        Args:
            name: Name of the object.
            version: Version string.
            local_path: Destination directory path to copy to.
        """
        src = self._full_path(self._object_key(name, version))
        self.logger.debug(f"Downloading directory from {src} to {local_path}")
        shutil.copytree(src, local_path, dirs_exist_ok=True)
        self.logger.debug(f"Download complete. Contents: {list(Path(local_path).rglob('*'))}")

    def delete(self, name: str, version: str):
        """Delete a directory from the backend store.

        Also removes empty parent directories.

        Args:
            name: Name of the object.
            version: Version string.
        """
        target = self._full_path(self._object_key(name, version))
        self.logger.debug(f"Deleting directory: {target}")
        shutil.rmtree(target, ignore_errors=True)

        # Cleanup parent if empty
        parent = target.parent

        # Use a lock file for the parent directory
        lock_path = self._lock_path(f"{name}@parent")
        with open(lock_path, "w") as f:
            if self._acquire_file_lock(f):
                try:
                    if parent.exists() and not any(parent.iterdir()):
                        self.logger.debug(f"Removing empty parent directory: {parent}")
                        try:
                            parent.rmdir()
                        except Exception as e:
                            if parent.exists():
                                self.logger.error(f"Error deleting parent directory: {e}")
                                raise
                finally:
                    self._release_file_lock(f)

    def save_metadata(self, name: str, version: str, metadata: dict):
        """Save metadata for a object version.

        Args:
            name: Name of the object.
            version: Version of the object.
            metadata: Metadata to save.
        """
        self.validate_object_name(name)
        meta_path = self._object_metadata_path(name, version)
        self.logger.debug(f"Saving metadata to {meta_path}: {metadata}")

        # Use atomic write: write to temp file with unique name, then rename
        temp_path = meta_path.parent / f".tmp_{uuid.uuid4().hex}_{meta_path.name}"
        try:
            with open(temp_path, "w") as f:
                yaml.safe_dump(metadata, f)
                f.flush()
                os.fsync(f.fileno())

            # rename is atomic on POSIX systems if source and dest are on same filesystem
            temp_path.rename(meta_path)
        except Exception:
            # Clean up temp file on failure
            if temp_path.exists():
                temp_path.unlink()
            raise

    def fetch_metadata(self, name: str, version: str) -> dict:
        """Load metadata for a object version.

        Args:
            name: Name of the object.
            version: Version of the object.

        Returns:
            dict: The loaded metadata.

        Raises:
            ValueError: If the metadata file is empty or corrupted.
        """
        meta_path = self._object_metadata_path(name, version)
        self.logger.debug(f"Loading metadata from: {meta_path}")
        with open(meta_path, "r") as f:
            metadata = yaml.safe_load(f)

<<<<<<< HEAD
        # Handle case where yaml.safe_load returns None (empty file or whitespace only)
        if metadata is None:
            raise ValueError(
                f"Metadata file for {name}@{version} is empty or corrupted. "
                f"This may indicate a race condition during concurrent writes."
=======
        if metadata is None:
            raise ValueError(
                f"Metadata file for {name}@{version} is empty or corrupted. "
                f"This may be due to a concurrent write operation. Please retry."
>>>>>>> ded5570d
            )

        # Add the path to the object directory to the metadata:
        object_key = self._object_key(name, version)
        object_path = self._full_path(object_key)
        metadata.update({"path": str(object_path)})

        self.logger.debug(f"Loaded metadata: {metadata}")
        return metadata

    def delete_metadata(self, name: str, version: str):
        """Delete metadata for a object version.

        Args:
            name: Name of the object.
            version: Version of the object.
        """
        meta_path = self._object_metadata_path(name, version)
        self.logger.debug(f"Deleting metadata file: {meta_path}")
        if meta_path.exists():
            meta_path.unlink()

    def list_objects(self) -> List[str]:
        """List all objects in the backend.

        Returns:
            List of object names sorted alphabetically.
        """
        objects = set()
        # Look for metadata files that follow the pattern _meta_objectname@version.yaml
        for meta_file in self.uri.glob("_meta_*.yaml"):
            # Extract the object name from the metadata filename
            # Remove '_meta_' prefix and split at '@' to get the object name part
            name_part = meta_file.stem.split("@")[0].replace("_meta_", "")
            # Convert back from filesystem-safe format to original object name
            name = name_part.replace("_", ":")
            objects.add(name)

        return sorted(list(objects))

    def list_versions(self, name: str) -> List[str]:
        """List all versions available for the given object.

        Args:
            name: Name of the object

        Returns:
            Sorted list of version strings available for the object
        """
        # Build the prefix used in metadata filenames for this object.
        prefix = self._object_metadata_prefix(name)
        versions = []

        # Search for metadata files matching the prefix pattern in the base directory.
        for meta_file in self.uri.glob(f"{prefix}*.yaml"):
            # Extract the version from the filename by removing the prefix and the '.yaml' extension.
            version = meta_file.name[len(prefix) : -5]
            versions.append(version)
        return sorted(versions)

    def has_object(self, name: str, version: str) -> bool:
        """Check if a specific object version exists in the backend.

        This method uses direct existence checks instead of listing all objects
        for better performance, especially with large registries.

        Args:
            name: Name of the object.
            version: Version string.

        Returns:
            True if the object version exists, False otherwise.
        """
        # Check if metadata file exists directly (much faster than listing all objects)
        meta_path = self._object_metadata_path(name, version)
        return meta_path.exists()

    def register_materializer(self, object_class: str, materializer_class: str):
        """Register a materializer for an object class.

        Args:
            object_class: Object class to register the materializer for.
            materializer_class: Materializer class to register.
        """
        try:
            if not self._metadata_path.exists():
                metadata = {"materializers": {}}
            else:
                with open(self._metadata_path, "r") as f:
                    metadata = json.load(f)
            metadata["materializers"][object_class] = materializer_class
            with open(self._metadata_path, "w") as f:
                json.dump(metadata, f)
        except Exception as e:
            self.logger.error(f"Error registering materializer for {object_class}: {e}")
            raise e
        else:
            self.logger.debug(f"Registered materializer for {object_class}: {materializer_class}")

    def registered_materializer(self, object_class: str) -> str | None:
        """Get the registered materializer for an object class.

        Args:
            object_class: Object class to get the registered materializer for.

        Returns:
            Materializer class string, or None if no materializer is registered for the object class.
        """
        return self.registered_materializers().get(object_class, None)

    def registered_materializers(self) -> Dict[str, str]:
        """Get all registered materializers.

        Returns:
            Dictionary mapping object classes to their registered materializer classes.
        """
        try:
            if not self._metadata_path.exists():
                return {}
            with open(self._metadata_path, "r") as f:
                materializers = json.load(f).get("materializers", {})
        except Exception as e:
            self.logger.error(f"Error loading materializers: {e}")
            raise e
        return materializers

    def save_registry_metadata(self, metadata: dict):
        """Save registry-level metadata to the backend.

        Args:
            metadata: Dictionary containing registry metadata to save.
        """
        try:
            with open(self._metadata_path, "w") as f:
                json.dump(metadata, f)
        except Exception as e:
            self.logger.error(f"Error saving registry metadata: {e}")
            raise e

    def fetch_registry_metadata(self) -> dict:
        """Fetch registry-level metadata from the backend.

        Returns:
            Dictionary containing registry metadata. Returns empty dict if no metadata exists.
        """
        try:
            if not self._metadata_path.exists():
                return {}
            with open(self._metadata_path, "r") as f:
                return json.load(f)
        except Exception as e:
            self.logger.debug(f"Could not load registry metadata: {e}")
            return {}

    def _lock_path(self, key: str) -> Path:
        """Get the path for a lock file."""
        return self._full_path(f"_lock_{key}")

    def _get_key_from_path(self, lock_path: Path) -> str:
        """Extract the key from a lock file path."""
        # Remove the _lock_ prefix and convert back to original key
        key_part = lock_path.name.replace("_lock_", "")
        return key_part

    def _acquire_file_lock(self, file_obj) -> bool:
        """Acquire a file lock using the appropriate mechanism for the OS."""
        try:
            if platform.system() == "Windows":
                # Windows: Try to lock the file using msvcrt
                assert msvcrt is not None, "Platform is Windows but msvcrt is not available"
                msvcrt.locking(file_obj.fileno(), msvcrt.LK_NBLCK, 1)
                return True
            else:
                # Unix: Try to acquire an exclusive file lock
                assert fcntl is not None, "Platform is not Windows but fcntl is not available"
                fcntl.flock(file_obj.fileno(), fcntl.LOCK_EX | fcntl.LOCK_NB)
                return True
        except (IOError, OSError):
            return False

    def _release_file_lock(self, file_obj) -> None:
        """Release a file lock using the appropriate mechanism for the OS."""
        try:
            if platform.system() == "Windows":
                # Windows: Unlock the file
                assert msvcrt is not None, "Platform is Windows but msvcrt is not available"
                msvcrt.locking(file_obj.fileno(), msvcrt.LK_UNLCK, 1)
            else:
                # Unix: Release the file lock
                assert fcntl is not None, "Platform is not Windows but fcntl is not available"
                fcntl.flock(file_obj.fileno(), fcntl.LOCK_UN)
        except (IOError, OSError) as e:
            self.logger.warning(f"Error releasing file lock: {e}")

    def _acquire_shared_lock(self, file_obj) -> bool:
        """Acquire a shared (read) lock using the appropriate mechanism for the OS."""
        try:
            if platform.system() == "Windows":
                # Windows: Try to lock the file using msvcrt
                assert msvcrt is not None, "Platform is Windows but msvcrt is not available"
                msvcrt.locking(file_obj.fileno(), msvcrt.LK_NBLCK, 1)
                return True
            else:
                # Unix: Try to acquire a shared file lock
                # Use blocking mode for shared locks since multiple readers should be able to share
                assert fcntl is not None, "Platform is not Windows but fcntl is not available"
                fcntl.flock(file_obj.fileno(), fcntl.LOCK_SH)
                return True
        except (IOError, OSError):
            return False

    def acquire_lock(self, key: str, lock_id: str, timeout: int, shared: bool = False) -> bool:
        """Acquire a lock using atomic file operations.

        Uses atomic file creation with O_EXCL to ensure only one process can create the lock file.
        The lock file contains both the lock_id and expiration time in JSON format.

        Args:
            key: The key to acquire the lock for.
            lock_id: The ID of the lock to acquire.
            timeout: The timeout in seconds for the lock.
            shared: Whether to acquire a shared (read) lock. If False, acquires an exclusive (write) lock.

        Returns:
            True if the lock was acquired, False otherwise.
        """
        lock_path = self._lock_path(key)

        try:
            # Ensure parent directory exists
            lock_path.parent.mkdir(parents=True, exist_ok=True)

            # Try atomic file creation first - only one process can create the file
            try:
                # Use O_EXCL flag to ensure atomic creation
                if platform.system() == "Windows":
                    # Windows: Use exclusive creation
                    fd = os.open(lock_path, os.O_CREAT | os.O_EXCL | os.O_RDWR)
                else:
                    # Unix: Use O_EXCL for atomic creation
                    fd = os.open(lock_path, os.O_CREAT | os.O_EXCL | os.O_RDWR, 0o644)

                # File created successfully - we have the lock
                with os.fdopen(fd, "r+") as f:
                    # Write our lock information
                    metadata = {"lock_id": lock_id, "expires_at": time.time() + timeout, "shared": shared}
                    f.write(json.dumps(metadata))
                    f.flush()
                    os.fsync(fd)  # Ensure data is written to disk
                    return True

            except FileExistsError:
                # File already exists - try to acquire existing lock
                if not self._acquire_existing_lock(lock_path, lock_id, timeout, shared):
                    raise LockAcquisitionError(f"Lock {key} is currently in use")
                return True

        except LockAcquisitionError:
            # Re-raise LockAcquisitionError
            raise
        except Exception as e:
            self.logger.error(f"Error acquiring {'shared ' if shared else ''}lock for {key}: {e}")
            return False

    def _acquire_existing_lock(self, lock_path: Path, lock_id: str, timeout: int, shared: bool = False) -> bool:
        """Acquire a lock on an existing lock file.

        This method handles the case where the lock file already exists and we need to
        check if the existing lock is expired and potentially acquire it.

        Args:
            lock_path: Path to the lock file.
            lock_id: The ID of the lock to acquire.
            timeout: The timeout in seconds for the lock.
            shared: Whether to acquire a shared (read) lock.

        Returns:
            True if the lock was acquired, False otherwise.
        """
        try:
            # Check if lock file exists and read current lock info
            if not lock_path.exists():
                return False

            try:
                with open(lock_path, "r") as f:
                    content = f.read().strip()
                    if not content:
                        return False
                    metadata = json.loads(content)
            except (json.JSONDecodeError, IOError):
                # Corrupted lock file - remove it and retry
                try:
                    lock_path.unlink()
                except FileNotFoundError:
                    pass
                return False

            # Check if existing lock is expired
            if time.time() > metadata.get("expires_at", 0):
                # Lock is expired - remove it and retry acquisition
                lock_path.unlink()

                # Retry acquisition with the original key
                return self.acquire_lock(self._get_key_from_path(lock_path), lock_id, timeout, shared)

            # Lock is still valid - check if we can acquire it
            existing_shared = metadata.get("shared", False)

            if shared:
                # For shared locks, we can acquire if existing lock is also shared
                if existing_shared:
                    return True
                else:
                    return False
            else:
                # For exclusive locks, we can only acquire if no lock exists
                return False

        except Exception as e:
            self.logger.error(f"Error acquiring existing lock for {lock_path}: {e}")
            return False

    def release_lock(self, key: str, lock_id: str) -> bool:
        """Release a lock by verifying ownership and removing the file.

        Uses platform-specific file locking to ensure atomic operations during release.

        Args:
            key: The key to release the lock for.
            lock_id: The ID of the lock to release.

        Returns:
            True if the lock was released, False otherwise.
        """
        lock_path = self._lock_path(key)

        try:
            if not lock_path.exists():
                return True

            with open(lock_path, "r+") as f:
                # Try to acquire an exclusive file lock
                if not self._acquire_file_lock(f):
                    return False

                try:
                    # Verify lock ownership
                    try:
                        metadata = json.loads(f.read().strip())
                        if metadata.get("lock_id") != lock_id:
                            self._release_file_lock(f)  # Release lock if not ours
                            return False
                    except (json.JSONDecodeError, IOError):
                        self._release_file_lock(f)  # Release lock on error
                        return False

                    # Remove the lock file - use unlink with missing_ok=True to handle race conditions
                    try:
                        lock_path.unlink()
                    except FileNotFoundError:
                        # File was already deleted by another thread, which is fine
                        pass
                    return True

                except Exception as e:
                    self._release_file_lock(f)  # Release lock on any other error
                    self.logger.error(f"Error releasing lock for {key}: {e}")
                    return False

        except Exception as e:
            self.logger.error(f"Error releasing lock for {key}: {e}")
            return False

    def check_lock(self, key: str) -> tuple[bool, str | None]:
        """Check if a key is currently locked.

        Uses platform-specific file locking to ensure atomic read operations.

        Args:
            key: The key to check the lock for.

        Returns:
            Tuple containing a boolean indicating if the key is locked and the lock ID if it is, or None if it is not.
        """
        lock_path = self._lock_path(key)

        try:
            if not lock_path.exists():
                return False, None

            with open(lock_path, "r") as f:
                # Try to acquire a shared file lock
                if not self._acquire_shared_lock(f):
                    # File is locked by someone else
                    return True, None

                try:
                    # Check if lock is expired
                    try:
                        metadata = json.loads(f.read().strip())
                        if time.time() > metadata.get("expires_at", 0):
                            return False, None
                        return True, metadata.get("lock_id")
                    except (json.JSONDecodeError, IOError):
                        return False, None

                finally:
                    self._release_file_lock(f)

        except Exception as e:
            self.logger.error(f"Error checking lock for {key}: {e}")
            return False, None

    def overwrite(self, source_name: str, source_version: str, target_name: str, target_version: str):
        """Overwrite an object.

        This method supports saving objects to a temporary source location first, and then moving it to a target
        object in a single atomic operation.

        After the overwrite method completes, the source object should be deleted, and the target object should be
        updated to be the new source version.

        Args:
            source_name: Name of the source object.
            source_version: Version of the source object.
            target_name: Name of the target object.
            target_version: Version of the target object.
        """
        # Get the source and target paths
        source_path = self._full_path(self._object_key(source_name, source_version))
        target_path = self._full_path(self._object_key(target_name, target_version))

        # Get the source and target metadata paths
        source_meta_path = self._object_metadata_path(source_name, source_version)
        target_meta_path = self._object_metadata_path(target_name, target_version)

        self.logger.debug(f"Overwriting {target_name}@{target_version} with {source_name}@{source_version}")

        try:
            # If target exists, delete it first
            if target_path.exists():
                shutil.rmtree(target_path)
            if target_meta_path.exists():
                target_meta_path.unlink()

            # Move source to target using atomic rename
            source_path.rename(target_path)

            # Move metadata file
            if source_meta_path.exists():
                source_meta_path.rename(target_meta_path)

            # Update metadata to reflect new name/version
            if target_meta_path.exists():
                with open(target_meta_path, "r") as f:
                    metadata = yaml.safe_load(f)

                # Update the path in metadata
                metadata["path"] = str(target_path)

                with open(target_meta_path, "w") as f:
                    yaml.dump(metadata, f)

            self.logger.debug(f"Successfully overwrote {target_name}@{target_version}")

        except Exception as e:
            self.logger.error(f"Error during overwrite operation: {e}")
            # Cleanup any partial state
            if target_path.exists() and not source_path.exists():
                shutil.rmtree(target_path)
            raise e<|MERGE_RESOLUTION|>--- conflicted
+++ resolved
@@ -207,18 +207,11 @@
         with open(meta_path, "r") as f:
             metadata = yaml.safe_load(f)
 
-<<<<<<< HEAD
         # Handle case where yaml.safe_load returns None (empty file or whitespace only)
         if metadata is None:
             raise ValueError(
                 f"Metadata file for {name}@{version} is empty or corrupted. "
                 f"This may indicate a race condition during concurrent writes."
-=======
-        if metadata is None:
-            raise ValueError(
-                f"Metadata file for {name}@{version} is empty or corrupted. "
-                f"This may be due to a concurrent write operation. Please retry."
->>>>>>> ded5570d
             )
 
         # Add the path to the object directory to the metadata:
