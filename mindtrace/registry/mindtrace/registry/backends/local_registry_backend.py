import json
<<<<<<< HEAD
import os
import time
from pathlib import Path
import platform
import shutil
from tempfile import TemporaryDirectory
from typing import Dict, List
import yaml

# Import appropriate locking mechanism based on OS
if platform.system() == 'Windows':
    import msvcrt
else:
    import fcntl
=======
import platform
import shutil
import time
from pathlib import Path
from typing import Dict, List

import yaml
>>>>>>> edb40ccd

# Import appropriate locking mechanism based on OS
if platform.system() == "Windows":
    import msvcrt
else:
    import fcntl

<<<<<<< HEAD

class LocalRegistryBackend(RegistryBackend):
    """A simple local filesystem-based registry backend.

    All object directories and registry files are stored under a configurable base directory. The backend provides 
    methods for uploading, downloading, and managing object files and metadata.
    """

    def __init__(self, uri: str | Path, **kwargs):
        """Initialize the LocalRegistryBackend.

        Args:
            uri (str | Path): The base directory path where all object files and metadata will be stored.
            **kwargs: Additional keyword arguments for the RegistryBackend.
        """
        super().__init__(uri=uri, **kwargs)
        self._uri = Path(uri).expanduser().resolve()
        self._uri.mkdir(parents=True, exist_ok=True)
        self._metadata_path = self._uri / "registry_metadata.json"
        self.logger.debug(f"Initializing LocalBackend with uri: {self._uri}")
        
    @property
    def uri(self) -> Path:
        """The resolved base directory path for the backend."""
        return self._uri

    @property
    def metadata_path(self) -> Path:
        """The resolved metadata file path for the backend."""
        return self._metadata_path

    def _full_path(self, remote_key: str) -> Path:
        """Convert a remote key to a full filesystem path.

        Args:
            remote_key (str): The remote key (relative path) to resolve.

        Returns:
            Path: The full resolved filesystem path.
        """
        return self.uri / remote_key

    def _object_key(self, name: str, version: str) -> str:
        """Convert object name and version to a storage key.

        Args:
            name: Name of the object.
            version: Version string.

        Returns:
            Storage key for the object version.
        """
        return f"{name}/{version}"

    def push(self, name: str, version: str, local_path: str):
        """Upload a local directory to the remote backend.
        
        Args:
            name: Name of the object.
            version: Version string.
            local_path: Path to the local directory to upload.
        """
        self.validate_object_name(name)
        dst = self._full_path(self._object_key(name, version))
        self.logger.debug(f"Uploading directory from {local_path} to {dst}")
        shutil.copytree(local_path, dst, dirs_exist_ok=True)
        self.logger.debug(f"Upload complete. Contents: {list(dst.rglob('*'))}")

    def pull(self, name: str, version: str, local_path: str):
        """Copy a directory from the backend store to a local path.

        Args:
            name: Name of the object.
            version: Version string.
            local_path: Destination directory path to copy to.
        """
        src = self._full_path(self._object_key(name, version))
        self.logger.debug(f"Downloading directory from {src} to {local_path}")
        shutil.copytree(src, local_path, dirs_exist_ok=True)
        self.logger.debug(f"Download complete. Contents: {list(Path(local_path).rglob('*'))}")

    def delete(self, name: str, version: str):
        """Delete a directory from the backend store.

        Also removes empty parent directories.

        Args:
            name: Name of the object.
            version: Version string.
        """
        target = self._full_path(self._object_key(name, version))
        self.logger.debug(f"Deleting directory: {target}")
        shutil.rmtree(target, ignore_errors=True)

        # Cleanup parent if empty
        parent = target.parent
        
        # Use a lock file for the parent directory
        lock_path = self._lock_path(f"{name}@parent")
        with open(lock_path, 'w') as f:
            if self._acquire_file_lock(f):
                try:
                    if parent.exists() and not any(parent.iterdir()):
                        self.logger.debug(f"Removing empty parent directory: {parent}")
                        try:
                            parent.rmdir()
                        except Exception as e:
                            if parent.exists():
                                self.logger.error(f"Error deleting parent directory: {e}")
                                raise
                finally:
                    self._release_file_lock(f)

    def save_metadata(self, name: str, version: str, metadata: dict):
        """Save metadata for a object version.

        Args:
            name: Name of the object.
            version: Version of the object.
            metadata: Metadata to save.
        """
        self.validate_object_name(name)
        meta_path = self.uri / f"_meta_{name.replace(':', '_')}@{version}.yaml"
        self.logger.debug(f"Saving metadata to {meta_path}: {metadata}")
        with open(meta_path, "w") as f:
            yaml.safe_dump(metadata, f)

    def fetch_metadata(self, name: str, version: str) -> dict:
        """Load metadata for a object version.

        Args:
            name: Name of the object.
            version: Version of the object.

        Returns:
            dict: The loaded metadata.
        """
        meta_path = self.uri / f"_meta_{name.replace(':', '_')}@{version}.yaml"
        self.logger.debug(f"Loading metadata from: {meta_path}")
        with open(meta_path, "r") as f:
            metadata = yaml.safe_load(f)

        # Add the path to the object directory to the metadata:
        object_key = self._object_key(name, version)
        object_path = self._full_path(object_key)
        metadata.update({"path": str(object_path)})

        self.logger.debug(f"Loaded metadata: {metadata}")
        return metadata

    def delete_metadata(self, name: str, version: str):
        """Delete metadata for a object version.

        Args:
            name: Name of the object.
            version: Version of the object.
        """
        meta_path = self.uri / f"_meta_{name.replace(':', '_')}@{version}.yaml"
        self.logger.debug(f"Deleting metadata file: {meta_path}")
        if meta_path.exists():
            meta_path.unlink()

    def list_objects(self) -> List[str]:
        """List all objects in the backend.

        Returns:
            List of object names sorted alphabetically.
        """
        objects = set()
        # Look for metadata files that follow the pattern _meta_objectname@version.yaml
        for meta_file in self.uri.glob("_meta_*.yaml"):
            # Extract the object name from the metadata filename
            # Remove '_meta_' prefix and split at '@' to get the object name part
            name_part = meta_file.stem.split("@")[0].replace("_meta_", "")
            # Convert back from filesystem-safe format to original object name
            name = name_part.replace("_", ":")
            objects.add(name)

        return sorted(list(objects))

    def list_versions(self, name: str) -> List[str]:
        """List all versions available for the given object.

        Args:
            name: Name of the object

        Returns:
            Sorted list of version strings available for the object
        """
        # Build the prefix used in metadata filenames for this object.
        prefix = f"_meta_{name.replace(':', '_')}@"
        versions = []

        # Search for metadata files matching the prefix pattern in the base directory.
        for meta_file in self.uri.glob(f"{prefix}*.yaml"):
            # Extract the version from the filename by removing the prefix and the '.yaml' extension.
            version = meta_file.name[len(prefix) : -5]
            versions.append(version)
        return sorted(versions)

    def has_object(self, name: str, version: str) -> bool:
        """Check if a specific object version exists in the backend.

        Args:
            name: Name of the object.
            version: Version string.

        Returns:
            True if the object version exists, False otherwise.
        """
        if name not in self.list_objects():
            return False
        else:
            return version in self.list_versions(name)

    def register_materializer(self, object_class: str, materializer_class: str):
        """Register a materializer for an object class.

        Args:
            object_class: Object class to register the materializer for.
            materializer_class: Materializer class to register.
        """
        try:
            if not self._metadata_path.exists():
                metadata = {"materializers": {}}
            else:
                with open(self._metadata_path, "r") as f:
                    metadata = json.load(f)
            metadata["materializers"][object_class] = materializer_class
            with open(self._metadata_path, "w") as f:
                json.dump(metadata, f)
        except Exception as e:
            self.logger.error(f"Error registering materializer for {object_class}: {e}")
            raise e
        else:
            self.logger.debug(f"Registered materializer for {object_class}: {materializer_class}")

    def registered_materializer(self, object_class: str) -> str | None:
        """Get the registered materializer for an object class.

        Args:
            object_class: Object class to get the registered materializer for.

        Returns:
            Materializer class string, or None if no materializer is registered for the object class.
        """
        return self.registered_materializers().get(object_class, None)

    def registered_materializers(self) -> Dict[str, str]:
        """Get all registered materializers.

        Returns:
            Dictionary mapping object classes to their registered materializer classes.
        """
        try:
            if not self._metadata_path.exists():
                return {}
            with open(self._metadata_path, "r") as f:
                materializers = json.load(f).get("materializers", {})
        except Exception as e:
            self.logger.error(f"Error loading materializers: {e}")
            raise e
        return materializers

    def _lock_path(self, key: str) -> Path:
        """Get the path for a lock file."""
        return self._full_path(f"_lock_{key}")

    def _acquire_file_lock(self, file_obj) -> bool:
        """Acquire a file lock using the appropriate mechanism for the OS."""
        try:
            if platform.system() == 'Windows':
                # Windows: Try to lock the file using msvcrt
                msvcrt.locking(file_obj.fileno(), msvcrt.LK_NBLCK, 1)
                return True
            else:
                # Unix: Try to acquire an exclusive file lock
                fcntl.flock(file_obj.fileno(), fcntl.LOCK_EX | fcntl.LOCK_NB)
                return True
        except (IOError, OSError):
            return False

    def _release_file_lock(self, file_obj) -> None:
        """Release a file lock using the appropriate mechanism for the OS."""
        try:
            if platform.system() == 'Windows':
                # Windows: Unlock the file
                msvcrt.locking(file_obj.fileno(), msvcrt.LK_UNLCK, 1)
            else:
                # Unix: Release the file lock
                fcntl.flock(file_obj.fileno(), fcntl.LOCK_UN)
        except (IOError, OSError) as e:
            self.logger.warning(f"Error releasing file lock: {e}")

    def _acquire_shared_lock(self, file_obj) -> bool:
        """Acquire a shared (read) lock using the appropriate mechanism for the OS."""
        try:
            if platform.system() == 'Windows':
                # Windows: Try to lock the file using msvcrt
                msvcrt.locking(file_obj.fileno(), msvcrt.LK_NBLCK, 1)
                return True
            else:
                # Unix: Try to acquire a shared file lock
                # Use blocking mode for shared locks since multiple readers should be able to share
                fcntl.flock(file_obj.fileno(), fcntl.LOCK_SH)
                return True
        except (IOError, OSError):
            return False

    def acquire_lock(self, key: str, lock_id: str, timeout: int, shared: bool = False) -> bool:
        """Acquire a lock using atomic file operations.
        
        Uses platform-specific file locking mechanisms to ensure atomic operations. The lock file contains both the 
        lock_id and expiration time in JSON format.
        
        Args:
            key: The key to acquire the lock for.
            lock_id: The ID of the lock to acquire.
            timeout: The timeout in seconds for the lock.
            shared: Whether to acquire a shared (read) lock. If False, acquires an exclusive (write) lock.
            
        Returns:
            True if the lock was acquired, False otherwise.
        """
        lock_path = self._lock_path(key)
        
        try:
            # Create lock file if it doesn't exist
            if not lock_path.exists():
                lock_path.touch()
            
            # Open the lock file for reading and writing
            with open(lock_path, 'r+') as f:
                # For shared locks, we need to check if there's an exclusive lock first
                if shared:
                    try:
                        content = f.read().strip()
                        if content:
                            metadata = json.loads(content)
                            # If there's an exclusive lock that's not expired, we can't acquire a shared lock
                            if not metadata.get("shared", False) and time.time() < metadata.get("expires_at", 0):
                                return False
                    except (json.JSONDecodeError, IOError):
                        # Invalid content, we can proceed
                        pass
                
                # Try to acquire the appropriate type of file lock
                if shared:
                    if not self._acquire_shared_lock(f):
                        return False
                else:
                    if not self._acquire_file_lock(f):
                        return False
                
                try:
                    # For exclusive locks, check if there are any active shared locks
                    if not shared:
                        try:
                            content = f.read().strip()
                            if content:
                                metadata = json.loads(content)
                                if metadata.get("shared", False) and time.time() < metadata.get("expires_at", 0):
                                    # There are active shared locks, we can't acquire an exclusive lock
                                    return False
                        except (json.JSONDecodeError, IOError):
                            # Invalid content, we can proceed
                            pass
                    
                    # Write our lock information
                    f.seek(0)
                    f.truncate()
                    metadata = {
                        "lock_id": lock_id,
                        "expires_at": time.time() + timeout,
                        "shared": shared
                    }
                    f.write(json.dumps(metadata))
                    
                    # Keep the file locked
                    return True
                    
                except Exception as e:
                    self._release_file_lock(f)  # Release lock on error
                    self.logger.error(f"Error acquiring {'shared ' if shared else ''}lock for {key}: {e}")
                    return False
                
        except Exception as e:
            self.logger.error(f"Error acquiring {'shared ' if shared else ''}lock for {key}: {e}")
            return False

    def release_lock(self, key: str, lock_id: str) -> bool:
        """Release a lock by verifying ownership and removing the file.
        
        Uses platform-specific file locking to ensure atomic operations during release.

        Args:
            key: The key to release the lock for.
            lock_id: The ID of the lock to release.

        Returns:
            True if the lock was released, False otherwise.
        """
        lock_path = self._lock_path(key)
        
        try:
            if not lock_path.exists():
                return True
                
            with open(lock_path, 'r+') as f:
                # Try to acquire an exclusive file lock
                if not self._acquire_file_lock(f):
                    return False
                
                try:
                    # Verify lock ownership
                    try:
                        metadata = json.loads(f.read().strip())
                        if metadata.get("lock_id") != lock_id:
                            self._release_file_lock(f)  # Release lock if not ours
                            return False
                    except (json.JSONDecodeError, IOError):
                        self._release_file_lock(f)  # Release lock on error
                        return False
                    
                    # Remove the lock file
                    lock_path.unlink()
                    return True
                    
                except Exception as e:
                    self._release_file_lock(f)  # Release lock on any other error
                    self.logger.error(f"Error releasing lock for {key}: {e}")
                    return False
                
        except Exception as e:
            self.logger.error(f"Error releasing lock for {key}: {e}")
            return False

    def check_lock(self, key: str) -> tuple[bool, str | None]:
        """Check if a key is currently locked.
        
        Uses platform-specific file locking to ensure atomic read operations.

        Args:
            key: The key to check the lock for.

        Returns:
            Tuple containing a boolean indicating if the key is locked and the lock ID if it is, or None if it is not.
        """
        lock_path = self._lock_path(key)
        
        try:
            if not lock_path.exists():
                return False, None
                
            with open(lock_path, 'r') as f:
                # Try to acquire a shared file lock
                if not self._acquire_shared_lock(f):
                    # File is locked by someone else
                    return True, None
                
                try:
                    # Check if lock is expired
                    try:
                        metadata = json.loads(f.read().strip())
                        if time.time() > metadata.get("expires_at", 0):
                            return False, None
                        return True, metadata.get("lock_id")
                    except (json.JSONDecodeError, IOError):
                        return False, None
                    
                finally:
                    self._release_file_lock(f)
                
        except Exception as e:
            self.logger.error(f"Error checking lock for {key}: {e}")
            return False, None

    def overwrite(self, source_name: str, source_version: str, target_name: str, target_version: str):
        """Overwrite an object.

        This method supports saving objects to a temporary source location first, and then moving it to a target 
        object in a single atomic operation.
        
        After the overwrite method completes, the source object should be deleted, and the target object should be 
        updated to be the new source version.

=======
from mindtrace.registry.backends.registry_backend import RegistryBackend


class LocalRegistryBackend(RegistryBackend):
    """A simple local filesystem-based registry backend.

    All object directories and registry files are stored under a configurable base directory. The backend provides
    methods for uploading, downloading, and managing object files and metadata.
    """

    def __init__(self, uri: str | Path, **kwargs):
        """Initialize the LocalRegistryBackend.

        Args:
            uri (str | Path): The base directory path where all object files and metadata will be stored.
            **kwargs: Additional keyword arguments for the RegistryBackend.
        """
        super().__init__(uri=uri, **kwargs)
        self._uri = Path(uri).expanduser().resolve()
        self._uri.mkdir(parents=True, exist_ok=True)
        self._metadata_path = self._uri / "registry_metadata.json"
        self.logger.debug(f"Initializing LocalBackend with uri: {self._uri}")

    @property
    def uri(self) -> Path:
        """The resolved base directory path for the backend."""
        return self._uri

    @property
    def metadata_path(self) -> Path:
        """The resolved metadata file path for the backend."""
        return self._metadata_path

    def _full_path(self, remote_key: str) -> Path:
        """Convert a remote key to a full filesystem path.

        Args:
            remote_key (str): The remote key (relative path) to resolve.

        Returns:
            Path: The full resolved filesystem path.
        """
        return self.uri / remote_key

    def _object_key(self, name: str, version: str) -> str:
        """Convert object name and version to a storage key.

        Args:
            name: Name of the object.
            version: Version string.

        Returns:
            Storage key for the object version.
        """
        return f"{name}/{version}"

    def push(self, name: str, version: str, local_path: str):
        """Upload a local directory to the remote backend.

        Args:
            name: Name of the object.
            version: Version string.
            local_path: Path to the local directory to upload.
        """
        self.validate_object_name(name)
        dst = self._full_path(self._object_key(name, version))
        self.logger.debug(f"Uploading directory from {local_path} to {dst}")
        shutil.copytree(local_path, dst, dirs_exist_ok=True)
        self.logger.debug(f"Upload complete. Contents: {list(dst.rglob('*'))}")

    def pull(self, name: str, version: str, local_path: str):
        """Copy a directory from the backend store to a local path.

        Args:
            name: Name of the object.
            version: Version string.
            local_path: Destination directory path to copy to.
        """
        src = self._full_path(self._object_key(name, version))
        self.logger.debug(f"Downloading directory from {src} to {local_path}")
        shutil.copytree(src, local_path, dirs_exist_ok=True)
        self.logger.debug(f"Download complete. Contents: {list(Path(local_path).rglob('*'))}")

    def delete(self, name: str, version: str):
        """Delete a directory from the backend store.

        Also removes empty parent directories.

        Args:
            name: Name of the object.
            version: Version string.
        """
        target = self._full_path(self._object_key(name, version))
        self.logger.debug(f"Deleting directory: {target}")
        shutil.rmtree(target, ignore_errors=True)

        # Cleanup parent if empty
        parent = target.parent

        # Use a lock file for the parent directory
        lock_path = self._lock_path(f"{name}@parent")
        with open(lock_path, "w") as f:
            if self._acquire_file_lock(f):
                try:
                    if parent.exists() and not any(parent.iterdir()):
                        self.logger.debug(f"Removing empty parent directory: {parent}")
                        try:
                            parent.rmdir()
                        except Exception as e:
                            if parent.exists():
                                self.logger.error(f"Error deleting parent directory: {e}")
                                raise
                finally:
                    self._release_file_lock(f)

    def save_metadata(self, name: str, version: str, metadata: dict):
        """Save metadata for a object version.

        Args:
            name: Name of the object.
            version: Version of the object.
            metadata: Metadata to save.
        """
        self.validate_object_name(name)
        meta_path = self.uri / f"_meta_{name.replace(':', '_')}@{version}.yaml"
        self.logger.debug(f"Saving metadata to {meta_path}: {metadata}")
        with open(meta_path, "w") as f:
            yaml.safe_dump(metadata, f)

    def fetch_metadata(self, name: str, version: str) -> dict:
        """Load metadata for a object version.

        Args:
            name: Name of the object.
            version: Version of the object.

        Returns:
            dict: The loaded metadata.
        """
        meta_path = self.uri / f"_meta_{name.replace(':', '_')}@{version}.yaml"
        self.logger.debug(f"Loading metadata from: {meta_path}")
        with open(meta_path, "r") as f:
            metadata = yaml.safe_load(f)

        # Add the path to the object directory to the metadata:
        object_key = self._object_key(name, version)
        object_path = self._full_path(object_key)
        metadata.update({"path": str(object_path)})

        self.logger.debug(f"Loaded metadata: {metadata}")
        return metadata

    def delete_metadata(self, name: str, version: str):
        """Delete metadata for a object version.

        Args:
            name: Name of the object.
            version: Version of the object.
        """
        meta_path = self.uri / f"_meta_{name.replace(':', '_')}@{version}.yaml"
        self.logger.debug(f"Deleting metadata file: {meta_path}")
        if meta_path.exists():
            meta_path.unlink()

    def list_objects(self) -> List[str]:
        """List all objects in the backend.

        Returns:
            List of object names sorted alphabetically.
        """
        objects = set()
        # Look for metadata files that follow the pattern _meta_objectname@version.yaml
        for meta_file in self.uri.glob("_meta_*.yaml"):
            # Extract the object name from the metadata filename
            # Remove '_meta_' prefix and split at '@' to get the object name part
            name_part = meta_file.stem.split("@")[0].replace("_meta_", "")
            # Convert back from filesystem-safe format to original object name
            name = name_part.replace("_", ":")
            objects.add(name)

        return sorted(list(objects))

    def list_versions(self, name: str) -> List[str]:
        """List all versions available for the given object.

        Args:
            name: Name of the object

        Returns:
            Sorted list of version strings available for the object
        """
        # Build the prefix used in metadata filenames for this object.
        prefix = f"_meta_{name.replace(':', '_')}@"
        versions = []

        # Search for metadata files matching the prefix pattern in the base directory.
        for meta_file in self.uri.glob(f"{prefix}*.yaml"):
            # Extract the version from the filename by removing the prefix and the '.yaml' extension.
            version = meta_file.name[len(prefix) : -5]
            versions.append(version)
        return sorted(versions)

    def has_object(self, name: str, version: str) -> bool:
        """Check if a specific object version exists in the backend.

        Args:
            name: Name of the object.
            version: Version string.

        Returns:
            True if the object version exists, False otherwise.
        """
        if name not in self.list_objects():
            return False
        else:
            return version in self.list_versions(name)

    def register_materializer(self, object_class: str, materializer_class: str):
        """Register a materializer for an object class.

        Args:
            object_class: Object class to register the materializer for.
            materializer_class: Materializer class to register.
        """
        try:
            if not self._metadata_path.exists():
                metadata = {"materializers": {}}
            else:
                with open(self._metadata_path, "r") as f:
                    metadata = json.load(f)
            metadata["materializers"][object_class] = materializer_class
            with open(self._metadata_path, "w") as f:
                json.dump(metadata, f)
        except Exception as e:
            self.logger.error(f"Error registering materializer for {object_class}: {e}")
            raise e
        else:
            self.logger.debug(f"Registered materializer for {object_class}: {materializer_class}")

    def registered_materializer(self, object_class: str) -> str | None:
        """Get the registered materializer for an object class.

        Args:
            object_class: Object class to get the registered materializer for.

        Returns:
            Materializer class string, or None if no materializer is registered for the object class.
        """
        return self.registered_materializers().get(object_class, None)

    def registered_materializers(self) -> Dict[str, str]:
        """Get all registered materializers.

        Returns:
            Dictionary mapping object classes to their registered materializer classes.
        """
        try:
            if not self._metadata_path.exists():
                return {}
            with open(self._metadata_path, "r") as f:
                materializers = json.load(f).get("materializers", {})
        except Exception as e:
            self.logger.error(f"Error loading materializers: {e}")
            raise e
        return materializers

    def _lock_path(self, key: str) -> Path:
        """Get the path for a lock file."""
        return self._full_path(f"_lock_{key}")

    def _acquire_file_lock(self, file_obj) -> bool:
        """Acquire a file lock using the appropriate mechanism for the OS."""
        try:
            if platform.system() == "Windows":
                # Windows: Try to lock the file using msvcrt
                msvcrt.locking(file_obj.fileno(), msvcrt.LK_NBLCK, 1)
                return True
            else:
                # Unix: Try to acquire an exclusive file lock
                fcntl.flock(file_obj.fileno(), fcntl.LOCK_EX | fcntl.LOCK_NB)
                return True
        except (IOError, OSError):
            return False

    def _release_file_lock(self, file_obj) -> None:
        """Release a file lock using the appropriate mechanism for the OS."""
        try:
            if platform.system() == "Windows":
                # Windows: Unlock the file
                msvcrt.locking(file_obj.fileno(), msvcrt.LK_UNLCK, 1)
            else:
                # Unix: Release the file lock
                fcntl.flock(file_obj.fileno(), fcntl.LOCK_UN)
        except (IOError, OSError) as e:
            self.logger.warning(f"Error releasing file lock: {e}")

    def _acquire_shared_lock(self, file_obj) -> bool:
        """Acquire a shared (read) lock using the appropriate mechanism for the OS."""
        try:
            if platform.system() == "Windows":
                # Windows: Try to lock the file using msvcrt
                msvcrt.locking(file_obj.fileno(), msvcrt.LK_NBLCK, 1)
                return True
            else:
                # Unix: Try to acquire a shared file lock
                # Use blocking mode for shared locks since multiple readers should be able to share
                fcntl.flock(file_obj.fileno(), fcntl.LOCK_SH)
                return True
        except (IOError, OSError):
            return False

    def acquire_lock(self, key: str, lock_id: str, timeout: int, shared: bool = False) -> bool:
        """Acquire a lock using atomic file operations.

        Uses platform-specific file locking mechanisms to ensure atomic operations. The lock file contains both the
        lock_id and expiration time in JSON format.

        Args:
            key: The key to acquire the lock for.
            lock_id: The ID of the lock to acquire.
            timeout: The timeout in seconds for the lock.
            shared: Whether to acquire a shared (read) lock. If False, acquires an exclusive (write) lock.

        Returns:
            True if the lock was acquired, False otherwise.
        """
        lock_path = self._lock_path(key)

        try:
            # Create lock file if it doesn't exist
            if not lock_path.exists():
                lock_path.touch()

            # Open the lock file for reading and writing
            with open(lock_path, "r+") as f:
                # For shared locks, we need to check if there's an exclusive lock first
                if shared:
                    try:
                        content = f.read().strip()
                        if content:
                            metadata = json.loads(content)
                            # If there's an exclusive lock that's not expired, we can't acquire a shared lock
                            if not metadata.get("shared", False) and time.time() < metadata.get("expires_at", 0):
                                return False
                    except (json.JSONDecodeError, IOError):
                        # Invalid content, we can proceed
                        pass

                # Try to acquire the appropriate type of file lock
                if shared:
                    if not self._acquire_shared_lock(f):
                        return False
                else:
                    if not self._acquire_file_lock(f):
                        return False

                try:
                    # For exclusive locks, check if there are any active shared locks
                    if not shared:
                        try:
                            content = f.read().strip()
                            if content:
                                metadata = json.loads(content)
                                if metadata.get("shared", False) and time.time() < metadata.get("expires_at", 0):
                                    # There are active shared locks, we can't acquire an exclusive lock
                                    return False
                        except (json.JSONDecodeError, IOError):
                            # Invalid content, we can proceed
                            pass

                    # Write our lock information
                    f.seek(0)
                    f.truncate()
                    metadata = {"lock_id": lock_id, "expires_at": time.time() + timeout, "shared": shared}
                    f.write(json.dumps(metadata))

                    # Keep the file locked
                    return True

                except Exception as e:
                    self._release_file_lock(f)  # Release lock on error
                    self.logger.error(f"Error acquiring {'shared ' if shared else ''}lock for {key}: {e}")
                    return False

        except Exception as e:
            self.logger.error(f"Error acquiring {'shared ' if shared else ''}lock for {key}: {e}")
            return False

    def release_lock(self, key: str, lock_id: str) -> bool:
        """Release a lock by verifying ownership and removing the file.

        Uses platform-specific file locking to ensure atomic operations during release.

        Args:
            key: The key to release the lock for.
            lock_id: The ID of the lock to release.

        Returns:
            True if the lock was released, False otherwise.
        """
        lock_path = self._lock_path(key)

        try:
            if not lock_path.exists():
                return True

            with open(lock_path, "r+") as f:
                # Try to acquire an exclusive file lock
                if not self._acquire_file_lock(f):
                    return False

                try:
                    # Verify lock ownership
                    try:
                        metadata = json.loads(f.read().strip())
                        if metadata.get("lock_id") != lock_id:
                            self._release_file_lock(f)  # Release lock if not ours
                            return False
                    except (json.JSONDecodeError, IOError):
                        self._release_file_lock(f)  # Release lock on error
                        return False

                    # Remove the lock file
                    lock_path.unlink()
                    return True

                except Exception as e:
                    self._release_file_lock(f)  # Release lock on any other error
                    self.logger.error(f"Error releasing lock for {key}: {e}")
                    return False

        except Exception as e:
            self.logger.error(f"Error releasing lock for {key}: {e}")
            return False

    def check_lock(self, key: str) -> tuple[bool, str | None]:
        """Check if a key is currently locked.

        Uses platform-specific file locking to ensure atomic read operations.

        Args:
            key: The key to check the lock for.

        Returns:
            Tuple containing a boolean indicating if the key is locked and the lock ID if it is, or None if it is not.
        """
        lock_path = self._lock_path(key)

        try:
            if not lock_path.exists():
                return False, None

            with open(lock_path, "r") as f:
                # Try to acquire a shared file lock
                if not self._acquire_shared_lock(f):
                    # File is locked by someone else
                    return True, None

                try:
                    # Check if lock is expired
                    try:
                        metadata = json.loads(f.read().strip())
                        if time.time() > metadata.get("expires_at", 0):
                            return False, None
                        return True, metadata.get("lock_id")
                    except (json.JSONDecodeError, IOError):
                        return False, None

                finally:
                    self._release_file_lock(f)

        except Exception as e:
            self.logger.error(f"Error checking lock for {key}: {e}")
            return False, None

    def overwrite(self, source_name: str, source_version: str, target_name: str, target_version: str):
        """Overwrite an object.

        This method supports saving objects to a temporary source location first, and then moving it to a target
        object in a single atomic operation.

        After the overwrite method completes, the source object should be deleted, and the target object should be
        updated to be the new source version.

>>>>>>> edb40ccd
        Args:
            source_name: Name of the source object.
            source_version: Version of the source object.
            target_name: Name of the target object.
            target_version: Version of the target object.
        """
        # Get the source and target paths
        source_path = self._full_path(self._object_key(source_name, source_version))
        target_path = self._full_path(self._object_key(target_name, target_version))
<<<<<<< HEAD
        
        # Get the source and target metadata paths
        source_meta_path = self.uri / f"_meta_{source_name.replace(':', '_')}@{source_version}.yaml"
        target_meta_path = self.uri / f"_meta_{target_name.replace(':', '_')}@{target_version}.yaml"
        
        self.logger.debug(f"Overwriting {target_name}@{target_version} with {source_name}@{source_version}")
        
=======

        # Get the source and target metadata paths
        source_meta_path = self.uri / f"_meta_{source_name.replace(':', '_')}@{source_version}.yaml"
        target_meta_path = self.uri / f"_meta_{target_name.replace(':', '_')}@{target_version}.yaml"

        self.logger.debug(f"Overwriting {target_name}@{target_version} with {source_name}@{source_version}")

>>>>>>> edb40ccd
        try:
            # If target exists, delete it first
            if target_path.exists():
                shutil.rmtree(target_path)
            if target_meta_path.exists():
                target_meta_path.unlink()
<<<<<<< HEAD
            
            # Move source to target using atomic rename
            source_path.rename(target_path)
            
            # Move metadata file
            if source_meta_path.exists():
                source_meta_path.rename(target_meta_path)
            
            # Update metadata to reflect new name/version
            if target_meta_path.exists():
                with open(target_meta_path, 'r') as f:
                    metadata = yaml.safe_load(f)
            
                # Update the path in metadata
                metadata["path"] = str(target_path)
            
                with open(target_meta_path, 'w') as f:
                    yaml.safe_dump(metadata, f)
            
            self.logger.debug(f"Successfully overwrote {target_name}@{target_version}")
            
=======

            # Move source to target using atomic rename
            source_path.rename(target_path)

            # Move metadata file
            if source_meta_path.exists():
                source_meta_path.rename(target_meta_path)

            # Update metadata to reflect new name/version
            if target_meta_path.exists():
                with open(target_meta_path, "r") as f:
                    metadata = yaml.safe_load(f)

                # Update the path in metadata
                metadata["path"] = str(target_path)

                with open(target_meta_path, "w") as f:
                    yaml.safe_dump(metadata, f)

            self.logger.debug(f"Successfully overwrote {target_name}@{target_version}")

>>>>>>> edb40ccd
        except Exception as e:
            self.logger.error(f"Error during overwrite operation: {e}")
            # Cleanup any partial state
            if target_path.exists() and not source_path.exists():
                shutil.rmtree(target_path)
            raise e<|MERGE_RESOLUTION|>--- conflicted
+++ resolved
@@ -1,20 +1,4 @@
 import json
-<<<<<<< HEAD
-import os
-import time
-from pathlib import Path
-import platform
-import shutil
-from tempfile import TemporaryDirectory
-from typing import Dict, List
-import yaml
-
-# Import appropriate locking mechanism based on OS
-if platform.system() == 'Windows':
-    import msvcrt
-else:
-    import fcntl
-=======
 import platform
 import shutil
 import time
@@ -22,7 +6,6 @@
 from typing import Dict, List
 
 import yaml
->>>>>>> edb40ccd
 
 # Import appropriate locking mechanism based on OS
 if platform.system() == "Windows":
@@ -30,494 +13,6 @@
 else:
     import fcntl
 
-<<<<<<< HEAD
-
-class LocalRegistryBackend(RegistryBackend):
-    """A simple local filesystem-based registry backend.
-
-    All object directories and registry files are stored under a configurable base directory. The backend provides 
-    methods for uploading, downloading, and managing object files and metadata.
-    """
-
-    def __init__(self, uri: str | Path, **kwargs):
-        """Initialize the LocalRegistryBackend.
-
-        Args:
-            uri (str | Path): The base directory path where all object files and metadata will be stored.
-            **kwargs: Additional keyword arguments for the RegistryBackend.
-        """
-        super().__init__(uri=uri, **kwargs)
-        self._uri = Path(uri).expanduser().resolve()
-        self._uri.mkdir(parents=True, exist_ok=True)
-        self._metadata_path = self._uri / "registry_metadata.json"
-        self.logger.debug(f"Initializing LocalBackend with uri: {self._uri}")
-        
-    @property
-    def uri(self) -> Path:
-        """The resolved base directory path for the backend."""
-        return self._uri
-
-    @property
-    def metadata_path(self) -> Path:
-        """The resolved metadata file path for the backend."""
-        return self._metadata_path
-
-    def _full_path(self, remote_key: str) -> Path:
-        """Convert a remote key to a full filesystem path.
-
-        Args:
-            remote_key (str): The remote key (relative path) to resolve.
-
-        Returns:
-            Path: The full resolved filesystem path.
-        """
-        return self.uri / remote_key
-
-    def _object_key(self, name: str, version: str) -> str:
-        """Convert object name and version to a storage key.
-
-        Args:
-            name: Name of the object.
-            version: Version string.
-
-        Returns:
-            Storage key for the object version.
-        """
-        return f"{name}/{version}"
-
-    def push(self, name: str, version: str, local_path: str):
-        """Upload a local directory to the remote backend.
-        
-        Args:
-            name: Name of the object.
-            version: Version string.
-            local_path: Path to the local directory to upload.
-        """
-        self.validate_object_name(name)
-        dst = self._full_path(self._object_key(name, version))
-        self.logger.debug(f"Uploading directory from {local_path} to {dst}")
-        shutil.copytree(local_path, dst, dirs_exist_ok=True)
-        self.logger.debug(f"Upload complete. Contents: {list(dst.rglob('*'))}")
-
-    def pull(self, name: str, version: str, local_path: str):
-        """Copy a directory from the backend store to a local path.
-
-        Args:
-            name: Name of the object.
-            version: Version string.
-            local_path: Destination directory path to copy to.
-        """
-        src = self._full_path(self._object_key(name, version))
-        self.logger.debug(f"Downloading directory from {src} to {local_path}")
-        shutil.copytree(src, local_path, dirs_exist_ok=True)
-        self.logger.debug(f"Download complete. Contents: {list(Path(local_path).rglob('*'))}")
-
-    def delete(self, name: str, version: str):
-        """Delete a directory from the backend store.
-
-        Also removes empty parent directories.
-
-        Args:
-            name: Name of the object.
-            version: Version string.
-        """
-        target = self._full_path(self._object_key(name, version))
-        self.logger.debug(f"Deleting directory: {target}")
-        shutil.rmtree(target, ignore_errors=True)
-
-        # Cleanup parent if empty
-        parent = target.parent
-        
-        # Use a lock file for the parent directory
-        lock_path = self._lock_path(f"{name}@parent")
-        with open(lock_path, 'w') as f:
-            if self._acquire_file_lock(f):
-                try:
-                    if parent.exists() and not any(parent.iterdir()):
-                        self.logger.debug(f"Removing empty parent directory: {parent}")
-                        try:
-                            parent.rmdir()
-                        except Exception as e:
-                            if parent.exists():
-                                self.logger.error(f"Error deleting parent directory: {e}")
-                                raise
-                finally:
-                    self._release_file_lock(f)
-
-    def save_metadata(self, name: str, version: str, metadata: dict):
-        """Save metadata for a object version.
-
-        Args:
-            name: Name of the object.
-            version: Version of the object.
-            metadata: Metadata to save.
-        """
-        self.validate_object_name(name)
-        meta_path = self.uri / f"_meta_{name.replace(':', '_')}@{version}.yaml"
-        self.logger.debug(f"Saving metadata to {meta_path}: {metadata}")
-        with open(meta_path, "w") as f:
-            yaml.safe_dump(metadata, f)
-
-    def fetch_metadata(self, name: str, version: str) -> dict:
-        """Load metadata for a object version.
-
-        Args:
-            name: Name of the object.
-            version: Version of the object.
-
-        Returns:
-            dict: The loaded metadata.
-        """
-        meta_path = self.uri / f"_meta_{name.replace(':', '_')}@{version}.yaml"
-        self.logger.debug(f"Loading metadata from: {meta_path}")
-        with open(meta_path, "r") as f:
-            metadata = yaml.safe_load(f)
-
-        # Add the path to the object directory to the metadata:
-        object_key = self._object_key(name, version)
-        object_path = self._full_path(object_key)
-        metadata.update({"path": str(object_path)})
-
-        self.logger.debug(f"Loaded metadata: {metadata}")
-        return metadata
-
-    def delete_metadata(self, name: str, version: str):
-        """Delete metadata for a object version.
-
-        Args:
-            name: Name of the object.
-            version: Version of the object.
-        """
-        meta_path = self.uri / f"_meta_{name.replace(':', '_')}@{version}.yaml"
-        self.logger.debug(f"Deleting metadata file: {meta_path}")
-        if meta_path.exists():
-            meta_path.unlink()
-
-    def list_objects(self) -> List[str]:
-        """List all objects in the backend.
-
-        Returns:
-            List of object names sorted alphabetically.
-        """
-        objects = set()
-        # Look for metadata files that follow the pattern _meta_objectname@version.yaml
-        for meta_file in self.uri.glob("_meta_*.yaml"):
-            # Extract the object name from the metadata filename
-            # Remove '_meta_' prefix and split at '@' to get the object name part
-            name_part = meta_file.stem.split("@")[0].replace("_meta_", "")
-            # Convert back from filesystem-safe format to original object name
-            name = name_part.replace("_", ":")
-            objects.add(name)
-
-        return sorted(list(objects))
-
-    def list_versions(self, name: str) -> List[str]:
-        """List all versions available for the given object.
-
-        Args:
-            name: Name of the object
-
-        Returns:
-            Sorted list of version strings available for the object
-        """
-        # Build the prefix used in metadata filenames for this object.
-        prefix = f"_meta_{name.replace(':', '_')}@"
-        versions = []
-
-        # Search for metadata files matching the prefix pattern in the base directory.
-        for meta_file in self.uri.glob(f"{prefix}*.yaml"):
-            # Extract the version from the filename by removing the prefix and the '.yaml' extension.
-            version = meta_file.name[len(prefix) : -5]
-            versions.append(version)
-        return sorted(versions)
-
-    def has_object(self, name: str, version: str) -> bool:
-        """Check if a specific object version exists in the backend.
-
-        Args:
-            name: Name of the object.
-            version: Version string.
-
-        Returns:
-            True if the object version exists, False otherwise.
-        """
-        if name not in self.list_objects():
-            return False
-        else:
-            return version in self.list_versions(name)
-
-    def register_materializer(self, object_class: str, materializer_class: str):
-        """Register a materializer for an object class.
-
-        Args:
-            object_class: Object class to register the materializer for.
-            materializer_class: Materializer class to register.
-        """
-        try:
-            if not self._metadata_path.exists():
-                metadata = {"materializers": {}}
-            else:
-                with open(self._metadata_path, "r") as f:
-                    metadata = json.load(f)
-            metadata["materializers"][object_class] = materializer_class
-            with open(self._metadata_path, "w") as f:
-                json.dump(metadata, f)
-        except Exception as e:
-            self.logger.error(f"Error registering materializer for {object_class}: {e}")
-            raise e
-        else:
-            self.logger.debug(f"Registered materializer for {object_class}: {materializer_class}")
-
-    def registered_materializer(self, object_class: str) -> str | None:
-        """Get the registered materializer for an object class.
-
-        Args:
-            object_class: Object class to get the registered materializer for.
-
-        Returns:
-            Materializer class string, or None if no materializer is registered for the object class.
-        """
-        return self.registered_materializers().get(object_class, None)
-
-    def registered_materializers(self) -> Dict[str, str]:
-        """Get all registered materializers.
-
-        Returns:
-            Dictionary mapping object classes to their registered materializer classes.
-        """
-        try:
-            if not self._metadata_path.exists():
-                return {}
-            with open(self._metadata_path, "r") as f:
-                materializers = json.load(f).get("materializers", {})
-        except Exception as e:
-            self.logger.error(f"Error loading materializers: {e}")
-            raise e
-        return materializers
-
-    def _lock_path(self, key: str) -> Path:
-        """Get the path for a lock file."""
-        return self._full_path(f"_lock_{key}")
-
-    def _acquire_file_lock(self, file_obj) -> bool:
-        """Acquire a file lock using the appropriate mechanism for the OS."""
-        try:
-            if platform.system() == 'Windows':
-                # Windows: Try to lock the file using msvcrt
-                msvcrt.locking(file_obj.fileno(), msvcrt.LK_NBLCK, 1)
-                return True
-            else:
-                # Unix: Try to acquire an exclusive file lock
-                fcntl.flock(file_obj.fileno(), fcntl.LOCK_EX | fcntl.LOCK_NB)
-                return True
-        except (IOError, OSError):
-            return False
-
-    def _release_file_lock(self, file_obj) -> None:
-        """Release a file lock using the appropriate mechanism for the OS."""
-        try:
-            if platform.system() == 'Windows':
-                # Windows: Unlock the file
-                msvcrt.locking(file_obj.fileno(), msvcrt.LK_UNLCK, 1)
-            else:
-                # Unix: Release the file lock
-                fcntl.flock(file_obj.fileno(), fcntl.LOCK_UN)
-        except (IOError, OSError) as e:
-            self.logger.warning(f"Error releasing file lock: {e}")
-
-    def _acquire_shared_lock(self, file_obj) -> bool:
-        """Acquire a shared (read) lock using the appropriate mechanism for the OS."""
-        try:
-            if platform.system() == 'Windows':
-                # Windows: Try to lock the file using msvcrt
-                msvcrt.locking(file_obj.fileno(), msvcrt.LK_NBLCK, 1)
-                return True
-            else:
-                # Unix: Try to acquire a shared file lock
-                # Use blocking mode for shared locks since multiple readers should be able to share
-                fcntl.flock(file_obj.fileno(), fcntl.LOCK_SH)
-                return True
-        except (IOError, OSError):
-            return False
-
-    def acquire_lock(self, key: str, lock_id: str, timeout: int, shared: bool = False) -> bool:
-        """Acquire a lock using atomic file operations.
-        
-        Uses platform-specific file locking mechanisms to ensure atomic operations. The lock file contains both the 
-        lock_id and expiration time in JSON format.
-        
-        Args:
-            key: The key to acquire the lock for.
-            lock_id: The ID of the lock to acquire.
-            timeout: The timeout in seconds for the lock.
-            shared: Whether to acquire a shared (read) lock. If False, acquires an exclusive (write) lock.
-            
-        Returns:
-            True if the lock was acquired, False otherwise.
-        """
-        lock_path = self._lock_path(key)
-        
-        try:
-            # Create lock file if it doesn't exist
-            if not lock_path.exists():
-                lock_path.touch()
-            
-            # Open the lock file for reading and writing
-            with open(lock_path, 'r+') as f:
-                # For shared locks, we need to check if there's an exclusive lock first
-                if shared:
-                    try:
-                        content = f.read().strip()
-                        if content:
-                            metadata = json.loads(content)
-                            # If there's an exclusive lock that's not expired, we can't acquire a shared lock
-                            if not metadata.get("shared", False) and time.time() < metadata.get("expires_at", 0):
-                                return False
-                    except (json.JSONDecodeError, IOError):
-                        # Invalid content, we can proceed
-                        pass
-                
-                # Try to acquire the appropriate type of file lock
-                if shared:
-                    if not self._acquire_shared_lock(f):
-                        return False
-                else:
-                    if not self._acquire_file_lock(f):
-                        return False
-                
-                try:
-                    # For exclusive locks, check if there are any active shared locks
-                    if not shared:
-                        try:
-                            content = f.read().strip()
-                            if content:
-                                metadata = json.loads(content)
-                                if metadata.get("shared", False) and time.time() < metadata.get("expires_at", 0):
-                                    # There are active shared locks, we can't acquire an exclusive lock
-                                    return False
-                        except (json.JSONDecodeError, IOError):
-                            # Invalid content, we can proceed
-                            pass
-                    
-                    # Write our lock information
-                    f.seek(0)
-                    f.truncate()
-                    metadata = {
-                        "lock_id": lock_id,
-                        "expires_at": time.time() + timeout,
-                        "shared": shared
-                    }
-                    f.write(json.dumps(metadata))
-                    
-                    # Keep the file locked
-                    return True
-                    
-                except Exception as e:
-                    self._release_file_lock(f)  # Release lock on error
-                    self.logger.error(f"Error acquiring {'shared ' if shared else ''}lock for {key}: {e}")
-                    return False
-                
-        except Exception as e:
-            self.logger.error(f"Error acquiring {'shared ' if shared else ''}lock for {key}: {e}")
-            return False
-
-    def release_lock(self, key: str, lock_id: str) -> bool:
-        """Release a lock by verifying ownership and removing the file.
-        
-        Uses platform-specific file locking to ensure atomic operations during release.
-
-        Args:
-            key: The key to release the lock for.
-            lock_id: The ID of the lock to release.
-
-        Returns:
-            True if the lock was released, False otherwise.
-        """
-        lock_path = self._lock_path(key)
-        
-        try:
-            if not lock_path.exists():
-                return True
-                
-            with open(lock_path, 'r+') as f:
-                # Try to acquire an exclusive file lock
-                if not self._acquire_file_lock(f):
-                    return False
-                
-                try:
-                    # Verify lock ownership
-                    try:
-                        metadata = json.loads(f.read().strip())
-                        if metadata.get("lock_id") != lock_id:
-                            self._release_file_lock(f)  # Release lock if not ours
-                            return False
-                    except (json.JSONDecodeError, IOError):
-                        self._release_file_lock(f)  # Release lock on error
-                        return False
-                    
-                    # Remove the lock file
-                    lock_path.unlink()
-                    return True
-                    
-                except Exception as e:
-                    self._release_file_lock(f)  # Release lock on any other error
-                    self.logger.error(f"Error releasing lock for {key}: {e}")
-                    return False
-                
-        except Exception as e:
-            self.logger.error(f"Error releasing lock for {key}: {e}")
-            return False
-
-    def check_lock(self, key: str) -> tuple[bool, str | None]:
-        """Check if a key is currently locked.
-        
-        Uses platform-specific file locking to ensure atomic read operations.
-
-        Args:
-            key: The key to check the lock for.
-
-        Returns:
-            Tuple containing a boolean indicating if the key is locked and the lock ID if it is, or None if it is not.
-        """
-        lock_path = self._lock_path(key)
-        
-        try:
-            if not lock_path.exists():
-                return False, None
-                
-            with open(lock_path, 'r') as f:
-                # Try to acquire a shared file lock
-                if not self._acquire_shared_lock(f):
-                    # File is locked by someone else
-                    return True, None
-                
-                try:
-                    # Check if lock is expired
-                    try:
-                        metadata = json.loads(f.read().strip())
-                        if time.time() > metadata.get("expires_at", 0):
-                            return False, None
-                        return True, metadata.get("lock_id")
-                    except (json.JSONDecodeError, IOError):
-                        return False, None
-                    
-                finally:
-                    self._release_file_lock(f)
-                
-        except Exception as e:
-            self.logger.error(f"Error checking lock for {key}: {e}")
-            return False, None
-
-    def overwrite(self, source_name: str, source_version: str, target_name: str, target_version: str):
-        """Overwrite an object.
-
-        This method supports saving objects to a temporary source location first, and then moving it to a target 
-        object in a single atomic operation.
-        
-        After the overwrite method completes, the source object should be deleted, and the target object should be 
-        updated to be the new source version.
-
-=======
 from mindtrace.registry.backends.registry_backend import RegistryBackend
 
 
@@ -1002,7 +497,6 @@
         After the overwrite method completes, the source object should be deleted, and the target object should be
         updated to be the new source version.
 
->>>>>>> edb40ccd
         Args:
             source_name: Name of the source object.
             source_version: Version of the source object.
@@ -1012,52 +506,19 @@
         # Get the source and target paths
         source_path = self._full_path(self._object_key(source_name, source_version))
         target_path = self._full_path(self._object_key(target_name, target_version))
-<<<<<<< HEAD
-        
+
         # Get the source and target metadata paths
         source_meta_path = self.uri / f"_meta_{source_name.replace(':', '_')}@{source_version}.yaml"
         target_meta_path = self.uri / f"_meta_{target_name.replace(':', '_')}@{target_version}.yaml"
-        
+
         self.logger.debug(f"Overwriting {target_name}@{target_version} with {source_name}@{source_version}")
-        
-=======
-
-        # Get the source and target metadata paths
-        source_meta_path = self.uri / f"_meta_{source_name.replace(':', '_')}@{source_version}.yaml"
-        target_meta_path = self.uri / f"_meta_{target_name.replace(':', '_')}@{target_version}.yaml"
-
-        self.logger.debug(f"Overwriting {target_name}@{target_version} with {source_name}@{source_version}")
-
->>>>>>> edb40ccd
+
         try:
             # If target exists, delete it first
             if target_path.exists():
                 shutil.rmtree(target_path)
             if target_meta_path.exists():
                 target_meta_path.unlink()
-<<<<<<< HEAD
-            
-            # Move source to target using atomic rename
-            source_path.rename(target_path)
-            
-            # Move metadata file
-            if source_meta_path.exists():
-                source_meta_path.rename(target_meta_path)
-            
-            # Update metadata to reflect new name/version
-            if target_meta_path.exists():
-                with open(target_meta_path, 'r') as f:
-                    metadata = yaml.safe_load(f)
-            
-                # Update the path in metadata
-                metadata["path"] = str(target_path)
-            
-                with open(target_meta_path, 'w') as f:
-                    yaml.safe_dump(metadata, f)
-            
-            self.logger.debug(f"Successfully overwrote {target_name}@{target_version}")
-            
-=======
 
             # Move source to target using atomic rename
             source_path.rename(target_path)
@@ -1079,7 +540,6 @@
 
             self.logger.debug(f"Successfully overwrote {target_name}@{target_version}")
 
->>>>>>> edb40ccd
         except Exception as e:
             self.logger.error(f"Error during overwrite operation: {e}")
             # Cleanup any partial state
