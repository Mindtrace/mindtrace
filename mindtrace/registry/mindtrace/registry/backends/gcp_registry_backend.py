--- conflicted
+++ resolved
@@ -568,15 +568,6 @@
                 finally:
                     if os.path.exists(temp_path):
                         os.unlink(temp_path)
-<<<<<<< HEAD
-            except LockAcquisitionError:
-                # Re-raise LockAcquisitionError
-                raise
-            except Exception:
-                # Lock doesn't exist or is invalid, we can proceed
-                pass
-=======
->>>>>>> b469b9b5
 
             except gexc.NotFound:
                 # Lock doesn't exist (either never existed or was deleted between reload and download)
