import shutil
import threading
import uuid
from contextlib import contextmanager, nullcontext
from pathlib import Path, PosixPath
from tempfile import TemporaryDirectory
from typing import Any, Dict, List, Type

from zenml.artifact_stores import LocalArtifactStore, LocalArtifactStoreConfig
from zenml.materializers.base_materializer import BaseMaterializer

from mindtrace.core import Mindtrace, Timeout, first_not_none, ifnone, instantiate_target
from mindtrace.registry.backends.local_registry_backend import LocalRegistryBackend
from mindtrace.registry.backends.registry_backend import RegistryBackend
from mindtrace.registry.core.exceptions import LockAcquisitionError


class Registry(Mindtrace):
    '''A distributed concurrency-safe registry for storing and versioning objects.

    This class provides a distributed concurrency-safe interface for storing, loading, and managing objects
    with versioning support. All operations are protected by distributed locks to ensure
    safety across multiple processes and machines while allowing recursive lock acquisition.

    The registry uses a backend for actual storage operations and maintains an artifact
    store for temporary storage during save/load operations. It also manages materializers
    for different object types and provides both a high-level API and a dictionary-like
    interface.
<<<<<<< HEAD

    Example::

        from mindtrace.registry import Registry

        registry = Registry("~/.cache/mindtrace/my_registry")  # Uses the default registry directory in ~/.cache/mindtrace/registry

        # Save some objects to the registry
        registry.save("test:int", 42)
        registry.save("test:float", 3.14)
        registry.save("test:list", [1, 2, 3])
        registry.save("test:dict", {"a": 1, "b": 2})
        registry.save("test:str", "Hello, World!", metadata={"description": "A helpful comment"})

        # Print the contents of the registry
        print(registry)

        # Load an object from the registry
        object = registry.load("test:int")

        # Using dictionary-style syntax, the following is equivalent to the above:
        registry["test:int"] = object
        object = registry["test:int"]

        # Display the registry contents
        print(registry)

                          Registry at ~/.cache/mindtrace/my_registry          
        ┏━━━━━━━━━━━━┳━━━━━━━━━━━━━━━━┳━━━━━━━━━━━━━━━┳━━━━━━━━━━━━━━━━━━━━━━━━━━━━━━━┓
        ┃ Object     ┃ Class          ┃ Value         ┃ Metadata                      ┃
        ┡━━━━━━━━━━━━╇━━━━━━━━━━━━━━━━╇━━━━━━━━━━━━━━━╇━━━━━━━━━━━━━━━━━━━━━━━━━━━━━━━┩
        │ test:dict  │ builtins.dict  │ <dict>        │ (none)                        │
        │ test:float │ builtins.float │ 3.14          │ (none)                        │
        │ test:int   │ builtins.int   │ 42            │ (none)                        │
        │ test:list  │ builtins.list  │ <list>        │ (none)                        │
        │ test:str   │ builtins.str   │ Hello, World! │ description=A helpful comment │
        └────────────┴────────────────┴───────────────┴───────────────────────────────┘

        # Get information about an object
        registry.info("test:int")

        # Delete an object
        del registry["test:int"]  # equivalent to registry.delete("test:int")

    Example: Using a local directory as the registry store::

        from mindtrace.registry import Registry

        registry = Registry(registry_dir="~/.cache/mindtrace/my_registry")

    Example: Using Minio as the registry store::

        from mindtrace.registry import Registry, MinioRegistryBackend

        # Connect to a remote MinIO registry (expected to be non-local in practice)
        minio_backend = MinioRegistryBackend(
            uri="~/.cache/mindtrace/minio_registry",
            endpoint="localhost:9000",
            access_key="minioadmin",
            secret_key="minioadmin",
            bucket="minio-registry",
            secure=False
        )
        registry = Registry(backend=minio_backend)

    Example: Using versioning::

        from mindtrace.registry import Registry

        # Versioning follows semantic versioning conventions
        registry = Registry(version_objects=True, registry_dir="~/.cache/mindtrace/my_registry")
        registry.save("test:int", 42)  # version = "1"
        registry.save("test:int", 43)  # version = "2"  # auto-increments version number
        registry.save("test:int", 44, version="2.1")  # version = "2.1"
        registry.save("test:int", 45)  # version = "2.2"  # auto-increments version number
        registry.save("test:int", 46, version="2.2")  # Error: version "2.2" already exists

        # Use the "@" symbol in the name to specify a version when using dictionary-style syntax
        object = registry["test:int@2.1"]
        registry["test:int@2.3"] = 47
        registry["test:int"] = 48  # auto-increments version number

        print(registry.__str__(latest_only=False))  # prints all versions

                    ~/.cache/mindtrace/my_registry     
        ┏━━━━━━━━━━┳━━━━━━━━━┳━━━━━━━━━━━━━━┳━━━━━━━┳━━━━━━━━━━┓
        ┃ Object   ┃ Version ┃ Class        ┃ Value ┃ Metadata ┃
        ┡━━━━━━━━━━╇━━━━━━━━━╇━━━━━━━━━━━━━━╇━━━━━━━╇━━━━━━━━━━┩
        │ test:int │ v1      │ builtins.int │ 42    │ (none)   │
        │ test:int │ v2      │ builtins.int │ 43    │ (none)   │
        │ test:int │ v2.1    │ builtins.int │ 44    │ (none)   │
        │ test:int │ v2.2    │ builtins.int │ 45    │ (none)   │
        │ test:int │ v2.3    │ builtins.int │ 47    │ (none)   │
        │ test:int │ v2.4    │ builtins.int │ 48    │ (none)   │
        └──────────┴─────────┴──────────────┴───────┴──────────┘

    Example: Registering your own materializers::

        # In order to use the Registry with a custom class, define an Archiver for your custom class:

        import json
        from pathlib import Path
        from typing import Any, ClassVar, Tuple, Type

        from zenml.enums import ArtifactType

        from mindtrace.registry import Archiver
        from zenml.materializers.base_materializer import BaseMaterializer
        
        class MyObject:
            def __init__(self, name: str, age: int):
                self.name = name
                self.age = age

            def __str__(self):
                return f"MyObject(name={self.name}, age={self.age})"

        class MyObjectArchiver(Archiver):  # May also derive from zenml.BaseMaterializer
            ASSOCIATED_TYPES: ClassVar[Tuple[Type[Any], ...]] = (MyObject,)
            ASSOCIATED_ARTIFACT_TYPE: ClassVar[ArtifactType] = ArtifactType.DATA

            def __init__(self, uri: str, **kwargs):
                super().__init__(uri=uri, **kwargs)

            def save(self, my_object: MyObject):
                with open(Path(self.uri) / "my_object.json", "w") as f:
                    json.dump(my_object, f)

            def load(self, data_type: Type[Any]) -> MyObject:
                with open(Path(self.uri) / "my_object.json", "r") as f:
                    return MyObject(**json.load(f))

        # Then register the archiver with the Registry:
        Registry.register_materializer(MyObject, MyObjectArchiver)


        # Put the above into a single file, then when your class is imported it will be compatible with the Registry
        
        from mindtrace.registry import Registry
        from my_lib import MyObject  # Registers your custom Archiver to the Registry class here
        
        registry = Registry()
        my_obj = MyObject(name="Edward", age=42)
        
        registry["my_obj"] = my_obj
    '''
=======
    """
    # Class-level default materializer registry and lock
    _default_materializers = {}
    _materializer_lock = threading.Lock()
>>>>>>> c5bfe507

    def __init__(
        self,
        registry_dir: str | Path | None = None,
        backend: RegistryBackend | None = None,
        version_objects: bool = False,
        **kwargs,
    ):
        """Initialize the registry.

        Args:
            registry_dir: Directory to store registry objects. If None, uses the default from config.
            backend: Backend to use for storage. If None, uses LocalRegistryBackend.
            version_objects: Whether to keep version history. If False, only one version per object is kept.
            **kwargs: Additional arguments to pass to the backend.
        """
        super().__init__(**kwargs)

        if backend is None:
            if registry_dir is None:
                registry_dir = self.config["MINDTRACE_DEFAULT_REGISTRY_DIR"]
            registry_dir = Path(registry_dir).expanduser().resolve()
            backend = LocalRegistryBackend(uri=registry_dir, **kwargs)
        self.backend = backend
        self.version_objects = version_objects

        self._artifact_store = LocalArtifactStore(
            name="local_artifact_store",
            id=None,  # Will be auto-generated
            config=LocalArtifactStoreConfig(
                path=str(Path(self.config["MINDTRACE_TEMP_DIR"]).expanduser().resolve() / "artifact_store")
            ),
            flavor="local",
            type="artifact-store",
            user=None,  # Will be auto-generated
            created=None,  # Will be auto-generated
            updated=None,  # Will be auto-generated
        )

        # Materializer cache to reduce lock contention
        self._materializer_cache = {}
        self._materializer_cache_lock = threading.Lock()

        # Register the default materializers if there are none
<<<<<<< HEAD
        if len(self.registered_materializers()) == 0:
            self.logger.info("No materializers found, registering defaults...")
            self._register_default_materializers()

        # Warm the materializer cache to reduce lock contention
        self._warm_materializer_cache()

    def get_lock(self, name: str, version: str | None = None, shared: bool = False) -> contextmanager:
        """Get a distributed lock for a specific object version.
=======
        self._register_default_materializers()
        
        # Warm the materializer cache to reduce lock contention
        self._warm_materializer_cache()

    @classmethod
    def register_default_materializer(cls, object_class: str | type, materializer_class: str):
        """Register a default materializer at the class level.
>>>>>>> c5bfe507

        Args:
            object_class: Object class (str or type) to register the materializer for.
            materializer_class: Materializer class string to register.
        """
<<<<<<< HEAD
        if version is not None:
            if version == "latest":
                version = self._latest(name)
            lock_key = f"{name}@{version}"
        else:
            lock_key = f"{name}"
        lock_id = str(uuid.uuid4())
        timeout = self.config.get("MINDTRACE_LOCK_TIMEOUT", 5)

        @contextmanager
        def lock_context():
            try:
                # Use Timeout class to implement retry logic for lock acquisition
                timeout_handler = Timeout(
                    timeout=timeout,
                    retry_delay=0.1,  # Short retry delay for lock acquisition
                    exceptions=(LockAcquisitionError,),  # Only retry on LockAcquisitionError
                    progress_bar=False,  # Don't show progress bar for lock acquisition
                    desc=f"Acquiring {'shared ' if shared else ''}lock for {lock_key}",
                )

                def acquire_lock_with_retry():
                    """Attempt to acquire the lock, raising LockAcquisitionError on failure."""
                    if not self.backend.acquire_lock(lock_key, lock_id, timeout, shared=shared):
                        raise LockAcquisitionError(
                            f"Failed to acquire {'shared ' if shared else ''}lock for {lock_key}"
                        )
                    return True

                # Use the timeout handler to retry lock acquisition
                timeout_handler.run(acquire_lock_with_retry)
                yield
            finally:
                self.backend.release_lock(lock_key, lock_id)

        return lock_context()

    def _validate_version(self, version: str | None) -> str:
        """Validate and normalize a version string to follow semantic versioning syntax.

        Args:
            version: Version string to validate.

        Returns:
            Normalized version string.

        Raises:
            ValueError: If version string is invalid.
        """
        if version is None or version == "latest":
            return None
=======
        if isinstance(object_class, type):
            object_class = f"{object_class.__module__}.{object_class.__name__}"
        with cls._materializer_lock:
            cls._default_materializers[object_class] = materializer_class
>>>>>>> c5bfe507

    @classmethod
    def get_default_materializers(cls):
        """Get a copy of the class-level default materializers dictionary."""
        with cls._materializer_lock:
            return dict(cls._default_materializers)

    def save(
        self,
        name: str,
        obj: Any,
        *,
        materializer: Type[BaseMaterializer] | None = None,
        version: str | None = None,
        init_params: Dict[str, Any] | None = None,
        metadata: Dict[str, Any] | None = None,
    ):
        """Save an object to the registry.

        If a materializer is not provided, the materializer will be inferred from the object type. The inferred
        materializer will be registered with the object for loading the object from the registry in the future. The
        order of precedence for determining the materializer is:

        1. Materializer provided as an argument.
        2. Materializer previously registered for the object type.
        3. Materializer for any of the object's base classes (checked recursively).
        4. The object itself, if it's its own materializer.

        If a materializer cannot be found through one of the above means, an error will be raised.

        Args:
            name: Name of the object.
            obj: Object to save.
            materializer: Materializer to use. If None, uses the default for the object type.
            version: Version of the object. If None, auto-increments the version number.
            init_params: Additional parameters to pass to the materializer.
            metadata: Additional metadata to store with the object.

        Raises:
            ValueError: If no materializer is found for the object.
            ValueError: If version string is invalid.
        """
        object_class = f"{type(obj).__module__}.{type(obj).__name__}"

        # Get all base classes recursively
        def get_all_base_classes(cls):
            bases = []
            for base in cls.__bases__:
                bases.append(base)
                bases.extend(get_all_base_classes(base))
            return bases

        # Try to find a materializer in order of precedence
        materializer = first_not_none(
            (
                materializer,
                self.registered_materializer(object_class),
                *[
                    self.registered_materializer(f"{base.__module__}.{base.__name__}")
                    for base in get_all_base_classes(type(obj))
                ],
                object_class if isinstance(obj, BaseMaterializer) else None,
            )
        )

        if materializer is None:
            raise ValueError(f"No materializer found for object of type {type(obj)}.")
        materializer_class = (
            f"{type(materializer).__module__}.{type(materializer).__name__}"
            if not isinstance(materializer, str)
            else materializer
        )

        # Generate temp version for atomic save
        temp_version = f"__temp__{uuid.uuid4()}__"

        # Acquire a lock for the entire save operation to prevent race conditions
        # Use a special lock name that covers all operations for this object
        with self.get_lock(name, "save_operation"):
            if not self.version_objects or version is None:
                version = self._next_version(name)
            else:
                # Validate and normalize version string
                version = self._validate_version(version)
                if self.has_object(name=name, version=version):
                    self.logger.error(f"Object {name} version {version} already exists.")
                    raise ValueError(f"Object {name} version {version} already exists.")

            try:
                # Save to temp location first
                with self.get_lock(name, temp_version):
                    try:
                        metadata = {
                            "class": object_class,
                            "materializer": materializer_class,
                            "init_params": ifnone(init_params, default={}),
                            "metadata": ifnone(metadata, default={}),
                        }
                        with TemporaryDirectory(dir=self._artifact_store.path) as temp_dir:
                            materializer = instantiate_target(
                                materializer, uri=temp_dir, artifact_store=self._artifact_store
                            )
                            materializer.save(obj)
                            self.backend.push(name=name, version=temp_version, local_path=temp_dir)
                            self.backend.save_metadata(name=name, version=temp_version, metadata=metadata)
                    except Exception as e:
                        self.logger.error(f"Error saving object to temp location {name}@{temp_version}: {e}")
                        raise e

                # Move the temp version to the final version
                try:
                    self.backend.overwrite(
                        source_name=name, source_version=temp_version, target_name=name, target_version=version
                    )

                except Exception as e:
                    self.logger.error(f"Error moving temp version to final version for {name}@{version}: {e}")
                    raise e

            finally:
                # Cleanup temp version
                try:
                    self.backend.delete(name=name, version=temp_version)
                    self.backend.delete_metadata(name=name, version=temp_version)
                except Exception as e:
                    self.logger.warning(f"Error cleaning up temp version {name}@{temp_version}: {e}")

        self.logger.debug(f"Saved {name}@{version} to registry.")

    def load(
        self,
        name: str,
        version: str | None = "latest",
        output_dir: str | None = None,
        acquire_lock: bool = True,
        **kwargs,
    ) -> Any:
        """Load an object from the registry.

        Args:
            name: Name of the object.
            version: Version of the object.
            output_dir (optional): If the loaded object is a Path, the Path contents will be moved to this directory.
            acquire_lock: Whether to acquire a lock for this operation. Set to False if the caller already has a lock.
            **kwargs: Additional keyword arguments to pass to the object's constructor.

        Returns:
            The loaded object.

        Raises:
            ValueError: If the object does not exist.
        """
        if version == "latest" or not self.version_objects:
            version = self._latest(name)

        if not self.has_object(name=name, version=version):
            self.logger.error(f"Object {name} version {version} does not exist.")
            raise ValueError(f"Object {name} version {version} does not exist.")

        # Acquire shared lock for reading if requested
        lock_context = self.get_lock(name, version, shared=True) if acquire_lock else nullcontext()
        with lock_context:
            metadata = self.info(name=name, version=version, acquire_lock=acquire_lock)
            if not metadata.get("class"):
                raise ValueError(f"Class not registered for {name}@{version}.")

            self.logger.debug(f"Loading {name}@{version} from registry.")
            self.logger.debug(f"Metadata: {metadata}")

        object_class = metadata["class"]
        materializer = metadata["materializer"]
        init_params = metadata.get("init_params", {}).copy()
        init_params.update(kwargs)

        # Now acquire lock for the actual load operation
        lock_context = self.get_lock(name, version, shared=True) if acquire_lock else nullcontext()
        with lock_context:
            try:
                with TemporaryDirectory(dir=self._artifact_store.path) as temp_dir:
                    self.backend.pull(name=name, version=version, local_path=temp_dir)
                    materializer = instantiate_target(materializer, uri=temp_dir, artifact_store=self._artifact_store)

                    # Convert string class name to actual class
                    if isinstance(object_class, str):
                        module_name, class_name = object_class.rsplit(".", 1)
                        module = __import__(module_name, fromlist=[class_name])
                        object_class = getattr(module, class_name)

                    obj = materializer.load(data_type=object_class, **init_params)

                    # If the object is a Path, optionally move it to the target directory
                    if isinstance(obj, Path) and output_dir is not None:
                        if obj.exists():
                            output_path = Path(output_dir)
                            if obj.is_file():
                                # For files, move the file to the output directory
                                shutil.move(str(obj), str(output_path / obj.name))
                                obj = output_path / obj.name
                            else:
                                # For directories, copy all contents
                                for item in obj.iterdir():
                                    shutil.move(str(item), str(output_path / item.name))
                                obj = output_path
                return obj
            except Exception as e:
                self.logger.error(f"Error loading {name}@{version}: {e}")
                raise e
            else:
                self.logger.debug(f"Loaded {name}@{version} from registry.")

    def delete(self, name: str, version: str | None = None) -> None:
        """Delete an object from the registry.

        Args:
            name: Name of the object.
            version: Version of the object. If None, deletes all versions.

        Raises:
            KeyError: If the object doesn't exist.
        """
        if version is None:
            # Check if object exists at all
            if name not in self.list_objects():
                raise KeyError(f"Object {name} does not exist")
            versions = self.list_versions(name)
        else:
            # Check if specific version exists
            if not self.has_object(name, version):
                raise KeyError(f"Object {name} version {version} does not exist")
            versions = [version]

        for ver in versions:
            with self.get_lock(name, version):
                self.backend.delete(name, ver)
                self.backend.delete_metadata(name, ver)
        self.logger.debug(f"Deleted object '{name}' version '{version or 'all'}'")

    def info(self, name: str | None = None, version: str | None = None, acquire_lock: bool = True) -> Dict[str, Any]:
        """Get detailed information about objects in the registry.

        Args:
            name: Optional name of a specific object. If None, returns info for all objects.
            version: Optional version string. If None and name is provided, returns info for latest version.
                    Ignored if name is None.
            acquire_lock: Whether to acquire a lock for this operation. Set to False if the caller already has a lock.

        Returns:
            If name is None:
                Dictionary with all object names mapping to their versions and metadata.
            If name is provided:
                Dictionary with object name, version, class, and metadata for specific object.

        Example::
            from pprint import pprint
            from mindtrace.core import Registry

            registry = Registry()

            # Get info for all objects
            all_info = registry.info()
            pprint(all_info)  # Shows all objects, versions, and metadata

            # Get info for all versions of a specific object
            object_info = registry.info("yolo8")

            # Get info for the latest object version
            object_info = registry.info("yolo8", version="latest")

            # Get info for specific object and version
            object_info = registry.info("yolo8", version="1.0.0")
        """
        if name is None:
            # Return info for all objects
            result = {}
            for obj_name in self.list_objects():
                result[obj_name] = {}
                for ver in self.list_versions(obj_name):
                    try:
                        lock_context = (
                            self.get_lock(obj_name, ver, shared=True) if acquire_lock else nullcontext()
                        )
                        with lock_context:
                            meta = self.backend.fetch_metadata(obj_name, ver)
                            result[obj_name][ver] = meta
                    except Exception as e:
                        self.logger.warning(f"Error loading metadata for {obj_name}@{ver}: {e}")
                        continue
            return result
        elif version is not None or version == "latest":
            # Return info for a specific object
            if version == "latest":
                version = self._latest(name)
            lock_context = self.get_lock(name, version, shared=True) if acquire_lock else nullcontext()
            with lock_context:
                info = self.backend.fetch_metadata(name, version)
                info.update({"version": version})
                return info
        else:  # name is not None and version is None, return all versions for the given object name
            result = {}
            for ver in self.list_versions(name):
                lock_context = self.get_lock(name, ver, shared=True) if acquire_lock else nullcontext()
                with lock_context:
                    info = self.backend.fetch_metadata(name, ver)
                    info.update({"version": ver})
                    result[ver] = info
            return result

    def has_object(self, name: str, version: str = "latest") -> bool:
        """Check if an object exists in the registry.

        Args:
            name: Name of the object.
            version: Version of the object. If "latest", checks the latest version.

        Returns:
            True if the object exists, False otherwise.
        """
        if version == "latest":
            version = self._latest(name)
            if version is None:
                return False
        return self.backend.has_object(name, version)

    def register_materializer(self, object_class: str | type, materializer_class: str | type):
        """Register a materializer for an object class.

        Args:
            object_class: Object class to register the materializer for.
            materializer_class: Materializer class to register.
        """
        if isinstance(object_class, type):
            object_class = f"{object_class.__module__}.{object_class.__name__}" 
        if isinstance(materializer_class, type):
            materializer_class = f"{materializer_class.__module__}.{materializer_class.__name__}"
        
        if isinstance(materializer_class, type):
            materializer_class = f"{materializer_class.__module__}.{materializer_class.__name__}"

        with self.get_lock("_registry", "materializers"):
            self.backend.register_materializer(object_class, materializer_class)

            # Update cache
            with self._materializer_cache_lock:
                self._materializer_cache[object_class] = materializer_class

    def registered_materializer(self, object_class: str) -> str | None:
        """Get the registered materializer for an object class (cached).

        Args:
            object_class: Object class to get the registered materializer for.

        Returns:
            Materializer class string, or None if no materializer is registered for the object class.
        """
        # Check cache first (fast path)
        with self._materializer_cache_lock:
            if object_class in self._materializer_cache:
                return self._materializer_cache[object_class]

        # Cache miss - need to check backend (slow path)
        with self.get_lock("_registry", "materializers", shared=True):
            materializer = self.backend.registered_materializer(object_class)

            # Cache the result (even if None)
            with self._materializer_cache_lock:
                self._materializer_cache[object_class] = materializer

            return materializer

    def registered_materializers(self) -> Dict[str, str]:
        """Get all registered materializers.

        Returns:
            Dictionary mapping object classes to their registered materializer classes.
        """
        with self.get_lock("_registry", "materializers", shared=True):
            return self.backend.registered_materializers()

    def list_objects(self) -> List[str]:
        """Return a list of all registered object names.

        Returns:
            List of object names.
        """
        with self.get_lock("_registry", "objects", shared=True):
            return self.backend.list_objects()

    def list_versions(self, object_name: str) -> List[str]:
        """List all registered versions for an object.

        Args:
            object_name: Object name

        Returns:
            List of version strings
        """
        return self.backend.list_versions(object_name)

    def list_objects_and_versions(self) -> Dict[str, List[str]]:
        """Map object types to their available versions.

        Returns:
            Dict of object_name → version list
        """
        result = {}
        for object_name in self.list_objects():
            result[object_name] = self.list_versions(object_name)
        return result

    def download(
        self,
        source_registry: "Registry",
        name: str,
        version: str | None = "latest",
        target_name: str | None = None,
        target_version: str | None = None,
    ) -> None:
        """Download an object from another registry.

        This method loads an object from a source registry and saves it to the current registry.
        All metadata and versioning information is preserved.

        Args:
            source_registry: The source registry to download from
            name: Name of the object in the source registry
            version: Version of the object in the source registry. Defaults to "latest"
            target_name: Name to use in the current registry. If None, uses the same name as source
            target_version: Version to use in the current registry. If None, uses the same version as source

        Raises:
            ValueError: If the object doesn't exist in the source registry
            ValueError: If the target object already exists and versioning is disabled
        """
        # Validate source registry
        if not isinstance(source_registry, Registry):
            raise ValueError("source_registry must be an instance of Registry")

        # Resolve latest version if needed
        if version == "latest":
            version = source_registry._latest(name)
            if version is None:
                raise ValueError(f"No versions found for object {name} in source registry")

        # Set target name and version if not specified
        target_name = ifnone(target_name, default=name)
        if target_version is None:
            target_version = self._next_version(target_name)
        else:
            if self.has_object(name=target_name, version=target_version):
                raise ValueError(f"Object {target_name} version {target_version} already exists in current registry")

        # Check if object exists in source registry
        if not source_registry.has_object(name=name, version=version):
            raise ValueError(f"Object {name} version {version} does not exist in source registry")

        # Get metadata from source registry
        metadata = source_registry.info(name=name, version=version)

        # Load object from source registry
        obj = source_registry.load(name=name, version=version)

        # Save to current registry with lock
        with self.get_lock(target_name, target_version):
            self.save(
                name=target_name,
                obj=obj,
                version=target_version,
                materializer=metadata.get("materializer"),
                init_params=metadata.get("init_params", {}),
                metadata=metadata.get("metadata", {}),
            )

        self.logger.debug(f"Downloaded {name}@{version} from source registry to {target_name}@{target_version}")

    def _get_object_lock(self, name: str, version: str, shared: bool = False) -> contextmanager:
        """Get a distributed lock for a specific object version.

        Args:
            name: Name of the object
            version: Version of the object
            shared: Whether to use a shared (read) lock. If False, uses an exclusive (write) lock.

        Returns:
            A context manager that handles lock acquisition and release.
        """
        if version == "latest":
            version = self._latest(name)
        lock_key = f"{name}@{version}"
        lock_id = str(uuid.uuid4())
        timeout = self.config.get("MINDTRACE_LOCK_TIMEOUT", 5)

        @contextmanager
        def lock_context():
            try:
                # Use Timeout class to implement retry logic for lock acquisition
                timeout_handler = Timeout(
                    timeout=timeout,
                    retry_delay=0.1,  # Short retry delay for lock acquisition
                    exceptions=(LockAcquisitionError,),  # Only retry on LockAcquisitionError
                    progress_bar=False,  # Don't show progress bar for lock acquisition
                    desc=f"Acquiring {'shared ' if shared else ''}lock for {lock_key}",
                )
                
                def acquire_lock_with_retry():
                    """Attempt to acquire the lock, raising LockAcquisitionError on failure."""
                    if not self.backend.acquire_lock(lock_key, lock_id, timeout, shared=shared):
                        raise LockAcquisitionError(f"Failed to acquire {'shared ' if shared else ''}lock for {lock_key}")
                    return True
                
                # Use the timeout handler to retry lock acquisition
                timeout_handler.run(acquire_lock_with_retry)
                yield
            finally:
                self.backend.release_lock(lock_key, lock_id)

        return lock_context()

    def _validate_version(self, version: str | None) -> str:
        """Validate and normalize a version string to follow semantic versioning syntax.

        Args:
            version: Version string to validate.

        Returns:
            Normalized version string.

        Raises:
            ValueError: If version string is invalid.
        """
        if version is None or version == "latest":
            return None

        # Remove any 'v' prefix
        if version.startswith("v"):
            version = version[1:]

        # Split into components and validate
        try:
            components = version.split(".")
            # Convert each component to int to validate
            [int(c) for c in components]
            return version
        except ValueError:
            raise ValueError(
                f"Invalid version string '{version}'. Must be in semantic versioning format (e.g. '1', '1.0', '1.0.0')"
            )

    def __str__(self, *, color: bool = True, latest_only: bool = True) -> str:
        """Returns a human-readable summary of the registry contents.

        Args:
            color: Whether to colorize the output using `rich`
            latest_only: If True, only show the latest version of each object
        """
        try:
            from rich.console import Console
            from rich.table import Table

            use_rich = color
        except ImportError:
            use_rich = False

        info = self.info()
        if not info:
            return "Registry is empty."

        if use_rich:
            console = Console()  # type: ignore
            table = Table(title=f"Registry at {self.backend.uri}")  # type: ignore

            table.add_column("Object", style="bold cyan")
            if self.version_objects:
                table.add_column("Version", style="green")
            table.add_column("Class", style="magenta")
            table.add_column("Value", style="yellow")
            table.add_column("Metadata", style="dim")

            for object_name, versions in info.items():
                version_items = versions.items()
                if latest_only and version_items:
                    version_items = [max(versions.items(), key=lambda kv: [int(x) for x in kv[0].split(".")])]

                for version, details in version_items:
                    meta = details.get("metadata", {})
                    metadata_str = ", ".join(f"{k}={v}" for k, v in meta.items()) if meta else "(none)"

                    # Get the class name from metadata
                    class_name = details.get("class", "❓")

                    # Only try to load basic built-in types
                    if class_name in ("builtins.str", "builtins.int", "builtins.float", "builtins.bool"):
                        try:
                            obj = self.load(object_name, version)
                            value_str = str(obj)
                            # Truncate long values
                            if len(value_str) > 50:
                                value_str = value_str[:47] + "..."
                        except Exception:
                            value_str = "❓ (error loading)"
                    else:
                        # For non-basic types, just show the class name wrapped in angle brackets
                        value_str = f"<{class_name.split('.')[-1]}>"

                    if self.version_objects:
                        table.add_row(
                            object_name,
                            f"v{version}",
                            class_name,
                            value_str,
                            metadata_str,
                        )
                    else:
                        table.add_row(
                            object_name,
                            class_name,
                            value_str,
                            metadata_str,
                        )

            with console.capture() as capture:
                console.print(table)
            return capture.get()

        # Fallback to plain string
        lines = [f"📦 Registry at: {self.backend.uri}"]
        for object_name, versions in info.items():
            lines.append(f"\n🧠 {object_name}:")
            version_items = versions.items()
            if latest_only:
                version_items = [max(versions.items(), key=lambda kv: [int(x) for x in kv[0].split(".")])]
            for version, details in version_items:
                cls = details.get("class", "❓ Not registered")

                # Only try to load basic built-in types
                if cls in ("builtins.str", "builtins.int", "builtins.float", "builtins.bool"):
                    try:
                        obj = self.load(object_name, version)
                        value_str = str(obj)
                        # Truncate long values
                        if len(value_str) > 50:
                            value_str = value_str[:47] + "..."
                    except Exception:
                        value_str = "❓ (error loading)"
                else:
                    # For non-basic types, just show the class name wrapped in angle brackets
                    value_str = f"<{cls.split('.')[-1]}>"

                lines.append(f"  - v{version}:")
                lines.append(f"      class: {cls}")
                lines.append(f"      value: {value_str}")
                metadata = details.get("metadata", {})
                if metadata:
                    for key, val in metadata.items():
                        lines.append(f"      {key}: {val}")
                else:
                    lines.append("      metadata: (none)")
        return "\n".join(lines)

    def _next_version(self, name: str) -> str:
        """Generate the next version string for an object.

        The version string must in semantic versioning format: i.e. MAJOR[.MINOR[.PATCH]], where each of MAJOR, MINOR
        and PATCH are integers. This method increments the least significant component by one.

        For example, the following versions would be updated as shown:

           None -> "1"
           "1" -> "2"
           "1.1" -> "1.2"
           "1.1.0" -> "1.1.1"
           "1.2.3.4" -> "1.2.3.5"  # Works with any number of components
           "1.0.0-alpha"  # Non-numeric version strings are not supported

        Args:
            name: Object name

        Returns:
            Next version string
        """
        if not self.version_objects:
            return "1"

        most_recent = self._latest(name)
        if most_recent is None:
            return "1"
        components = most_recent.split(".")
        components[-1] = str(int(components[-1]) + 1)

        return ".".join(components)

    def _latest(self, name: str) -> str:
        """Return the most recent version string for an object.

        Args:
            name: Object name

        Returns:
            Most recent version string, or None if no versions exist
        """
        versions = self.list_versions(name)
        if not versions:
            return None

        # Filter out temporary versions (those with __temp__ prefix)
        versions = [v for v in versions if not v.startswith("__temp__")]

        return sorted(versions, key=lambda v: [int(n) for n in v.split(".")])[-1]

<<<<<<< HEAD
    def _register_default_materializers(self):
        """Register default materializers."""
        self.logger.info("Registering default materializers...")

        # Core zenml materializers
        self.register_materializer("builtins.str", "zenml.materializers.built_in_materializer.BuiltInMaterializer")
        self.register_materializer("builtins.int", "zenml.materializers.built_in_materializer.BuiltInMaterializer")
        self.register_materializer("builtins.float", "zenml.materializers.built_in_materializer.BuiltInMaterializer")
        self.register_materializer("builtins.bool", "zenml.materializers.built_in_materializer.BuiltInMaterializer")
        self.register_materializer("builtins.list", "zenml.materializers.BuiltInContainerMaterializer")
        self.register_materializer("builtins.dict", "zenml.materializers.BuiltInContainerMaterializer")
        self.register_materializer("builtins.tuple", "zenml.materializers.BuiltInContainerMaterializer")
        self.register_materializer("builtins.set", "zenml.materializers.BuiltInContainerMaterializer")
        self.register_materializer("builtins.bytes", "zenml.materializers.BytesMaterializer")
        self.register_materializer(PosixPath, "zenml.materializers.PathMaterializer")
        self.register_materializer("pydantic.BaseModel", "zenml.materializers.PydanticMaterializer")

        # Core mindtrace materializers
        self.register_materializer(
            "mindtrace.core.config.config.Config", "mindtrace.registry.archivers.config_archiver.ConfigArchiver"
        )

        # (Optional) Huggingface materializers
        self.register_materializer(
            "datasets.Dataset",
            "zenml.integrations.huggingface.materializers.huggingface_datasets_materializer.HFDatasetMaterializer",
        )
        self.register_materializer(
            "datasets.DatasetDict",
            "zenml.integrations.huggingface.materializers.huggingface_datasets_materializer.HFDatasetMaterializer",
        )
        self.register_materializer(
            "datasets.IterableDataset",
            "zenml.integrations.huggingface.materializers.huggingface_datasets_materializer.HFDatasetMaterializer",
        )

        self.register_materializer(
            "transformers.PreTrainedModel",
            "zenml.integrations.huggingface.materializers.huggingface_pt_model_materializer.HFPTModelMaterializer",
        )
        self.register_materializer(
            "transformers.TFPreTrainedModel",
            "zenml.integrations.huggingface.materializers.huggingface_pt_model_materializer.HFPTModelMaterializer",
        )

        # (Optional) NumPy materializers
        self.register_materializer(
            "numpy.ndarray", "zenml.integrations.numpy.materializers.numpy_materializer.NumpyMaterializer"
        )

        # (Optional) Pillow materializers
        self.register_materializer(
            "PIL.Image.Image",
            "zenml.integrations.pillow.materializers.pillow_image_materializer.PillowImageMaterializer",
        )

        # (Optional) PyTorch materializers
        self.register_materializer(
            "torch.utils.data.DataLoader",
            "zenml.integrations.pytorch.materializers.pytorch_dataloader_materializer.PyTorchDataLoaderMaterializer",
        )
        self.register_materializer(
            "torch.utils.data.Dataset",
            "zenml.integrations.pytorch.materializers.pytorch_dataloader_materializer.PyTorchDataLoaderMaterializer",
        )
        self.register_materializer(
            "torch.utils.data.IterableDataset",
            "zenml.integrations.pytorch.materializers.pytorch_dataloader_materializer.PyTorchDataLoaderMaterializer",
        )
        self.register_materializer(
            "torch.nn.Module",
            "zenml.integrations.pytorch.materializers.pytorch_module_materializer.PyTorchModuleMaterializer",
        )
        self.register_materializer(
            "torch.jit.ScriptModule",
            "zenml.integrations.pytorch.materializers.pytorch_module_materializer.PyTorchModuleMaterializer",
        )

=======
    def _register_default_materializers(self, override_preexisting_materializers: bool = False):
        """Register default materializers from the class-level registry.
        
        By default, the registry will only register materializers that are not already registered.
        """
        self.logger.info("Registering default materializers...")
        for object_class, materializer_class in self.get_default_materializers().items():
            if override_preexisting_materializers or object_class not in self.backend.registered_materializers():
                self.register_materializer(object_class, materializer_class)
>>>>>>> c5bfe507
        self.logger.info("Default materializers registered successfully.")

    def _warm_materializer_cache(self):
        """Warm the materializer cache to reduce lock contention during operations."""
        try:
            # Get all registered materializers and cache them
            with self.get_lock("_registry", "materializers", shared=True):
                all_materializers = self.backend.registered_materializers()

                with self._materializer_cache_lock:
                    self._materializer_cache.update(all_materializers)

            self.logger.debug(f"Warmed materializer cache with {len(all_materializers)} entries")
        except Exception as e:
            self.logger.warning(f"Failed to warm materializer cache: {e}")

    ### Dictionary-like interface methods ###

    def __getitem__(self, key: str) -> Any:
        """Get an object from the registry using dictionary-like syntax.

        Args:
            key: The object name, optionally including version (e.g. "name@version")

        Returns:
            The loaded object

        Raises:
            KeyError: If the object doesn't exist
            ValueError: If the version format is invalid
        """
        try:
            if "@" in key:
                name, version = key.split("@", 1)
            else:
                name, version = key, "latest"
            return self.load(name=name, version=version)
        except ValueError as e:
            raise KeyError(f"Object not found: {key}") from e

    def __setitem__(self, key: str, value: Any) -> None:
        """Save an object to the registry using dictionary-like syntax.

        Args:
            key: The object name, optionally including version (e.g. "name@version")
            value: The object to save

        Raises:
            ValueError: If the version format is invalid
        """
        if "@" in key:
            name, version = key.split("@", 1)
        else:
            name, version = key, None
        self.save(name=name, obj=value, version=version)

    def __delitem__(self, key: str) -> None:
        """Delete an object from the registry using dictionary-like syntax.

        Args:
            key: The object name, optionally including version (e.g. "name@version")

        Raises:
            KeyError: If the object doesn't exist
            ValueError: If the version format is invalid
        """
        try:
            if "@" in key:
                name, version = key.split("@", 1)
            else:
                name, version = key, None
            self.delete(name=name, version=version)
        except ValueError as e:
            raise KeyError(f"Object not found: {key}") from e

    def __contains__(self, key: str) -> bool:
        """Check if an object exists in the registry using dictionary-like syntax.

        Args:
            key: The object name, optionally including version (e.g. "name@version")

        Returns:
            True if the object exists, False otherwise.
        """
        try:
            if "@" in key:
                name, version = key.split("@", 1)
            else:
                name = key
                version = self._latest(name)
                if version is None:
                    return False
            return self.has_object(name=name, version=version)
        except ValueError:
            return False

    def get(self, key: str, default: Any = None) -> Any:
        """Get an object from the registry, returning a default value if it doesn't exist.

        This method behaves similarly to dict.get(), allowing for safe access to objects
        without raising KeyError if they don't exist.

        Args:
            key: The object name, optionally including version (e.g. "name@version")
            default: The value to return if the object doesn't exist

        Returns:
            The loaded object if it exists, otherwise the default value.
        """
        try:
            return self[key]
        except KeyError:
            return default

    def keys(self) -> List[str]:
        """Get a list of all object names in the registry.

        Returns:
            List of object names.
        """
        return self.list_objects()

    def values(self) -> List[Any]:
        """Get a list of all objects in the registry (latest versions only).

        Returns:
            List of loaded objects.
        """
        return [self[name] for name in self.keys()]

    def items(self) -> List[tuple[str, Any]]:
        """Get a list of (name, object) pairs for all objects in the registry (latest versions only).

        Returns:
            List of (name, object) tuples.
        """
        return [(name, self[name]) for name in self.keys()]

    def update(self, mapping: Dict[str, Any] | "Registry", *, sync_all_versions: bool = True) -> None:
        """Update the registry with objects from a dictionary or another registry.

        Args:
            mapping: Either a dictionary mapping object names to objects, or another Registry instance.
            sync_all_versions: Whether to save all versions of the objects being downloaded. If False, only the latest
                version will be saved. Only used if mapping is a Registry instance.
        """
        if isinstance(mapping, Registry) and sync_all_versions:
            for name in mapping.list_objects():
                for version in mapping.list_versions(name):
                    if self.has_object(name, version):
                        raise ValueError(f"Object {name} version {version} already exists in registry.")
            for name in mapping.list_objects():
                for version in mapping.list_versions(name):
                    self.download(mapping, name, version=version)
        else:
            for key, value in mapping.items():
                self[key] = value

    def clear(self) -> None:
        """Remove all objects from the registry."""
        for name in self.keys():
            del self[name]

    def pop(self, key: str, default: Any = None) -> Any:
        """Remove and return an object from the registry.

        Args:
            key: The object name, optionally including version (e.g. "name@version")
            default: The value to return if the object doesn't exist

        Returns:
            The removed object if it exists, otherwise the default value.

        Raises:
            KeyError: If the object doesn't exist and no default is provided.
        """
        try:
            if "@" in key:
                name, version = key.split("@", 1)
            else:
                name, version = key, None
                version = self._latest(name)
                if version is None:
                    if default is not None:
                        return default
                    raise KeyError(f"Object {name} does not exist")

            # Check existence first without locks
            if not self.has_object(name, version):
                if default is not None:
                    return default
                raise KeyError(f"Object {name} version {version} does not exist")

            # Use a single exclusive lock for both reading and deleting
            with self.get_lock(name, version):
                value = self.load(name=name, version=version, acquire_lock=False)
                self.delete(name=name, version=version)
                return value
        except KeyError:
            if default is not None:
                return default
            raise

    def setdefault(self, key: str, default: Any = None) -> Any:
        """Get an object from the registry, setting it to default if it doesn't exist.

        Args:
            key: The object name, optionally including version (e.g. "name@version")
            default: The value to set and return if the object doesn't exist

        Returns:
            The object if it exists, otherwise the default value.
        """
        try:
            return self[key]
        except KeyError:
            if default is not None:
                if "@" in key:
                    name, version = key.split("@", 1)
                else:
                    name, version = key, None
                with self.get_lock(name, version or "latest"):
                    self[key] = default
            return default

    def __len__(self) -> int:
        """Get the number of unique named items in the registry.

        This counts only unique object names, not individual versions. For example, if you have "model@1.0.0" and
        "model@1.0.1", this will count as 1 item.

        Returns:
            Number of unique named items in the registry.
        """
        return len(self.keys())

    ### End of dictionary-like interface methods ###<|MERGE_RESOLUTION|>--- conflicted
+++ resolved
@@ -26,8 +26,6 @@
     store for temporary storage during save/load operations. It also manages materializers
     for different object types and provides both a high-level API and a dictionary-like
     interface.
-<<<<<<< HEAD
-
     Example::
 
         from mindtrace.registry import Registry
@@ -173,12 +171,9 @@
         
         registry["my_obj"] = my_obj
     '''
-=======
-    """
     # Class-level default materializer registry and lock
     _default_materializers = {}
     _materializer_lock = threading.Lock()
->>>>>>> c5bfe507
 
     def __init__(
         self,
@@ -223,17 +218,6 @@
         self._materializer_cache_lock = threading.Lock()
 
         # Register the default materializers if there are none
-<<<<<<< HEAD
-        if len(self.registered_materializers()) == 0:
-            self.logger.info("No materializers found, registering defaults...")
-            self._register_default_materializers()
-
-        # Warm the materializer cache to reduce lock contention
-        self._warm_materializer_cache()
-
-    def get_lock(self, name: str, version: str | None = None, shared: bool = False) -> contextmanager:
-        """Get a distributed lock for a specific object version.
-=======
         self._register_default_materializers()
         
         # Warm the materializer cache to reduce lock contention
@@ -242,70 +226,15 @@
     @classmethod
     def register_default_materializer(cls, object_class: str | type, materializer_class: str):
         """Register a default materializer at the class level.
->>>>>>> c5bfe507
 
         Args:
             object_class: Object class (str or type) to register the materializer for.
             materializer_class: Materializer class string to register.
         """
-<<<<<<< HEAD
-        if version is not None:
-            if version == "latest":
-                version = self._latest(name)
-            lock_key = f"{name}@{version}"
-        else:
-            lock_key = f"{name}"
-        lock_id = str(uuid.uuid4())
-        timeout = self.config.get("MINDTRACE_LOCK_TIMEOUT", 5)
-
-        @contextmanager
-        def lock_context():
-            try:
-                # Use Timeout class to implement retry logic for lock acquisition
-                timeout_handler = Timeout(
-                    timeout=timeout,
-                    retry_delay=0.1,  # Short retry delay for lock acquisition
-                    exceptions=(LockAcquisitionError,),  # Only retry on LockAcquisitionError
-                    progress_bar=False,  # Don't show progress bar for lock acquisition
-                    desc=f"Acquiring {'shared ' if shared else ''}lock for {lock_key}",
-                )
-
-                def acquire_lock_with_retry():
-                    """Attempt to acquire the lock, raising LockAcquisitionError on failure."""
-                    if not self.backend.acquire_lock(lock_key, lock_id, timeout, shared=shared):
-                        raise LockAcquisitionError(
-                            f"Failed to acquire {'shared ' if shared else ''}lock for {lock_key}"
-                        )
-                    return True
-
-                # Use the timeout handler to retry lock acquisition
-                timeout_handler.run(acquire_lock_with_retry)
-                yield
-            finally:
-                self.backend.release_lock(lock_key, lock_id)
-
-        return lock_context()
-
-    def _validate_version(self, version: str | None) -> str:
-        """Validate and normalize a version string to follow semantic versioning syntax.
-
-        Args:
-            version: Version string to validate.
-
-        Returns:
-            Normalized version string.
-
-        Raises:
-            ValueError: If version string is invalid.
-        """
-        if version is None or version == "latest":
-            return None
-=======
         if isinstance(object_class, type):
             object_class = f"{object_class.__module__}.{object_class.__name__}"
         with cls._materializer_lock:
             cls._default_materializers[object_class] = materializer_class
->>>>>>> c5bfe507
 
     @classmethod
     def get_default_materializers(cls):
@@ -1014,86 +943,6 @@
 
         return sorted(versions, key=lambda v: [int(n) for n in v.split(".")])[-1]
 
-<<<<<<< HEAD
-    def _register_default_materializers(self):
-        """Register default materializers."""
-        self.logger.info("Registering default materializers...")
-
-        # Core zenml materializers
-        self.register_materializer("builtins.str", "zenml.materializers.built_in_materializer.BuiltInMaterializer")
-        self.register_materializer("builtins.int", "zenml.materializers.built_in_materializer.BuiltInMaterializer")
-        self.register_materializer("builtins.float", "zenml.materializers.built_in_materializer.BuiltInMaterializer")
-        self.register_materializer("builtins.bool", "zenml.materializers.built_in_materializer.BuiltInMaterializer")
-        self.register_materializer("builtins.list", "zenml.materializers.BuiltInContainerMaterializer")
-        self.register_materializer("builtins.dict", "zenml.materializers.BuiltInContainerMaterializer")
-        self.register_materializer("builtins.tuple", "zenml.materializers.BuiltInContainerMaterializer")
-        self.register_materializer("builtins.set", "zenml.materializers.BuiltInContainerMaterializer")
-        self.register_materializer("builtins.bytes", "zenml.materializers.BytesMaterializer")
-        self.register_materializer(PosixPath, "zenml.materializers.PathMaterializer")
-        self.register_materializer("pydantic.BaseModel", "zenml.materializers.PydanticMaterializer")
-
-        # Core mindtrace materializers
-        self.register_materializer(
-            "mindtrace.core.config.config.Config", "mindtrace.registry.archivers.config_archiver.ConfigArchiver"
-        )
-
-        # (Optional) Huggingface materializers
-        self.register_materializer(
-            "datasets.Dataset",
-            "zenml.integrations.huggingface.materializers.huggingface_datasets_materializer.HFDatasetMaterializer",
-        )
-        self.register_materializer(
-            "datasets.DatasetDict",
-            "zenml.integrations.huggingface.materializers.huggingface_datasets_materializer.HFDatasetMaterializer",
-        )
-        self.register_materializer(
-            "datasets.IterableDataset",
-            "zenml.integrations.huggingface.materializers.huggingface_datasets_materializer.HFDatasetMaterializer",
-        )
-
-        self.register_materializer(
-            "transformers.PreTrainedModel",
-            "zenml.integrations.huggingface.materializers.huggingface_pt_model_materializer.HFPTModelMaterializer",
-        )
-        self.register_materializer(
-            "transformers.TFPreTrainedModel",
-            "zenml.integrations.huggingface.materializers.huggingface_pt_model_materializer.HFPTModelMaterializer",
-        )
-
-        # (Optional) NumPy materializers
-        self.register_materializer(
-            "numpy.ndarray", "zenml.integrations.numpy.materializers.numpy_materializer.NumpyMaterializer"
-        )
-
-        # (Optional) Pillow materializers
-        self.register_materializer(
-            "PIL.Image.Image",
-            "zenml.integrations.pillow.materializers.pillow_image_materializer.PillowImageMaterializer",
-        )
-
-        # (Optional) PyTorch materializers
-        self.register_materializer(
-            "torch.utils.data.DataLoader",
-            "zenml.integrations.pytorch.materializers.pytorch_dataloader_materializer.PyTorchDataLoaderMaterializer",
-        )
-        self.register_materializer(
-            "torch.utils.data.Dataset",
-            "zenml.integrations.pytorch.materializers.pytorch_dataloader_materializer.PyTorchDataLoaderMaterializer",
-        )
-        self.register_materializer(
-            "torch.utils.data.IterableDataset",
-            "zenml.integrations.pytorch.materializers.pytorch_dataloader_materializer.PyTorchDataLoaderMaterializer",
-        )
-        self.register_materializer(
-            "torch.nn.Module",
-            "zenml.integrations.pytorch.materializers.pytorch_module_materializer.PyTorchModuleMaterializer",
-        )
-        self.register_materializer(
-            "torch.jit.ScriptModule",
-            "zenml.integrations.pytorch.materializers.pytorch_module_materializer.PyTorchModuleMaterializer",
-        )
-
-=======
     def _register_default_materializers(self, override_preexisting_materializers: bool = False):
         """Register default materializers from the class-level registry.
         
@@ -1103,7 +952,6 @@
         for object_class, materializer_class in self.get_default_materializers().items():
             if override_preexisting_materializers or object_class not in self.backend.registered_materializers():
                 self.register_materializer(object_class, materializer_class)
->>>>>>> c5bfe507
         self.logger.info("Default materializers registered successfully.")
 
     def _warm_materializer_cache(self):
