import shutil
import threading
import uuid
from contextlib import contextmanager, nullcontext
from pathlib import Path, PosixPath
from tempfile import TemporaryDirectory
from typing import Any, Dict, List, Type

from zenml.artifact_stores import LocalArtifactStore, LocalArtifactStoreConfig
from zenml.materializers.base_materializer import BaseMaterializer

from mindtrace.core import Mindtrace, Timeout, first_not_none, ifnone, instantiate_target
from mindtrace.registry.backends.local_registry_backend import LocalRegistryBackend
from mindtrace.registry.backends.registry_backend import RegistryBackend
from mindtrace.registry.core.exceptions import LockAcquisitionError


class Registry(Mindtrace):
    """A thread-safe registry for storing and versioning objects.

    This class provides a thread-safe interface for storing, loading, and managing objects
    with versioning support. All operations are protected by a reentrant lock to ensure
    thread safety while allowing recursive lock acquisition.

    The registry uses a backend for actual storage operations and maintains an artifact
    store for temporary storage during save/load operations. It also manages materializers
    for different object types and provides both a high-level API and a dictionary-like
    interface.
    """
    # Class-level default materializer registry and lock
    _default_materializers = {}
    _materializer_lock = threading.Lock()

    def __init__(
        self,
        registry_dir: str | Path | None = None,
        backend: RegistryBackend | None = None,
        version_objects: bool = True,
        **kwargs,
    ):
        """Initialize the registry.

        Args:
            registry_dir: Directory to store registry objects. If None, uses the default from config.
            backend: Backend to use for storage. If None, uses LocalRegistryBackend.
            version_objects: Whether to keep version history. If False, only one version per object is kept.
            **kwargs: Additional arguments to pass to the backend.
        """
        super().__init__(**kwargs)

        if backend is None:
            if registry_dir is None:
                registry_dir = self.config["MINDTRACE_DEFAULT_REGISTRY_DIR"]
            registry_dir = Path(registry_dir).expanduser().resolve()
            backend = LocalRegistryBackend(uri=registry_dir, **kwargs)
        self.backend = backend
        self.version_objects = version_objects

        self._artifact_store = LocalArtifactStore(
            name="local_artifact_store",
            id=None,  # Will be auto-generated
            config=LocalArtifactStoreConfig(
                path=str(Path(self.config["MINDTRACE_TEMP_DIR"]).expanduser().resolve() / "artifact_store")
            ),
            flavor="local",
            type="artifact-store",
            user=None,  # Will be auto-generated
            created=None,  # Will be auto-generated
            updated=None,  # Will be auto-generated
        )

        # Materializer cache to reduce lock contention
        self._materializer_cache = {}
        self._materializer_cache_lock = threading.Lock()

        # Register the default materializers if there are none
        if len(self.registered_materializers()) == 0:
            self.logger.info("No materializers found, registering defaults...")
            self._register_default_materializers()

        # Warm the materializer cache to reduce lock contention
        self._warm_materializer_cache()

<<<<<<< HEAD
    @classmethod
    def register_default_materializer(cls, object_class: str | type, materializer_class: str):
        """Register a default materializer at the class level.
=======
    def _get_object_lock(self, name: str, version: str, shared: bool = False) -> contextmanager:
        """Get a distributed lock for a specific object version.

        Args:
            name: Name of the object
            version: Version of the object
            shared: Whether to use a shared (read) lock. If False, uses an exclusive (write) lock.

        Returns:
            A context manager that handles lock acquisition and release.
        """
        if version == "latest":
            version = self._latest(name)
        lock_key = f"{name}@{version}"
        lock_id = str(uuid.uuid4())
        timeout = self.config.get("MINDTRACE_LOCK_TIMEOUT", 5)

        @contextmanager
        def lock_context():
            try:
                # Use Timeout class to implement retry logic for lock acquisition
                timeout_handler = Timeout(
                    timeout=timeout,
                    retry_delay=0.1,  # Short retry delay for lock acquisition
                    exceptions=(LockAcquisitionError,),  # Only retry on LockAcquisitionError
                    progress_bar=False,  # Don't show progress bar for lock acquisition
                    desc=f"Acquiring {'shared ' if shared else ''}lock for {lock_key}",
                )

                def acquire_lock_with_retry():
                    """Attempt to acquire the lock, raising LockAcquisitionError on failure."""
                    if not self.backend.acquire_lock(lock_key, lock_id, timeout, shared=shared):
                        raise LockAcquisitionError(
                            f"Failed to acquire {'shared ' if shared else ''}lock for {lock_key}"
                        )
                    return True

                # Use the timeout handler to retry lock acquisition
                timeout_handler.run(acquire_lock_with_retry)
                yield
            finally:
                self.backend.release_lock(lock_key, lock_id)

        return lock_context()

    def _validate_version(self, version: str | None) -> str:
        """Validate and normalize a version string to follow semantic versioning syntax.
>>>>>>> 664c0d16

        Args:
            object_class: Object class (str or type) to register the materializer for.
            materializer_class: Materializer class string to register.
        """
        if isinstance(object_class, type):
            object_class = f"{object_class.__module__}.{object_class.__name__}"
        with cls._materializer_lock:
            cls._default_materializers[object_class] = materializer_class

    @classmethod
    def get_default_materializers(cls):
        """Get a copy of the class-level default materializers dictionary."""
        with cls._materializer_lock:
            return dict(cls._default_materializers)

    def save(
        self,
        name: str,
        obj: Any,
        materializer: Type[BaseMaterializer] | None = None,
        version: str | None = None,
        init_params: Dict[str, Any] | None = None,
        metadata: Dict[str, Any] | None = None,
    ):
        """Save an object to the registry.

        If a materializer is not provided, the materializer will be inferred from the object type. The inferred
        materializer will be registered with the object for loading the object from the registry in the future. The
        order of precedence for determining the materializer is:

        1. Materializer provided as an argument.
        2. Materializer previously registered for the object type.
        3. Materializer for any of the object's base classes (checked recursively).
        4. The object itself, if it's its own materializer.

        If a materializer cannot be found through one of the above means, an error will be raised.

        Args:
            name: Name of the object.
            obj: Object to save.
            materializer: Materializer to use. If None, uses the default for the object type.
            version: Version of the object. If None, auto-increments the version number.
            init_params: Additional parameters to pass to the materializer.
            metadata: Additional metadata to store with the object.

        Raises:
            ValueError: If no materializer is found for the object.
            ValueError: If version string is invalid.
        """
        object_class = f"{type(obj).__module__}.{type(obj).__name__}"

        # Get all base classes recursively
        def get_all_base_classes(cls):
            bases = []
            for base in cls.__bases__:
                bases.append(base)
                bases.extend(get_all_base_classes(base))
            return bases

        # Try to find a materializer in order of precedence
        materializer = first_not_none(
            (
                materializer,
                self.registered_materializer(object_class),
                *[
                    self.registered_materializer(f"{base.__module__}.{base.__name__}")
                    for base in get_all_base_classes(type(obj))
                ],
                object_class if isinstance(obj, BaseMaterializer) else None,
            )
        )

        if materializer is None:
            raise ValueError(f"No materializer found for object of type {type(obj)}.")
        materializer_class = (
            f"{type(materializer).__module__}.{type(materializer).__name__}"
            if not isinstance(materializer, str)
            else materializer
        )

        # Generate temp version for atomic save
        temp_version = f"__temp__{uuid.uuid4()}__"

        # Acquire a lock for the entire save operation to prevent race conditions
        # Use a special lock name that covers all operations for this object
        with self._get_object_lock(name, "save_operation"):
            if not self.version_objects or version is None:
                version = self._next_version(name)
            else:
                # Validate and normalize version string
                version = self._validate_version(version)
                if self.has_object(name=name, version=version):
                    self.logger.error(f"Object {name} version {version} already exists.")
                    raise ValueError(f"Object {name} version {version} already exists.")

            try:
                # Save to temp location first
                with self._get_object_lock(name, temp_version):
                    try:
                        metadata = {
                            "class": object_class,
                            "materializer": materializer_class,
                            "init_params": ifnone(init_params, default={}),
                            "metadata": ifnone(metadata, default={}),
                        }
                        with TemporaryDirectory(dir=self._artifact_store.path) as temp_dir:
                            materializer = instantiate_target(
                                materializer, uri=temp_dir, artifact_store=self._artifact_store
                            )
                            materializer.save(obj)
                            self.backend.push(name=name, version=temp_version, local_path=temp_dir)
                            self.backend.save_metadata(name=name, version=temp_version, metadata=metadata)
                    except Exception as e:
                        self.logger.error(f"Error saving object to temp location {name}@{temp_version}: {e}")
                        raise e

                # Move the temp version to the final version
                try:
                    self.backend.overwrite(
                        source_name=name, source_version=temp_version, target_name=name, target_version=version
                    )

                except Exception as e:
                    self.logger.error(f"Error moving temp version to final version for {name}@{version}: {e}")
                    raise e

            finally:
                # Cleanup temp version
                try:
                    self.backend.delete(name=name, version=temp_version)
                    self.backend.delete_metadata(name=name, version=temp_version)
                except Exception as e:
                    self.logger.warning(f"Error cleaning up temp version {name}@{temp_version}: {e}")

        self.logger.debug(f"Saved {name}@{version} to registry.")

    def load(
        self,
        name: str,
        version: str | None = "latest",
        output_dir: str | None = None,
        acquire_lock: bool = True,
        **kwargs,
    ) -> Any:
        """Load an object from the registry.

        Args:
            name: Name of the object.
            version: Version of the object.
            output_dir (optional): If the loaded object is a Path, the Path contents will be moved to this directory.
            acquire_lock: Whether to acquire a lock for this operation. Set to False if the caller already has a lock.
            **kwargs: Additional keyword arguments to pass to the object's constructor.

        Returns:
            The loaded object.

        Raises:
            ValueError: If the object does not exist.
        """
        if version == "latest" or not self.version_objects:
            version = self._latest(name)

        if not self.has_object(name=name, version=version):
            self.logger.error(f"Object {name} version {version} does not exist.")
            raise ValueError(f"Object {name} version {version} does not exist.")

        # Acquire shared lock for reading if requested
        lock_context = self._get_object_lock(name, version, shared=True) if acquire_lock else nullcontext()
        with lock_context:
            metadata = self.info(name=name, version=version, acquire_lock=acquire_lock)
            if not metadata.get("class"):
                raise ValueError(f"Class not registered for {name}@{version}.")

            self.logger.debug(f"Loading {name}@{version} from registry.")
            self.logger.debug(f"Metadata: {metadata}")

        object_class = metadata["class"]
        materializer = metadata["materializer"]
        init_params = metadata.get("init_params", {}).copy()
        init_params.update(kwargs)

        # Now acquire lock for the actual load operation
        lock_context = self._get_object_lock(name, version, shared=True) if acquire_lock else nullcontext()
        with lock_context:
            try:
                with TemporaryDirectory(dir=self._artifact_store.path) as temp_dir:
                    self.backend.pull(name=name, version=version, local_path=temp_dir)
                    materializer = instantiate_target(materializer, uri=temp_dir, artifact_store=self._artifact_store)

                    # Convert string class name to actual class
                    if isinstance(object_class, str):
                        module_name, class_name = object_class.rsplit(".", 1)
                        module = __import__(module_name, fromlist=[class_name])
                        object_class = getattr(module, class_name)

                    obj = materializer.load(data_type=object_class, **init_params)

                    # If the object is a Path, optionally move it to the target directory
                    if isinstance(obj, Path) and output_dir is not None:
                        if obj.exists():
                            output_path = Path(output_dir)
                            if obj.is_file():
                                # For files, move the file to the output directory
                                shutil.move(str(obj), str(output_path / obj.name))
                                obj = output_path / obj.name
                            else:
                                # For directories, copy all contents
                                for item in obj.iterdir():
                                    shutil.move(str(item), str(output_path / item.name))
                                obj = output_path
                return obj
            except Exception as e:
                self.logger.error(f"Error loading {name}@{version}: {e}")
                raise e
            else:
                self.logger.debug(f"Loaded {name}@{version} from registry.")

    def delete(self, name: str, version: str | None = None) -> None:
        """Delete an object from the registry.

        Args:
            name: Name of the object.
            version: Version of the object. If None, deletes all versions.

        Raises:
            KeyError: If the object doesn't exist.
        """
        if version is None:
            # Check if object exists at all
            if name not in self.list_objects():
                raise KeyError(f"Object {name} does not exist")
            versions = self.list_versions(name)
        else:
            # Check if specific version exists
            if not self.has_object(name, version):
                raise KeyError(f"Object {name} version {version} does not exist")
            versions = [version]

        for ver in versions:
            with self._get_object_lock(name, version):
                self.backend.delete(name, ver)
                self.backend.delete_metadata(name, ver)
        self.logger.debug(f"Deleted object '{name}' version '{version or 'all'}'")

    def info(self, name: str | None = None, version: str | None = None, acquire_lock: bool = True) -> Dict[str, Any]:
        """Get detailed information about objects in the registry.

        Args:
            name: Optional name of a specific object. If None, returns info for all objects.
            version: Optional version string. If None and name is provided, returns info for latest version.
                    Ignored if name is None.
            acquire_lock: Whether to acquire a lock for this operation. Set to False if the caller already has a lock.

        Returns:
            If name is None:
                Dictionary with all object names mapping to their versions and metadata.
            If name is provided:
                Dictionary with object name, version, class, and metadata for specific object.

        Example::
            from pprint import pprint
            from mindtrace.core import Registry

            registry = Registry()

            # Get info for all objects
            all_info = registry.info()
            pprint(all_info)  # Shows all objects, versions, and metadata

            # Get info for all versions of a specific object
            object_info = registry.info("yolo8")

            # Get info for the latest object version
            object_info = registry.info("yolo8", version="latest")

            # Get info for specific object and version
            object_info = registry.info("yolo8", version="1.0.0")
        """
        if name is None:
            # Return info for all objects
            result = {}
            for obj_name in self.list_objects():
                result[obj_name] = {}
                for ver in self.list_versions(obj_name):
                    try:
                        lock_context = (
                            self._get_object_lock(obj_name, ver, shared=True) if acquire_lock else nullcontext()
                        )
                        with lock_context:
                            meta = self.backend.fetch_metadata(obj_name, ver)
                            result[obj_name][ver] = meta
                    except Exception as e:
                        self.logger.warning(f"Error loading metadata for {obj_name}@{ver}: {e}")
                        continue
            return result
        elif version is not None or version == "latest":
            # Return info for a specific object
            if version == "latest":
                version = self._latest(name)
            lock_context = self._get_object_lock(name, version, shared=True) if acquire_lock else nullcontext()
            with lock_context:
                info = self.backend.fetch_metadata(name, version)
                info.update({"version": version})
                return info
        else:  # name is not None and version is None, return all versions for the given object name
            result = {}
            for ver in self.list_versions(name):
                lock_context = self._get_object_lock(name, ver, shared=True) if acquire_lock else nullcontext()
                with lock_context:
                    info = self.backend.fetch_metadata(name, ver)
                    info.update({"version": ver})
                    result[ver] = info
            return result

    def has_object(self, name: str, version: str = "latest") -> bool:
        """Check if an object exists in the registry.

        Args:
            name: Name of the object.
            version: Version of the object. If "latest", checks the latest version.

        Returns:
            True if the object exists, False otherwise.
        """
        if version == "latest":
            version = self._latest(name)
            if version is None:
                return False
        return self.backend.has_object(name, version)

    def register_materializer(self, object_class: str | type, materializer_class: str | type):
        """Register a materializer for an object class.

        Args:
            object_class: Object class to register the materializer for.
            materializer_class: Materializer class to register.
        """
        if isinstance(object_class, type):
<<<<<<< HEAD
            object_class = f"{object_class.__module__}.{object_class.__name__}" 
        if isinstance(materializer_class, type):
            materializer_class = f"{materializer_class.__module__}.{materializer_class.__name__}"
        
=======
            object_class = f"{object_class.__module__}.{object_class.__name__}"

>>>>>>> 664c0d16
        with self._get_object_lock("_registry", "materializers"):
            self.backend.register_materializer(object_class, materializer_class)

            # Update cache
            with self._materializer_cache_lock:
                self._materializer_cache[object_class] = materializer_class

    def registered_materializer(self, object_class: str) -> str | None:
        """Get the registered materializer for an object class (cached).

        Args:
            object_class: Object class to get the registered materializer for.

        Returns:
            Materializer class string, or None if no materializer is registered for the object class.
        """
        # Check cache first (fast path)
        with self._materializer_cache_lock:
            if object_class in self._materializer_cache:
                return self._materializer_cache[object_class]

        # Cache miss - need to check backend (slow path)
        with self._get_object_lock("_registry", "materializers", shared=True):
            materializer = self.backend.registered_materializer(object_class)

            # Cache the result (even if None)
            with self._materializer_cache_lock:
                self._materializer_cache[object_class] = materializer

            return materializer

    def registered_materializers(self) -> Dict[str, str]:
        """Get all registered materializers.

        Returns:
            Dictionary mapping object classes to their registered materializer classes.
        """
        with self._get_object_lock("_registry", "materializers", shared=True):
            return self.backend.registered_materializers()

    def list_objects(self) -> List[str]:
        """Return a list of all registered object names.

        Returns:
            List of object names.
        """
        with self._get_object_lock("_registry", "objects", shared=True):
            return self.backend.list_objects()

    def list_versions(self, object_name: str) -> List[str]:
        """List all registered versions for an object.

        Args:
            object_name: Object name

        Returns:
            List of version strings
        """
        return self.backend.list_versions(object_name)

    def list_objects_and_versions(self) -> Dict[str, List[str]]:
        """Map object types to their available versions.

        Returns:
            Dict of object_name → version list
        """
        result = {}
        for object_name in self.list_objects():
            result[object_name] = self.list_versions(object_name)
        return result

    def download(
        self,
        source_registry: "Registry",
        name: str,
        version: str | None = "latest",
        target_name: str | None = None,
        target_version: str | None = None,
    ) -> None:
        """Download an object from another registry.

        This method loads an object from a source registry and saves it to the current registry.
        All metadata and versioning information is preserved.

        Args:
            source_registry: The source registry to download from
            name: Name of the object in the source registry
            version: Version of the object in the source registry. Defaults to "latest"
            target_name: Name to use in the current registry. If None, uses the same name as source
            target_version: Version to use in the current registry. If None, uses the same version as source

        Raises:
            ValueError: If the object doesn't exist in the source registry
            ValueError: If the target object already exists and versioning is disabled
        """
        # Validate source registry
        if not isinstance(source_registry, Registry):
            raise ValueError("source_registry must be an instance of Registry")

        # Resolve latest version if needed
        if version == "latest":
            version = source_registry._latest(name)
            if version is None:
                raise ValueError(f"No versions found for object {name} in source registry")

        # Set target name and version if not specified
        target_name = ifnone(target_name, default=name)
        if target_version is None:
            target_version = self._next_version(target_name)
        else:
            if self.has_object(name=target_name, version=target_version):
                raise ValueError(f"Object {target_name} version {target_version} already exists in current registry")

        # Check if object exists in source registry
        if not source_registry.has_object(name=name, version=version):
            raise ValueError(f"Object {name} version {version} does not exist in source registry")

        # Get metadata from source registry
        metadata = source_registry.info(name=name, version=version)

        # Load object from source registry
        obj = source_registry.load(name=name, version=version)

        # Save to current registry with lock
        with self._get_object_lock(target_name, target_version):
            self.save(
                name=target_name,
                obj=obj,
                version=target_version,
                materializer=metadata.get("materializer"),
                init_params=metadata.get("init_params", {}),
                metadata=metadata.get("metadata", {}),
            )

        self.logger.debug(f"Downloaded {name}@{version} from source registry to {target_name}@{target_version}")

    def _get_object_lock(self, name: str, version: str, shared: bool = False) -> contextmanager:
        """Get a distributed lock for a specific object version.

        Args:
            name: Name of the object
            version: Version of the object
            shared: Whether to use a shared (read) lock. If False, uses an exclusive (write) lock.

        Returns:
            A context manager that handles lock acquisition and release.
        """
        if version == "latest":
            version = self._latest(name)
        lock_key = f"{name}@{version}"
        lock_id = str(uuid.uuid4())
        timeout = self.config.get("MINDTRACE_LOCK_TIMEOUT", 5)

        @contextmanager
        def lock_context():
            try:
                # Use Timeout class to implement retry logic for lock acquisition
                timeout_handler = Timeout(
                    timeout=timeout,
                    retry_delay=0.1,  # Short retry delay for lock acquisition
                    exceptions=(LockAcquisitionError,),  # Only retry on LockAcquisitionError
                    progress_bar=False,  # Don't show progress bar for lock acquisition
                    desc=f"Acquiring {'shared ' if shared else ''}lock for {lock_key}",
                )
                
                def acquire_lock_with_retry():
                    """Attempt to acquire the lock, raising LockAcquisitionError on failure."""
                    if not self.backend.acquire_lock(lock_key, lock_id, timeout, shared=shared):
                        raise LockAcquisitionError(f"Failed to acquire {'shared ' if shared else ''}lock for {lock_key}")
                    return True
                
                # Use the timeout handler to retry lock acquisition
                timeout_handler.run(acquire_lock_with_retry)
                yield
            finally:
                self.backend.release_lock(lock_key, lock_id)

        return lock_context()

    def _validate_version(self, version: str | None) -> str:
        """Validate and normalize a version string to follow semantic versioning syntax.

        Args:
            version: Version string to validate.

        Returns:
            Normalized version string.

        Raises:
            ValueError: If version string is invalid.
        """
        if version is None or version == "latest":
            return None

        # Remove any 'v' prefix
        if version.startswith("v"):
            version = version[1:]

        # Split into components and validate
        try:
            components = version.split(".")
            # Convert each component to int to validate
            [int(c) for c in components]
            return version
        except ValueError:
            raise ValueError(
                f"Invalid version string '{version}'. Must be in semantic versioning format (e.g. '1', '1.0', '1.0.0')"
            )

    def __str__(self, *, color: bool = True, latest_only: bool = True) -> str:
        """Returns a human-readable summary of the registry contents.

        Args:
            color: Whether to colorize the output using `rich`
            latest_only: If True, only show the latest version of each object
        """
        try:
            from rich.console import Console
            from rich.table import Table

            use_rich = color
        except ImportError:
            use_rich = False

        info = self.info()
        if not info:
            return "Registry is empty."

        if use_rich:
            console = Console()  # type: ignore
            table = Table(title=f"Registry at {self.backend.uri}")  # type: ignore

            table.add_column("Object", style="bold cyan")
            table.add_column("Version", style="green")
            table.add_column("Class", style="magenta")
            table.add_column("Value", style="yellow")
            table.add_column("Metadata", style="dim")

            for object_name, versions in info.items():
                version_items = versions.items()
                if latest_only and version_items:
                    version_items = [max(versions.items(), key=lambda kv: [int(x) for x in kv[0].split(".")])]

                for version, details in version_items:
                    meta = details.get("metadata", {})
                    metadata_str = ", ".join(f"{k}={v}" for k, v in meta.items()) if meta else "(none)"

                    # Get the class name from metadata
                    class_name = details.get("class", "❓")

                    # Only try to load basic built-in types
                    if class_name in ("builtins.str", "builtins.int", "builtins.float", "builtins.bool"):
                        try:
                            obj = self.load(object_name, version)
                            value_str = str(obj)
                            # Truncate long values
                            if len(value_str) > 50:
                                value_str = value_str[:47] + "..."
                        except Exception:
                            value_str = "❓ (error loading)"
                    else:
                        # For non-basic types, just show the class name wrapped in angle brackets
                        value_str = f"<{class_name.split('.')[-1]}>"

                    table.add_row(
                        object_name,
                        f"v{version}",
                        class_name,
                        value_str,
                        metadata_str,
                    )

            with console.capture() as capture:
                console.print(table)
            return capture.get()

        # Fallback to plain string
        lines = [f"📦 Registry at: {self.backend.uri}"]
        for object_name, versions in info.items():
            lines.append(f"\n🧠 {object_name}:")
            version_items = versions.items()
            if latest_only:
                version_items = [max(versions.items(), key=lambda kv: [int(x) for x in kv[0].split(".")])]
            for version, details in version_items:
                cls = details.get("class", "❓ Not registered")

                # Only try to load basic built-in types
                if cls in ("builtins.str", "builtins.int", "builtins.float", "builtins.bool"):
                    try:
                        obj = self.load(object_name, version)
                        value_str = str(obj)
                        # Truncate long values
                        if len(value_str) > 50:
                            value_str = value_str[:47] + "..."
                    except Exception:
                        value_str = "❓ (error loading)"
                else:
                    # For non-basic types, just show the class name wrapped in angle brackets
                    value_str = f"<{cls.split('.')[-1]}>"

                lines.append(f"  - v{version}:")
                lines.append(f"      class: {cls}")
                lines.append(f"      value: {value_str}")
                metadata = details.get("metadata", {})
                if metadata:
                    for key, val in metadata.items():
                        lines.append(f"      {key}: {val}")
                else:
                    lines.append("      metadata: (none)")
        return "\n".join(lines)

    def _next_version(self, name: str) -> str:
        """Generate the next version string for an object.

        The version string must in semantic versioning format: i.e. MAJOR[.MINOR[.PATCH]], where each of MAJOR, MINOR
        and PATCH are integers. This method increments the least significant component by one.

        For example, the following versions would be updated as shown:

           None -> "1"
           "1" -> "2"
           "1.1" -> "1.2"
           "1.1.0" -> "1.1.1"
           "1.2.3.4" -> "1.2.3.5"  # Works with any number of components
           "1.0.0-alpha"  # Non-numeric version strings are not supported

        Args:
            name: Object name

        Returns:
            Next version string
        """
        if not self.version_objects:
            return "1"

        most_recent = self._latest(name)
        if most_recent is None:
            return "1"
        components = most_recent.split(".")
        components[-1] = str(int(components[-1]) + 1)

        return ".".join(components)

    def _latest(self, name: str) -> str:
        """Return the most recent version string for an object.

        Args:
            name: Object name

        Returns:
            Most recent version string, or None if no versions exist
        """
        versions = self.list_versions(name)
        if not versions:
            return None

        # Filter out temporary versions (those with __temp__ prefix)
        versions = [v for v in versions if not v.startswith("__temp__")]

        return sorted(versions, key=lambda v: [int(n) for n in v.split(".")])[-1]

    def _register_default_materializers(self):
        """Register default materializers from the class-level registry."""
        self.logger.info("Registering default materializers...")
<<<<<<< HEAD
        for object_class, materializer_class in self.get_default_materializers().items():
            self.register_materializer(object_class, materializer_class)
=======

        # Core zenml materializers
        self.register_materializer("builtins.str", "zenml.materializers.built_in_materializer.BuiltInMaterializer")
        self.register_materializer("builtins.int", "zenml.materializers.built_in_materializer.BuiltInMaterializer")
        self.register_materializer("builtins.float", "zenml.materializers.built_in_materializer.BuiltInMaterializer")
        self.register_materializer("builtins.bool", "zenml.materializers.built_in_materializer.BuiltInMaterializer")
        self.register_materializer("builtins.list", "zenml.materializers.BuiltInContainerMaterializer")
        self.register_materializer("builtins.dict", "zenml.materializers.BuiltInContainerMaterializer")
        self.register_materializer("builtins.tuple", "zenml.materializers.BuiltInContainerMaterializer")
        self.register_materializer("builtins.set", "zenml.materializers.BuiltInContainerMaterializer")
        self.register_materializer("builtins.bytes", "zenml.materializers.BytesMaterializer")
        self.register_materializer(PosixPath, "zenml.materializers.PathMaterializer")
        self.register_materializer("pydantic.BaseModel", "zenml.materializers.PydanticMaterializer")

        # Core mindtrace materializers
        self.register_materializer(
            "mindtrace.core.config.config.Config", "mindtrace.registry.archivers.config_archiver.ConfigArchiver"
        )

        # (Optional) Huggingface materializers
        self.register_materializer(
            "datasets.Dataset",
            "zenml.integrations.huggingface.materializers.huggingface_datasets_materializer.HFDatasetMaterializer",
        )
        self.register_materializer(
            "datasets.DatasetDict",
            "zenml.integrations.huggingface.materializers.huggingface_datasets_materializer.HFDatasetMaterializer",
        )
        self.register_materializer(
            "datasets.IterableDataset",
            "zenml.integrations.huggingface.materializers.huggingface_datasets_materializer.HFDatasetMaterializer",
        )

        self.register_materializer(
            "transformers.PreTrainedModel",
            "zenml.integrations.huggingface.materializers.huggingface_pt_model_materializer.HFPTModelMaterializer",
        )
        self.register_materializer(
            "transformers.TFPreTrainedModel",
            "zenml.integrations.huggingface.materializers.huggingface_pt_model_materializer.HFPTModelMaterializer",
        )

        # (Optional) NumPy materializers
        self.register_materializer(
            "numpy.ndarray", "zenml.integrations.numpy.materializers.numpy_materializer.NumpyMaterializer"
        )

        # (Optional) Pillow materializers
        self.register_materializer(
            "PIL.Image.Image",
            "zenml.integrations.pillow.materializers.pillow_image_materializer.PillowImageMaterializer",
        )

        # (Optional) PyTorch materializers
        self.register_materializer(
            "torch.utils.data.DataLoader",
            "zenml.integrations.pytorch.materializers.pytorch_dataloader_materializer.PyTorchDataLoaderMaterializer",
        )
        self.register_materializer(
            "torch.utils.data.Dataset",
            "zenml.integrations.pytorch.materializers.pytorch_dataloader_materializer.PyTorchDataLoaderMaterializer",
        )
        self.register_materializer(
            "torch.utils.data.IterableDataset",
            "zenml.integrations.pytorch.materializers.pytorch_dataloader_materializer.PyTorchDataLoaderMaterializer",
        )
        self.register_materializer(
            "torch.nn.Module",
            "zenml.integrations.pytorch.materializers.pytorch_module_materializer.PyTorchModuleMaterializer",
        )
        self.register_materializer(
            "torch.jit.ScriptModule",
            "zenml.integrations.pytorch.materializers.pytorch_module_materializer.PyTorchModuleMaterializer",
        )

>>>>>>> 664c0d16
        self.logger.info("Default materializers registered successfully.")

    def _warm_materializer_cache(self):
        """Warm the materializer cache to reduce lock contention during operations."""
        try:
            # Get all registered materializers and cache them
            with self._get_object_lock("_registry", "materializers", shared=True):
                all_materializers = self.backend.registered_materializers()

                with self._materializer_cache_lock:
                    self._materializer_cache.update(all_materializers)

            self.logger.debug(f"Warmed materializer cache with {len(all_materializers)} entries")
        except Exception as e:
            self.logger.warning(f"Failed to warm materializer cache: {e}")

    ### Dictionary-like interface methods ###

    def __getitem__(self, key: str) -> Any:
        """Get an object from the registry using dictionary-like syntax.

        Args:
            key: The object name, optionally including version (e.g. "name@version")

        Returns:
            The loaded object

        Raises:
            KeyError: If the object doesn't exist
            ValueError: If the version format is invalid
        """
        try:
            if "@" in key:
                name, version = key.split("@", 1)
            else:
                name, version = key, "latest"
            return self.load(name=name, version=version)
        except ValueError as e:
            raise KeyError(f"Object not found: {key}") from e

    def __setitem__(self, key: str, value: Any) -> None:
        """Save an object to the registry using dictionary-like syntax.

        Args:
            key: The object name, optionally including version (e.g. "name@version")
            value: The object to save

        Raises:
            ValueError: If the version format is invalid
        """
        if "@" in key:
            name, version = key.split("@", 1)
        else:
            name, version = key, None
        self.save(name=name, obj=value, version=version)

    def __delitem__(self, key: str) -> None:
        """Delete an object from the registry using dictionary-like syntax.

        Args:
            key: The object name, optionally including version (e.g. "name@version")

        Raises:
            KeyError: If the object doesn't exist
            ValueError: If the version format is invalid
        """
        try:
            if "@" in key:
                name, version = key.split("@", 1)
            else:
                name, version = key, None
            self.delete(name=name, version=version)
        except ValueError as e:
            raise KeyError(f"Object not found: {key}") from e

    def __contains__(self, key: str) -> bool:
        """Check if an object exists in the registry using dictionary-like syntax.

        Args:
            key: The object name, optionally including version (e.g. "name@version")

        Returns:
            True if the object exists, False otherwise.
        """
        try:
            if "@" in key:
                name, version = key.split("@", 1)
            else:
                name = key
                version = self._latest(name)
                if version is None:
                    return False
            return self.has_object(name=name, version=version)
        except ValueError:
            return False

    def get(self, key: str, default: Any = None) -> Any:
        """Get an object from the registry, returning a default value if it doesn't exist.

        This method behaves similarly to dict.get(), allowing for safe access to objects
        without raising KeyError if they don't exist.

        Args:
            key: The object name, optionally including version (e.g. "name@version")
            default: The value to return if the object doesn't exist

        Returns:
            The loaded object if it exists, otherwise the default value.
        """
        try:
            return self[key]
        except KeyError:
            return default

    def keys(self) -> List[str]:
        """Get a list of all object names in the registry.

        Returns:
            List of object names.
        """
        return self.list_objects()

    def values(self) -> List[Any]:
        """Get a list of all objects in the registry (latest versions only).

        Returns:
            List of loaded objects.
        """
        return [self[name] for name in self.keys()]

    def items(self) -> List[tuple[str, Any]]:
        """Get a list of (name, object) pairs for all objects in the registry (latest versions only).

        Returns:
            List of (name, object) tuples.
        """
        return [(name, self[name]) for name in self.keys()]

    def update(self, mapping: Dict[str, Any] | "Registry", *, sync_all_versions: bool = True) -> None:
        """Update the registry with objects from a dictionary or another registry.

        Args:
            mapping: Either a dictionary mapping object names to objects, or another Registry instance.
            sync_all_versions: Whether to save all versions of the objects being downloaded. If False, only the latest
                version will be saved. Only used if mapping is a Registry instance.
        """
        if isinstance(mapping, Registry) and sync_all_versions:
            for name in mapping.list_objects():
                for version in mapping.list_versions(name):
                    if self.has_object(name, version):
                        raise ValueError(f"Object {name} version {version} already exists in registry.")
            for name in mapping.list_objects():
                for version in mapping.list_versions(name):
                    self.download(mapping, name, version=version)
        else:
            for key, value in mapping.items():
                self[key] = value

    def clear(self) -> None:
        """Remove all objects from the registry."""
        for name in self.keys():
            del self[name]

    def pop(self, key: str, default: Any = None) -> Any:
        """Remove and return an object from the registry.

        Args:
            key: The object name, optionally including version (e.g. "name@version")
            default: The value to return if the object doesn't exist

        Returns:
            The removed object if it exists, otherwise the default value.

        Raises:
            KeyError: If the object doesn't exist and no default is provided.
        """
        try:
            if "@" in key:
                name, version = key.split("@", 1)
            else:
                name, version = key, None
                version = self._latest(name)
                if version is None:
                    if default is not None:
                        return default
                    raise KeyError(f"Object {name} does not exist")

            # Check existence first without locks
            if not self.has_object(name, version):
                if default is not None:
                    return default
                raise KeyError(f"Object {name} version {version} does not exist")

            # Use a single exclusive lock for both reading and deleting
            with self._get_object_lock(name, version):
                value = self.load(name=name, version=version, acquire_lock=False)
                self.delete(name=name, version=version)
                return value
        except KeyError:
            if default is not None:
                return default
            raise

    def setdefault(self, key: str, default: Any = None) -> Any:
        """Get an object from the registry, setting it to default if it doesn't exist.

        Args:
            key: The object name, optionally including version (e.g. "name@version")
            default: The value to set and return if the object doesn't exist

        Returns:
            The object if it exists, otherwise the default value.
        """
        try:
            return self[key]
        except KeyError:
            if default is not None:
                if "@" in key:
                    name, version = key.split("@", 1)
                else:
                    name, version = key, None
                with self._get_object_lock(name, version or "latest"):
                    self[key] = default
            return default

    def __len__(self) -> int:
        """Get the number of unique named items in the registry.

        This counts only unique object names, not individual versions. For example, if you have "model@1.0.0" and
        "model@1.0.1", this will count as 1 item.

        Returns:
            Number of unique named items in the registry.
        """
        return len(self.keys())

    ### End of dictionary-like interface methods ###<|MERGE_RESOLUTION|>--- conflicted
+++ resolved
@@ -81,59 +81,9 @@
         # Warm the materializer cache to reduce lock contention
         self._warm_materializer_cache()
 
-<<<<<<< HEAD
     @classmethod
     def register_default_materializer(cls, object_class: str | type, materializer_class: str):
         """Register a default materializer at the class level.
-=======
-    def _get_object_lock(self, name: str, version: str, shared: bool = False) -> contextmanager:
-        """Get a distributed lock for a specific object version.
-
-        Args:
-            name: Name of the object
-            version: Version of the object
-            shared: Whether to use a shared (read) lock. If False, uses an exclusive (write) lock.
-
-        Returns:
-            A context manager that handles lock acquisition and release.
-        """
-        if version == "latest":
-            version = self._latest(name)
-        lock_key = f"{name}@{version}"
-        lock_id = str(uuid.uuid4())
-        timeout = self.config.get("MINDTRACE_LOCK_TIMEOUT", 5)
-
-        @contextmanager
-        def lock_context():
-            try:
-                # Use Timeout class to implement retry logic for lock acquisition
-                timeout_handler = Timeout(
-                    timeout=timeout,
-                    retry_delay=0.1,  # Short retry delay for lock acquisition
-                    exceptions=(LockAcquisitionError,),  # Only retry on LockAcquisitionError
-                    progress_bar=False,  # Don't show progress bar for lock acquisition
-                    desc=f"Acquiring {'shared ' if shared else ''}lock for {lock_key}",
-                )
-
-                def acquire_lock_with_retry():
-                    """Attempt to acquire the lock, raising LockAcquisitionError on failure."""
-                    if not self.backend.acquire_lock(lock_key, lock_id, timeout, shared=shared):
-                        raise LockAcquisitionError(
-                            f"Failed to acquire {'shared ' if shared else ''}lock for {lock_key}"
-                        )
-                    return True
-
-                # Use the timeout handler to retry lock acquisition
-                timeout_handler.run(acquire_lock_with_retry)
-                yield
-            finally:
-                self.backend.release_lock(lock_key, lock_id)
-
-        return lock_context()
-
-    def _validate_version(self, version: str | None) -> str:
-        """Validate and normalize a version string to follow semantic versioning syntax.
->>>>>>> 664c0d16
 
         Args:
             object_class: Object class (str or type) to register the materializer for.
@@ -473,15 +423,10 @@
             materializer_class: Materializer class to register.
         """
         if isinstance(object_class, type):
-<<<<<<< HEAD
             object_class = f"{object_class.__module__}.{object_class.__name__}" 
         if isinstance(materializer_class, type):
             materializer_class = f"{materializer_class.__module__}.{materializer_class.__name__}"
         
-=======
-            object_class = f"{object_class.__module__}.{object_class.__name__}"
-
->>>>>>> 664c0d16
         with self._get_object_lock("_registry", "materializers"):
             self.backend.register_materializer(object_class, materializer_class)
 
@@ -846,86 +791,8 @@
     def _register_default_materializers(self):
         """Register default materializers from the class-level registry."""
         self.logger.info("Registering default materializers...")
-<<<<<<< HEAD
         for object_class, materializer_class in self.get_default_materializers().items():
             self.register_materializer(object_class, materializer_class)
-=======
-
-        # Core zenml materializers
-        self.register_materializer("builtins.str", "zenml.materializers.built_in_materializer.BuiltInMaterializer")
-        self.register_materializer("builtins.int", "zenml.materializers.built_in_materializer.BuiltInMaterializer")
-        self.register_materializer("builtins.float", "zenml.materializers.built_in_materializer.BuiltInMaterializer")
-        self.register_materializer("builtins.bool", "zenml.materializers.built_in_materializer.BuiltInMaterializer")
-        self.register_materializer("builtins.list", "zenml.materializers.BuiltInContainerMaterializer")
-        self.register_materializer("builtins.dict", "zenml.materializers.BuiltInContainerMaterializer")
-        self.register_materializer("builtins.tuple", "zenml.materializers.BuiltInContainerMaterializer")
-        self.register_materializer("builtins.set", "zenml.materializers.BuiltInContainerMaterializer")
-        self.register_materializer("builtins.bytes", "zenml.materializers.BytesMaterializer")
-        self.register_materializer(PosixPath, "zenml.materializers.PathMaterializer")
-        self.register_materializer("pydantic.BaseModel", "zenml.materializers.PydanticMaterializer")
-
-        # Core mindtrace materializers
-        self.register_materializer(
-            "mindtrace.core.config.config.Config", "mindtrace.registry.archivers.config_archiver.ConfigArchiver"
-        )
-
-        # (Optional) Huggingface materializers
-        self.register_materializer(
-            "datasets.Dataset",
-            "zenml.integrations.huggingface.materializers.huggingface_datasets_materializer.HFDatasetMaterializer",
-        )
-        self.register_materializer(
-            "datasets.DatasetDict",
-            "zenml.integrations.huggingface.materializers.huggingface_datasets_materializer.HFDatasetMaterializer",
-        )
-        self.register_materializer(
-            "datasets.IterableDataset",
-            "zenml.integrations.huggingface.materializers.huggingface_datasets_materializer.HFDatasetMaterializer",
-        )
-
-        self.register_materializer(
-            "transformers.PreTrainedModel",
-            "zenml.integrations.huggingface.materializers.huggingface_pt_model_materializer.HFPTModelMaterializer",
-        )
-        self.register_materializer(
-            "transformers.TFPreTrainedModel",
-            "zenml.integrations.huggingface.materializers.huggingface_pt_model_materializer.HFPTModelMaterializer",
-        )
-
-        # (Optional) NumPy materializers
-        self.register_materializer(
-            "numpy.ndarray", "zenml.integrations.numpy.materializers.numpy_materializer.NumpyMaterializer"
-        )
-
-        # (Optional) Pillow materializers
-        self.register_materializer(
-            "PIL.Image.Image",
-            "zenml.integrations.pillow.materializers.pillow_image_materializer.PillowImageMaterializer",
-        )
-
-        # (Optional) PyTorch materializers
-        self.register_materializer(
-            "torch.utils.data.DataLoader",
-            "zenml.integrations.pytorch.materializers.pytorch_dataloader_materializer.PyTorchDataLoaderMaterializer",
-        )
-        self.register_materializer(
-            "torch.utils.data.Dataset",
-            "zenml.integrations.pytorch.materializers.pytorch_dataloader_materializer.PyTorchDataLoaderMaterializer",
-        )
-        self.register_materializer(
-            "torch.utils.data.IterableDataset",
-            "zenml.integrations.pytorch.materializers.pytorch_dataloader_materializer.PyTorchDataLoaderMaterializer",
-        )
-        self.register_materializer(
-            "torch.nn.Module",
-            "zenml.integrations.pytorch.materializers.pytorch_module_materializer.PyTorchModuleMaterializer",
-        )
-        self.register_materializer(
-            "torch.jit.ScriptModule",
-            "zenml.integrations.pytorch.materializers.pytorch_module_materializer.PyTorchModuleMaterializer",
-        )
-
->>>>>>> 664c0d16
         self.logger.info("Default materializers registered successfully.")
 
     def _warm_materializer_cache(self):
