<<<<<<< HEAD
from contextlib import contextmanager, nullcontext
from pathlib import Path, PosixPath
import shutil
from tempfile import TemporaryDirectory
from typing import Any, Dict, List, Type
import uuid
import time
=======
import shutil
import uuid
from contextlib import contextmanager, nullcontext
from pathlib import Path, PosixPath
from tempfile import TemporaryDirectory
from typing import Any, Dict, List, Type
>>>>>>> edb40ccd

from zenml.artifact_stores import LocalArtifactStore, LocalArtifactStoreConfig
from zenml.materializers.base_materializer import BaseMaterializer

<<<<<<< HEAD
from mindtrace.core import Config, ifnone, instantiate_target, first_not_none, Mindtrace
from mindtrace.registry import ConfigArchiver, LocalRegistryBackend, RegistryBackend

class LockTimeoutError(Exception):
    """Exception raised when a lock cannot be acquired within the timeout period."""
=======
from mindtrace.core import Mindtrace, check_libs, first_not_none, ifnone, instantiate_target
from mindtrace.registry import LocalRegistryBackend, RegistryBackend


class LockTimeoutError(Exception):
    """Exception raised when a lock cannot be acquired within the timeout period."""

>>>>>>> edb40ccd
    pass


class Registry(Mindtrace):
    """A thread-safe registry for storing and versioning objects.
<<<<<<< HEAD
    
    This class provides a thread-safe interface for storing, loading, and managing objects
    with versioning support. All operations are protected by a reentrant lock to ensure
    thread safety while allowing recursive lock acquisition.
    
=======

    This class provides a thread-safe interface for storing, loading, and managing objects
    with versioning support. All operations are protected by a reentrant lock to ensure
    thread safety while allowing recursive lock acquisition.

>>>>>>> edb40ccd
    The registry uses a backend for actual storage operations and maintains an artifact
    store for temporary storage during save/load operations. It also manages materializers
    for different object types and provides both a high-level API and a dictionary-like
    interface.
    """
<<<<<<< HEAD
    
    def __init__(self, registry_dir: str | None = None, backend: RegistryBackend | None = None, version_objects: bool = True, **kwargs):
        """Initialize the registry.
        
=======

    def __init__(
        self,
        registry_dir: str | None = None,
        backend: RegistryBackend | None = None,
        version_objects: bool = True,
        **kwargs,
    ):
        """Initialize the registry.

>>>>>>> edb40ccd
        Args:
            registry_dir: Directory to store registry objects. If None, uses the default from config.
            backend: Backend to use for storage. If None, uses LocalRegistryBackend.
            version_objects: Whether to keep version history. If False, only one version per object is kept.
            **kwargs: Additional arguments to pass to the backend.
        """
        super().__init__(**kwargs)
        
        if backend is None:
            if registry_dir is None:
                registry_dir = self.config["MINDTRACE_DEFAULT_REGISTRY_DIR"]
            registry_dir = Path(registry_dir).expanduser().resolve()
            backend = LocalRegistryBackend(uri=registry_dir, **kwargs)
        self.backend = backend
        self.version_objects = version_objects
        
        self._artifact_store = LocalArtifactStore(
            name="local_artifact_store",
            id=None,  # Will be auto-generated
            config=LocalArtifactStoreConfig(
                path=str(Path(self.config["MINDTRACE_TEMP_DIR"]).expanduser().resolve()/"artifact_store")
            ),
            flavor="local",
            type="artifact-store",
            user=None,  # Will be auto-generated
            created=None,  # Will be auto-generated
            updated=None,  # Will be auto-generated
        )
        
        # Register the default materializers if there are none
        if len(self.registered_materializers()) == 0:
            with self._get_object_lock("_registry", "init"):
                self._register_default_materializers()
                return
                                    
    def _get_object_lock(self, name: str, version: str, shared: bool = False) -> contextmanager:
        """Get a distributed lock for a specific object version.
        
        Args:
            name: Name of the object
            version: Version of the object
            shared: Whether to use a shared (read) lock. If False, uses an exclusive (write) lock.
        
        Returns:
            A context manager that handles lock acquisition and release.
        """
        if version == "latest":
            version = self._latest(name)
        lock_key = f"{name}@{version}"
        lock_id = str(uuid.uuid4())
        timeout = self.config.get("MINDTRACE_LOCK_TIMEOUT", 30)
        
        @contextmanager
        def lock_context():
            try:
                if not self.backend.acquire_lock(lock_key, lock_id, timeout, shared=shared):
                    raise LockTimeoutError(f"Failed to acquire {'shared ' if shared else ''}lock for {lock_key}")
                yield
            finally:
                self.backend.release_lock(lock_key, lock_id)
                
        return lock_context()

<<<<<<< HEAD
    def _validate_version(self, version: str | None) -> str:
        """Validate and normalize a version string to follow semantic versioning syntax.
        
        Args:
            version: Version string to validate.
            
        Returns:
            Normalized version string.
            
=======
        if backend is None:
            if registry_dir is None:
                registry_dir = self.config["MINDTRACE_DEFAULT_REGISTRY_DIR"]
            registry_dir = Path(registry_dir).expanduser().resolve()
            backend = LocalRegistryBackend(uri=registry_dir, **kwargs)
        self.backend = backend
        self.version_objects = version_objects

        self._artifact_store = LocalArtifactStore(
            name="local_artifact_store",
            id=None,  # Will be auto-generated
            config=LocalArtifactStoreConfig(
                path=str(Path(self.config["MINDTRACE_TEMP_DIR"]).expanduser().resolve() / "artifact_store")
            ),
            flavor="local",
            type="artifact-store",
            user=None,  # Will be auto-generated
            created=None,  # Will be auto-generated
            updated=None,  # Will be auto-generated
        )

        # Register the default materializers if there are none
        if len(self.registered_materializers()) == 0:
            with self._get_object_lock("_registry", "init"):
                self._register_default_materializers()
                return

    def _get_object_lock(self, name: str, version: str, shared: bool = False) -> contextmanager:
        """Get a distributed lock for a specific object version.

        Args:
            name: Name of the object
            version: Version of the object
            shared: Whether to use a shared (read) lock. If False, uses an exclusive (write) lock.

        Returns:
            A context manager that handles lock acquisition and release.
        """
        if version == "latest":
            version = self._latest(name)
        lock_key = f"{name}@{version}"
        lock_id = str(uuid.uuid4())
        timeout = self.config.get("MINDTRACE_LOCK_TIMEOUT", 30)

        @contextmanager
        def lock_context():
            try:
                if not self.backend.acquire_lock(lock_key, lock_id, timeout, shared=shared):
                    raise LockTimeoutError(f"Failed to acquire {'shared ' if shared else ''}lock for {lock_key}")
                yield
            finally:
                self.backend.release_lock(lock_key, lock_id)

        return lock_context()

    def _validate_version(self, version: str | None) -> str:
        """Validate and normalize a version string to follow semantic versioning syntax.

        Args:
            version: Version string to validate.

        Returns:
            Normalized version string.

>>>>>>> edb40ccd
        Raises:
            ValueError: If version string is invalid.
        """
        if version is None or version == "latest":
            return None
<<<<<<< HEAD
            
        # Remove any 'v' prefix
        if version.startswith('v'):
            version = version[1:]
            
        # Split into components and validate
        try:
            components = version.split('.')
=======

        # Remove any 'v' prefix
        if version.startswith("v"):
            version = version[1:]

        # Split into components and validate
        try:
            components = version.split(".")
>>>>>>> edb40ccd
            # Convert each component to int to validate
            [int(c) for c in components]
            return version
        except ValueError:
<<<<<<< HEAD
            raise ValueError(f"Invalid version string '{version}'. Must be in semantic versioning format (e.g. '1', '1.0', '1.0.0')")

    def save(
        self,
        name: str,
        obj: Any,
        materializer: Type[BaseMaterializer] | None = None,
        version: str | None = None,
        init_params: Dict[str, Any] | None = None,
        metadata: Dict[str, Any] | None = None,
    ):
        """Save an object to the registry.

        If a materializer is not provided, the materializer will be inferred from the object type. The inferred
        materializer will be registered with the object for loading the object from the registry in the future. The
        order of precedence for determining the materializer is:

        1. Materializer provided as an argument.
        2. Materializer previously registered for the object type.
        3. Materializer for any of the object's base classes (checked recursively).
        4. The object itself, if it's its own materializer.

        If a materializer cannot be found through one of the above means, an error will be raised.

        Args:
            name: Name of the object.
            obj: Object to save.
            materializer: Materializer to use. If None, uses the default for the object type.
            version: Version of the object. If None, auto-increments the version number.
            init_params: Additional parameters to pass to the materializer.
            metadata: Additional metadata to store with the object.

        Raises:
            ValueError: If no materializer is found for the object.
            ValueError: If version string is invalid.
        """
        object_class = f"{type(obj).__module__}.{type(obj).__name__}"

        # Get all base classes recursively
        def get_all_base_classes(cls):
            bases = []
            for base in cls.__bases__:
                bases.append(base)
                bases.extend(get_all_base_classes(base))
            return bases

        # Try to find a materializer in order of precedence
        materializer = first_not_none((
            materializer,
            self.registered_materializer(object_class),
            *[self.registered_materializer(f"{base.__module__}.{base.__name__}") for base in get_all_base_classes(type(obj))],
            object_class if isinstance(obj, BaseMaterializer) else None,
        ))

        if materializer is None:
            raise ValueError(f"No materializer found for object of type {type(obj)}.")
        materializer_class = f"{type(materializer).__module__}.{type(materializer).__name__}" if not isinstance(materializer, str) else materializer

        # Generate temp version for atomic save
        temp_version = f"__temp__{uuid.uuid4()}__"

        if not self.version_objects or version is None:
            version = self._next_version(name)
        else:
            # Validate and normalize version string
            version = self._validate_version(version)
            if self.has_object(name=name, version=version):
                self.logger.error(f"Object {name} version {version} already exists.")
                raise ValueError(f"Object {name} version {version} already exists.")

        try:
            # Save to temp location first
            with self._get_object_lock(name, temp_version):
                try:
                    metadata = {
                        "class": object_class,
                        "materializer": materializer_class,
                        "init_params": ifnone(init_params, default={}),
                        "metadata": ifnone(metadata, default={}),
                    }
                    with TemporaryDirectory(dir=self._artifact_store.path) as temp_dir:
                        materializer = instantiate_target(materializer, uri=temp_dir, artifact_store=self._artifact_store)
                        materializer.save(obj)
                        self.backend.push(name=name, version=temp_version, local_path=temp_dir)
                        self.backend.save_metadata(name=name, version=temp_version, metadata=metadata)
                except Exception as e:
                    self.logger.error(f"Error saving object to temp location {name}@{temp_version}: {e}")
                    raise e
        
            # Get a lock for the version to be updated and move the temp version to the final version
            with self._get_object_lock(name, version):
                try:
                    self.backend.overwrite(source_name=name, source_version=temp_version, target_name=name, target_version=version)
                
                except Exception as e:
                    self.logger.error(f"Error moving temp version to final version for {name}@{version}: {e}")
                    raise e

        finally:
            # Cleanup temp version
            try:
                self.backend.delete(name=name, version=temp_version)
                self.backend.delete_metadata(name=name, version=temp_version)
            except Exception as e:
                self.logger.warning(f"Error cleaning up temp version {name}@{temp_version}: {e}")

        self.logger.debug(f"Saved {name}@{version} to registry.")

    def load(self, name: str, version: str | None = "latest", output_dir: str | None = None, acquire_lock: bool = True, **kwargs) -> Any:
        """Load an object from the registry.
        
        Args:
            name: Name of the object.
            version: Version of the object.
            output_dir (optional): If the loaded object is a Path, the Path contents will be moved to this directory.
            acquire_lock: Whether to acquire a lock for this operation. Set to False if the caller already has a lock.
            **kwargs: Additional keyword arguments to pass to the object's constructor.

        Returns:
            The loaded object.
            
        Raises:
            ValueError: If the object does not exist.
        """
        if version == "latest" or not self.version_objects:
            version = self._latest(name)

        if not self.has_object(name=name, version=version):
            self.logger.error(f"Object {name} version {version} does not exist.")
            raise ValueError(f"Object {name} version {version} does not exist.")

        # Acquire shared lock for reading if requested
        lock_context = self._get_object_lock(name, version, shared=True) if acquire_lock else nullcontext()
        with lock_context:
            metadata = self.info(name=name, version=version, acquire_lock=acquire_lock)
            if not metadata.get("class"):
                raise ValueError(f"Class not registered for {name}@{version}.")
            
            self.logger.debug(f"Loading {name}@{version} from registry.")
            self.logger.debug(f"Metadata: {metadata}")

        object_class = metadata["class"]
        materializer = metadata["materializer"]
        init_params = metadata.get("init_params", {}).copy()
        init_params.update(kwargs)

        # Now acquire lock for the actual load operation
        lock_context = self._get_object_lock(name, version, shared=True) if acquire_lock else nullcontext()
        with lock_context:
            try:
                with TemporaryDirectory(dir=self._artifact_store.path) as temp_dir:
                    self.backend.pull(name=name, version=version, local_path=temp_dir)
                    materializer = instantiate_target(materializer, uri=temp_dir, artifact_store=self._artifact_store)
                    
                    # Convert string class name to actual class
                    if isinstance(object_class, str):
                        module_name, class_name = object_class.rsplit('.', 1)
                        module = __import__(module_name, fromlist=[class_name])
                        object_class = getattr(module, class_name)
                    
                    obj = materializer.load(data_type=object_class, **init_params)

                    # If the object is a Path, optionally move it to the target directory
                    if isinstance(obj, Path) and output_dir is not None:
                        if obj.exists():
                            output_path = Path(output_dir)
                            if obj.is_file():
                                # For files, move the file to the output directory
                                shutil.move(str(obj), str(output_path / obj.name))
                                obj = output_path / obj.name
                            else:
                                # For directories, copy all contents
                                for item in obj.iterdir():
                                    shutil.move(str(item), str(output_path / item.name))
                                obj = output_path
                return obj
            except Exception as e:
                self.logger.error(f"Error loading {name}@{version}: {e}")
                raise e
            else:
                self.logger.debug(f"Loaded {name}@{version} from registry.")

    def delete(self, name: str, version: str | None = None) -> None:
        """Delete an object from the registry.
        
        Args:
            name: Name of the object.
            version: Version of the object. If None, deletes all versions.
            
        Raises:
            KeyError: If the object doesn't exist.
        """
        if version is None:
            # Check if object exists at all
            if name not in self.list_objects():
                raise KeyError(f"Object {name} does not exist")
            versions = self.list_versions(name)
        else:
            # Check if specific version exists
            if not self.has_object(name, version):
                raise KeyError(f"Object {name} version {version} does not exist")
            versions = [version]

        for ver in versions:
            with self._get_object_lock(name, version):
                self.backend.delete(name, ver)
                self.backend.delete_metadata(name, ver)
        self.logger.debug(f"Deleted object '{name}' version '{version or 'all'}'")

    def info(self, name: str | None = None, version: str | None = None, acquire_lock: bool = True) -> Dict[str, Any]:
        """Get detailed information about objects in the registry.

        Args:
            name: Optional name of a specific object. If None, returns info for all objects.
            version: Optional version string. If None and name is provided, returns info for latest version.
                    Ignored if name is None.
            acquire_lock: Whether to acquire a lock for this operation. Set to False if the caller already has a lock.

        Returns:
            If name is None:
                Dictionary with all object names mapping to their versions and metadata.
            If name is provided:
                Dictionary with object name, version, class, and metadata for specific object.

        Example::
            from pprint import pprint
            from mindtrace.core import Registry

            registry = Registry()

            # Get info for all objects
            all_info = registry.info()
            pprint(all_info)  # Shows all objects, versions, and metadata

            # Get info for all versions of a specific object
            object_info = registry.info("yolo8")

            # Get info for the latest object version
            object_info = registry.info("yolo8", version="latest")

            # Get info for specific object and version
            object_info = registry.info("yolo8", version="1.0.0")
        """
        if name is None:
            # Return info for all objects
            result = {}
            for obj_name in self.list_objects():
                result[obj_name] = {}
                for ver in self.list_versions(obj_name):
                    try:
                        lock_context = self._get_object_lock(obj_name, ver, shared=True) if acquire_lock else nullcontext()
                        with lock_context:
                            meta = self.backend.fetch_metadata(obj_name, ver)
                            result[obj_name][ver] = meta
                    except Exception as e:
                        self.logger.warning(f"Error loading metadata for {obj_name}@{ver}: {e}")
                        continue
            return result
        elif version is not None or version == "latest":
            # Return info for a specific object
            if version == "latest":
                version = self._latest(name)
            lock_context = self._get_object_lock(name, version, shared=True) if acquire_lock else nullcontext()
            with lock_context:
                info = self.backend.fetch_metadata(name, version)
                info.update({"version": version})
                return info
        else:  # name is not None and version is None, return all versions for the given object name
            result = {}
            for ver in self.list_versions(name):
                lock_context = self._get_object_lock(name, ver, shared=True) if acquire_lock else nullcontext()
                with lock_context:
                    info = self.backend.fetch_metadata(name, ver)
                    info.update({"version": ver})
                    result[ver] = info
            return result

    def has_object(self, name: str, version: str = "latest") -> bool:
        """Check if an object exists in the registry.

        Args:
            name: Name of the object.
            version: Version of the object. If "latest", checks the latest version.

        Returns:
            True if the object exists, False otherwise.
        """
        if version == "latest":
            version = self._latest(name)
            if version is None:
                return False
        return self.backend.has_object(name, version)

    def register_materializer(self, object_class: str | type, materializer_class: str):
        """Register a materializer for an object class.

        Args:
            object_class: Object class to register the materializer for.
            materializer_class: Materializer class to register.
        """
        if isinstance(object_class, type):
            object_class = f"{object_class.__module__}.{object_class.__name__}"
        with self._get_object_lock("_registry", "materializers"):
            self.backend.register_materializer(object_class, materializer_class)

    def registered_materializer(self, object_class: str) -> str | None:
        """Get the registered materializer for an object class.

        Args:
            object_class: Object class to get the registered materializer for.

        Returns:
            Materializer class string, or None if no materializer is registered for the object class.
        """
        with self._get_object_lock("_registry", "materializers", shared=True):
            return self.backend.registered_materializer(object_class)

    def registered_materializers(self) -> Dict[str, str]:
        """Get all registered materializers.

        Returns:
            Dictionary mapping object classes to their registered materializer classes.
        """
        with self._get_object_lock("_registry", "materializers", shared=True):
            return self.backend.registered_materializers()

    def list_objects(self) -> List[str]:
        """Return a list of all registered object names.

        Returns:
            List of object names.
        """
        with self._get_object_lock("_registry", "objects", shared=True):
            return self.backend.list_objects()

    def list_versions(self, object_name: str) -> List[str]:
        """List all registered versions for an object.

        Args:
            object_name: Object name

        Returns:
            List of version strings
        """
        return self.backend.list_versions(object_name)

    def list_objects_and_versions(self) -> Dict[str, List[str]]:
        """Map object types to their available versions.

        Returns:
            Dict of object_name → version list
        """
        result = {}
        for object_name in self.list_objects():
            result[object_name] = self.list_versions(object_name)
        return result

    def download(self, source_registry: 'Registry', name: str, version: str | None = "latest", target_name: str | None = None, target_version: str | None = None) -> None:
        """Download an object from another registry.

        This method loads an object from a source registry and saves it to the current registry.
        All metadata and versioning information is preserved.

        Args:
            source_registry: The source registry to download from
            name: Name of the object in the source registry
            version: Version of the object in the source registry. Defaults to "latest"
            target_name: Name to use in the current registry. If None, uses the same name as source
            target_version: Version to use in the current registry. If None, uses the same version as source

        Raises:
            ValueError: If the object doesn't exist in the source registry
            ValueError: If the target object already exists and versioning is disabled
        """
        # Validate source registry
        if not isinstance(source_registry, Registry):
            raise ValueError("source_registry must be an instance of Registry")

        # Resolve latest version if needed
        if version == "latest":
            version = source_registry._latest(name)
            if version is None:
                raise ValueError(f"No versions found for object {name} in source registry")

        # Set target name and version if not specified
        target_name = ifnone(target_name, default=name)
        if target_version is None:
            target_version = self._next_version(target_name)
        else:
            if self.has_object(name=target_name, version=target_version):
                raise ValueError(f"Object {target_name} version {target_version} already exists in current registry")

        # Check if object exists in source registry
        if not source_registry.has_object(name=name, version=version):
            raise ValueError(f"Object {name} version {version} does not exist in source registry")

        # Get metadata from source registry
        metadata = source_registry.info(name=name, version=version)
        
        # Load object from source registry
        obj = source_registry.load(name=name, version=version)

        # Save to current registry with lock
        with self._get_object_lock(target_name, target_version):
            self.save(
                name=target_name,
                obj=obj,
                version=target_version,
                materializer=metadata.get("materializer"),
                init_params=metadata.get("init_params", {}),
                metadata=metadata.get("metadata", {})
            )

        self.logger.debug(f"Downloaded {name}@{version} from source registry to {target_name}@{target_version}")

    def __str__(self, *, color: bool = True, latest_only: bool = True) -> str:
        """Returns a human-readable summary of the registry contents.

        Args:
            color: Whether to colorize the output using `rich`
            latest_only: If True, only show the latest version of each object
        """
        try:
            from rich.console import Console
            from rich.table import Table

            use_rich = color
        except ImportError:
            use_rich = False

        info = self.info()
        if not info:
            return "Registry is empty."

        if use_rich:
            console = Console()
            table = Table(title=f"Registry at {self.backend.uri}")

            table.add_column("Object", style="bold cyan")
            table.add_column("Version", style="green")
            table.add_column("Class", style="magenta")
            table.add_column("Value", style="yellow")
            table.add_column("Metadata", style="dim")

            for object_name, versions in info.items():
                version_items = versions.items()
                if latest_only and version_items:
                    version_items = [max(versions.items(), key=lambda kv: [int(x) for x in kv[0].split(".")])]

                for version, details in version_items:
                    meta = details.get("metadata", {})
                    metadata_str = ", ".join(f"{k}={v}" for k, v in meta.items()) if meta else "(none)"
                    
                    # Get the class name from metadata
                    class_name = details.get("class", "❓")
                    
                    # Only try to load basic built-in types
                    if class_name in ("builtins.str", "builtins.int", "builtins.float", "builtins.bool"):
                        try:
                            obj = self.load(object_name, version)
                            value_str = str(obj)
                            # Truncate long values
                            if len(value_str) > 50:
                                value_str = value_str[:47] + "..."
                        except Exception:
                            value_str = "❓ (error loading)"
                    else:
                        # For non-basic types, just show the class name wrapped in angle brackets
                        value_str = f"<{class_name.split('.')[-1]}>"

                    table.add_row(
                        object_name,
                        f"v{version}",
                        class_name,
                        value_str,
                        metadata_str,
                    )

            with console.capture() as capture:
                console.print(table)
            return capture.get()

        # Fallback to plain string
        lines = [f"📦 Registry at: {self.backend.uri}"]
        for object_name, versions in info.items():
            lines.append(f"\n🧠 {object_name}:")
            version_items = versions.items()
            if latest_only:
                version_items = [max(versions.items(), key=lambda kv: [int(x) for x in kv[0].split(".")])]
            for version, details in version_items:
                cls = details.get("class", "❓ Not registered")
                
                # Only try to load basic built-in types
                if cls in ("builtins.str", "builtins.int", "builtins.float", "builtins.bool"):
                    try:
                        obj = self.load(object_name, version)
                        value_str = str(obj)
                        # Truncate long values
                        if len(value_str) > 50:
                            value_str = value_str[:47] + "..."
                    except Exception:
                        value_str = "❓ (error loading)"
                else:
                    # For non-basic types, just show the class name wrapped in angle brackets
                    value_str = f"<{cls.split('.')[-1]}>"

                lines.append(f"  - v{version}:")
                lines.append(f"      class: {cls}")
                lines.append(f"      value: {value_str}")
                metadata = details.get("metadata", {})
                if metadata:
                    for key, val in metadata.items():
                        lines.append(f"      {key}: {val}")
                else:
                    lines.append("      metadata: (none)")
        return "\n".join(lines)

    def _next_version(self, name: str) -> str:
        """Generate the next version string for an object.

        The version string must in semantic versioning format: i.e. MAJOR[.MINOR[.PATCH]], where each of MAJOR, MINOR
        and PATCH are integers. This method increments the least significant component by one.

        For example, the following versions would be updated as shown:

           None -> "1"
           "1" -> "2"
           "1.1" -> "1.2"
           "1.1.0" -> "1.1.1"
           "1.2.3.4" -> "1.2.3.5"  # Works with any number of components
           "1.0.0-alpha"  # Non-numeric version strings are not supported

        Args:
            name: Object name

        Returns:
            Next version string
        """
        if not self.version_objects:
            return "1"
            
        most_recent = self._latest(name)
        if most_recent is None:
            return "1"
        components = most_recent.split(".")
        components[-1] = str(int(components[-1]) + 1)

        return ".".join(components)

    def _latest(self, name: str) -> str:
        """Return the most recent version string for an object.

        Args:
            name: Object name

        Returns:
            Most recent version string, or None if no versions exist
        """
        versions = self.list_versions(name)
        if not versions:
            return None
            
        # Filter out temporary versions (those with __temp__ prefix)
        versions = [v for v in versions if not v.startswith('__temp__')]
            
        return sorted(versions, key=lambda v: [int(n) for n in v.split(".")])[-1]

    def _register_default_materializers(self):
        """Register default materializers."""
        
        # Core zenml materializers
        self.register_materializer("builtins.str", "zenml.materializers.built_in_materializer.BuiltInMaterializer")
        self.register_materializer("builtins.int", "zenml.materializers.built_in_materializer.BuiltInMaterializer")
        self.register_materializer("builtins.float", "zenml.materializers.built_in_materializer.BuiltInMaterializer")
        self.register_materializer("builtins.bool", "zenml.materializers.built_in_materializer.BuiltInMaterializer")
        self.register_materializer("builtins.list", "zenml.materializers.BuiltInContainerMaterializer")
        self.register_materializer("builtins.dict", "zenml.materializers.BuiltInContainerMaterializer")
        self.register_materializer("builtins.tuple", "zenml.materializers.BuiltInContainerMaterializer")
        self.register_materializer("builtins.set", "zenml.materializers.BuiltInContainerMaterializer")
        self.register_materializer("builtins.bytes", "zenml.materializers.BytesMaterializer")
        self.register_materializer(PosixPath, "zenml.materializers.PathMaterializer")
        self.register_materializer("pydantic.BaseModel", "zenml.materializers.PydanticMaterializer")

        # Core mindtrace materializers
        self.register_materializer("mindtrace.core.config.config.Config", "mindtrace.registry.archivers.config_archiver.ConfigArchiver")

        # (Optional) Huggingface materializers
        try:
            import datasets
            self.register_materializer("datasets.Dataset", "zenml.integrations.huggingface.materializers.huggingface_datasets_materializer.HFDatasetMaterializer")
            self.register_materializer("datasets.dataset_dict.DatasetDict", "zenml.integrations.huggingface.materializers.huggingface_datasets_materializer.HFDatasetMaterializer")
            self.register_materializer("datasets.arrow_dataset.Dataset", "zenml.integrations.huggingface.materializers.huggingface_datasets_materializer.HFDatasetMaterializer")
        except ImportError:
            pass
        
        try:
            import transformers
            self.register_materializer("transformers.PreTrainedModel", "zenml.integrations.huggingface.materializers.huggingface_pt_model_materializer.HFPTModelMaterializer")
            self.register_materializer("transformers.modeling_utils.PreTrainedModel", "zenml.integrations.huggingface.materializers.huggingface_pt_model_materializer.HFPTModelMaterializer")
        except ImportError:
            pass

        # (Optional) NumPy materializers
        try:
            import numpy
            self.register_materializer("numpy.ndarray", "zenml.integrations.numpy.materializers.numpy_materializer.NumpyMaterializer")
        except ImportError:
            pass

        # (Optional) Pillow materializers
        try:
            from PIL import Image
            self.register_materializer("PIL.Image.Image", "zenml.integrations.pillow.materializers.pillow_image_materializer.PillowImageMaterializer")
        except ImportError:
            pass

        # (Optional) PyTorch materializers
        try:
            import torch
            self.register_materializer("torch.utils.data.dataset.Dataset", "zenml.integrations.pytorch.materializers.pytorch_dataloader_materializer.PyTorchDataLoaderMaterializer")
            self.register_materializer("torch.utils.data.dataset.TensorDataset", "zenml.integrations.pytorch.materializers.pytorch_dataloader_materializer.PyTorchDataLoaderMaterializer")
            self.register_materializer("torch.utils.data.dataloader.DataLoader", "zenml.integrations.pytorch.materializers.pytorch_dataloader_materializer.PyTorchDataLoaderMaterializer")
            self.register_materializer("torch.nn.Module", "zenml.integrations.pytorch.materializers.pytorch_module_materializer.PyTorchModuleMaterializer")
            self.register_materializer("torch.nn.modules.module.Module", "zenml.integrations.pytorch.materializers.pytorch_module_materializer.PyTorchModuleMaterializer")
        except ImportError:
            pass

    ### Dictionary-like interface methods ###

    def __getitem__(self, key: str) -> Any:
        """Get an object from the registry using dictionary-like syntax.
        
        Args:
            key: The object name, optionally including version (e.g. "name@version")
            
        Returns:
            The loaded object
            
        Raises:
            KeyError: If the object doesn't exist
            ValueError: If the version format is invalid
        """
        try:
            if "@" in key:
                name, version = key.split("@", 1)
            else:
                name, version = key, "latest"
            return self.load(name=name, version=version)
        except ValueError as e:
            raise KeyError(f"Object not found: {key}") from e

    def __setitem__(self, key: str, value: Any) -> None:
        """Save an object to the registry using dictionary-like syntax.
        
        Args:
            key: The object name, optionally including version (e.g. "name@version")
            value: The object to save
            
        Raises:
            ValueError: If the version format is invalid
        """
        if "@" in key:
            name, version = key.split("@", 1)
        else:
            name, version = key, None
        self.save(name=name, obj=value, version=version)

    def __delitem__(self, key: str) -> None:
        """Delete an object from the registry using dictionary-like syntax.
        
        Args:
            key: The object name, optionally including version (e.g. "name@version")
            
        Raises:
            KeyError: If the object doesn't exist
            ValueError: If the version format is invalid
        """
        try:
            if "@" in key:
                name, version = key.split("@", 1)
            else:
                name, version = key, None
            self.delete(name=name, version=version)
        except ValueError as e:
            raise KeyError(f"Object not found: {key}") from e

    def __contains__(self, key: str) -> bool:
        """Check if an object exists in the registry using dictionary-like syntax.
        
        Args:
            key: The object name, optionally including version (e.g. "name@version")
            
        Returns:
            True if the object exists, False otherwise.
        """
        try:
            if "@" in key:
                name, version = key.split("@", 1)
            else:
                name = key
                version = self._latest(name)
                if version is None:
                    return False
            return self.has_object(name=name, version=version)
        except ValueError:
            return False

    def get(self, key: str, default: Any = None) -> Any:
        """Get an object from the registry, returning a default value if it doesn't exist.
        
        This method behaves similarly to dict.get(), allowing for safe access to objects
        without raising KeyError if they don't exist.
        
        Args:
            key: The object name, optionally including version (e.g. "name@version")
            default: The value to return if the object doesn't exist
            
        Returns:
            The loaded object if it exists, otherwise the default value.
        """
        try:
            return self[key]
        except KeyError:
            return default

    def keys(self) -> List[str]:
        """Get a list of all object names in the registry.
        
        Returns:
            List of object names.
        """
        return self.list_objects()

    def values(self) -> List[Any]:
        """Get a list of all objects in the registry (latest versions only).
        
        Returns:
            List of loaded objects.
        """
        return [self[name] for name in self.keys()]

    def items(self) -> List[tuple[str, Any]]:
        """Get a list of (name, object) pairs for all objects in the registry (latest versions only).
        
        Returns:
            List of (name, object) tuples.
        """
        return [(name, self[name]) for name in self.keys()]

    def update(self, mapping: Dict[str, Any] | 'Registry', *, sync_all_versions: bool = True) -> None:
        """Update the registry with objects from a dictionary or another registry.
        
        Args:
            mapping: Either a dictionary mapping object names to objects, or another Registry instance.
            sync_all_versions: Whether to save all versions of the objects being downloaded. If False, only the latest
                version will be saved. Only used if mapping is a Registry instance.
        """
        if isinstance(mapping, Registry) and sync_all_versions:
            for name in mapping.list_objects():
                for version in mapping.list_versions(name):
                    if self.has_object(name, version):
                        raise ValueError(f"Object {name} version {version} already exists in registry.")
            for name in mapping.list_objects():
                for version in mapping.list_versions(name):
                    self.download(mapping, name, version=version)
        else:
            for key, value in mapping.items():
                self[key] = value

    def clear(self) -> None:
        """Remove all objects from the registry."""
        for name in self.keys():
            del self[name]

    def pop(self, key: str, default: Any = None) -> Any:
        """Remove and return an object from the registry.
        
        Args:
            key: The object name, optionally including version (e.g. "name@version")
            default: The value to return if the object doesn't exist
            
        Returns:
            The removed object if it exists, otherwise the default value.
            
        Raises:
            KeyError: If the object doesn't exist and no default is provided.
        """
        try:
            if "@" in key:
                name, version = key.split("@", 1)
            else:
                name, version = key, None
                version = self._latest(name)
                if version is None:
                    if default is not None:
                        return default
                    raise KeyError(f"Object {name} does not exist")

            # Check existence first without locks
            if not self.has_object(name, version):
                if default is not None:
                    return default
                raise KeyError(f"Object {name} version {version} does not exist")

            # Use a single exclusive lock for both reading and deleting
            with self._get_object_lock(name, version):
                value = self.load(name=name, version=version, acquire_lock=False)
                self.delete(name=name, version=version)
                return value
        except KeyError:
            if default is not None:
                return default
            raise

    def setdefault(self, key: str, default: Any = None) -> Any:
        """Get an object from the registry, setting it to default if it doesn't exist.
        
        Args:
            key: The object name, optionally including version (e.g. "name@version")
            default: The value to set and return if the object doesn't exist
            
        Returns:
            The object if it exists, otherwise the default value.
        """
        try:
            return self[key]
        except KeyError:
            if default is not None:
                if "@" in key:
                    name, version = key.split("@", 1)
                else:
                    name, version = key, None
                with self._get_object_lock(name, version or "latest"):
                    self[key] = default
            return default

    def __len__(self) -> int:
        """Get the number of unique named items in the registry.
        
        This counts only unique object names, not individual versions. For example, if you have "model@1.0.0" and 
        "model@1.0.1", this will count as 1 item.
        
        Returns:
            Number of unique named items in the registry.
        """
        return len(self.keys())

=======
            raise ValueError(
                f"Invalid version string '{version}'. Must be in semantic versioning format (e.g. '1', '1.0', '1.0.0')"
            )

    def save(
        self,
        name: str,
        obj: Any,
        materializer: Type[BaseMaterializer] | None = None,
        version: str | None = None,
        init_params: Dict[str, Any] | None = None,
        metadata: Dict[str, Any] | None = None,
    ):
        """Save an object to the registry.

        If a materializer is not provided, the materializer will be inferred from the object type. The inferred
        materializer will be registered with the object for loading the object from the registry in the future. The
        order of precedence for determining the materializer is:

        1. Materializer provided as an argument.
        2. Materializer previously registered for the object type.
        3. Materializer for any of the object's base classes (checked recursively).
        4. The object itself, if it's its own materializer.

        If a materializer cannot be found through one of the above means, an error will be raised.

        Args:
            name: Name of the object.
            obj: Object to save.
            materializer: Materializer to use. If None, uses the default for the object type.
            version: Version of the object. If None, auto-increments the version number.
            init_params: Additional parameters to pass to the materializer.
            metadata: Additional metadata to store with the object.

        Raises:
            ValueError: If no materializer is found for the object.
            ValueError: If version string is invalid.
        """
        object_class = f"{type(obj).__module__}.{type(obj).__name__}"

        # Get all base classes recursively
        def get_all_base_classes(cls):
            bases = []
            for base in cls.__bases__:
                bases.append(base)
                bases.extend(get_all_base_classes(base))
            return bases

        # Try to find a materializer in order of precedence
        materializer = first_not_none(
            (
                materializer,
                self.registered_materializer(object_class),
                *[
                    self.registered_materializer(f"{base.__module__}.{base.__name__}")
                    for base in get_all_base_classes(type(obj))
                ],
                object_class if isinstance(obj, BaseMaterializer) else None,
            )
        )

        if materializer is None:
            raise ValueError(f"No materializer found for object of type {type(obj)}.")
        materializer_class = (
            f"{type(materializer).__module__}.{type(materializer).__name__}"
            if not isinstance(materializer, str)
            else materializer
        )

        # Generate temp version for atomic save
        temp_version = f"__temp__{uuid.uuid4()}__"

        if not self.version_objects or version is None:
            version = self._next_version(name)
        else:
            # Validate and normalize version string
            version = self._validate_version(version)
            if self.has_object(name=name, version=version):
                self.logger.error(f"Object {name} version {version} already exists.")
                raise ValueError(f"Object {name} version {version} already exists.")

        try:
            # Save to temp location first
            with self._get_object_lock(name, temp_version):
                try:
                    metadata = {
                        "class": object_class,
                        "materializer": materializer_class,
                        "init_params": ifnone(init_params, default={}),
                        "metadata": ifnone(metadata, default={}),
                    }
                    with TemporaryDirectory(dir=self._artifact_store.path) as temp_dir:
                        materializer = instantiate_target(
                            materializer, uri=temp_dir, artifact_store=self._artifact_store
                        )
                        materializer.save(obj)
                        self.backend.push(name=name, version=temp_version, local_path=temp_dir)
                        self.backend.save_metadata(name=name, version=temp_version, metadata=metadata)
                except Exception as e:
                    self.logger.error(f"Error saving object to temp location {name}@{temp_version}: {e}")
                    raise e

            # Get a lock for the version to be updated and move the temp version to the final version
            with self._get_object_lock(name, version):
                try:
                    self.backend.overwrite(
                        source_name=name, source_version=temp_version, target_name=name, target_version=version
                    )

                except Exception as e:
                    self.logger.error(f"Error moving temp version to final version for {name}@{version}: {e}")
                    raise e

        finally:
            # Cleanup temp version
            try:
                self.backend.delete(name=name, version=temp_version)
                self.backend.delete_metadata(name=name, version=temp_version)
            except Exception as e:
                self.logger.warning(f"Error cleaning up temp version {name}@{temp_version}: {e}")

        self.logger.debug(f"Saved {name}@{version} to registry.")

    def load(
        self,
        name: str,
        version: str | None = "latest",
        output_dir: str | None = None,
        acquire_lock: bool = True,
        **kwargs,
    ) -> Any:
        """Load an object from the registry.

        Args:
            name: Name of the object.
            version: Version of the object.
            output_dir (optional): If the loaded object is a Path, the Path contents will be moved to this directory.
            acquire_lock: Whether to acquire a lock for this operation. Set to False if the caller already has a lock.
            **kwargs: Additional keyword arguments to pass to the object's constructor.

        Returns:
            The loaded object.

        Raises:
            ValueError: If the object does not exist.
        """
        if version == "latest" or not self.version_objects:
            version = self._latest(name)

        if not self.has_object(name=name, version=version):
            self.logger.error(f"Object {name} version {version} does not exist.")
            raise ValueError(f"Object {name} version {version} does not exist.")

        # Acquire shared lock for reading if requested
        lock_context = self._get_object_lock(name, version, shared=True) if acquire_lock else nullcontext()
        with lock_context:
            metadata = self.info(name=name, version=version, acquire_lock=acquire_lock)
            if not metadata.get("class"):
                raise ValueError(f"Class not registered for {name}@{version}.")

            self.logger.debug(f"Loading {name}@{version} from registry.")
            self.logger.debug(f"Metadata: {metadata}")

        object_class = metadata["class"]
        materializer = metadata["materializer"]
        init_params = metadata.get("init_params", {}).copy()
        init_params.update(kwargs)

        # Now acquire lock for the actual load operation
        lock_context = self._get_object_lock(name, version, shared=True) if acquire_lock else nullcontext()
        with lock_context:
            try:
                with TemporaryDirectory(dir=self._artifact_store.path) as temp_dir:
                    self.backend.pull(name=name, version=version, local_path=temp_dir)
                    materializer = instantiate_target(materializer, uri=temp_dir, artifact_store=self._artifact_store)

                    # Convert string class name to actual class
                    if isinstance(object_class, str):
                        module_name, class_name = object_class.rsplit(".", 1)
                        module = __import__(module_name, fromlist=[class_name])
                        object_class = getattr(module, class_name)

                    obj = materializer.load(data_type=object_class, **init_params)

                    # If the object is a Path, optionally move it to the target directory
                    if isinstance(obj, Path) and output_dir is not None:
                        if obj.exists():
                            output_path = Path(output_dir)
                            if obj.is_file():
                                # For files, move the file to the output directory
                                shutil.move(str(obj), str(output_path / obj.name))
                                obj = output_path / obj.name
                            else:
                                # For directories, copy all contents
                                for item in obj.iterdir():
                                    shutil.move(str(item), str(output_path / item.name))
                                obj = output_path
                return obj
            except Exception as e:
                self.logger.error(f"Error loading {name}@{version}: {e}")
                raise e
            else:
                self.logger.debug(f"Loaded {name}@{version} from registry.")

    def delete(self, name: str, version: str | None = None) -> None:
        """Delete an object from the registry.

        Args:
            name: Name of the object.
            version: Version of the object. If None, deletes all versions.

        Raises:
            KeyError: If the object doesn't exist.
        """
        if version is None:
            # Check if object exists at all
            if name not in self.list_objects():
                raise KeyError(f"Object {name} does not exist")
            versions = self.list_versions(name)
        else:
            # Check if specific version exists
            if not self.has_object(name, version):
                raise KeyError(f"Object {name} version {version} does not exist")
            versions = [version]

        for ver in versions:
            with self._get_object_lock(name, version):
                self.backend.delete(name, ver)
                self.backend.delete_metadata(name, ver)
        self.logger.debug(f"Deleted object '{name}' version '{version or 'all'}'")

    def info(self, name: str | None = None, version: str | None = None, acquire_lock: bool = True) -> Dict[str, Any]:
        """Get detailed information about objects in the registry.

        Args:
            name: Optional name of a specific object. If None, returns info for all objects.
            version: Optional version string. If None and name is provided, returns info for latest version.
                    Ignored if name is None.
            acquire_lock: Whether to acquire a lock for this operation. Set to False if the caller already has a lock.

        Returns:
            If name is None:
                Dictionary with all object names mapping to their versions and metadata.
            If name is provided:
                Dictionary with object name, version, class, and metadata for specific object.

        Example::
            from pprint import pprint
            from mindtrace.core import Registry

            registry = Registry()

            # Get info for all objects
            all_info = registry.info()
            pprint(all_info)  # Shows all objects, versions, and metadata

            # Get info for all versions of a specific object
            object_info = registry.info("yolo8")

            # Get info for the latest object version
            object_info = registry.info("yolo8", version="latest")

            # Get info for specific object and version
            object_info = registry.info("yolo8", version="1.0.0")
        """
        if name is None:
            # Return info for all objects
            result = {}
            for obj_name in self.list_objects():
                result[obj_name] = {}
                for ver in self.list_versions(obj_name):
                    try:
                        lock_context = (
                            self._get_object_lock(obj_name, ver, shared=True) if acquire_lock else nullcontext()
                        )
                        with lock_context:
                            meta = self.backend.fetch_metadata(obj_name, ver)
                            result[obj_name][ver] = meta
                    except Exception as e:
                        self.logger.warning(f"Error loading metadata for {obj_name}@{ver}: {e}")
                        continue
            return result
        elif version is not None or version == "latest":
            # Return info for a specific object
            if version == "latest":
                version = self._latest(name)
            lock_context = self._get_object_lock(name, version, shared=True) if acquire_lock else nullcontext()
            with lock_context:
                info = self.backend.fetch_metadata(name, version)
                info.update({"version": version})
                return info
        else:  # name is not None and version is None, return all versions for the given object name
            result = {}
            for ver in self.list_versions(name):
                lock_context = self._get_object_lock(name, ver, shared=True) if acquire_lock else nullcontext()
                with lock_context:
                    info = self.backend.fetch_metadata(name, ver)
                    info.update({"version": ver})
                    result[ver] = info
            return result

    def has_object(self, name: str, version: str = "latest") -> bool:
        """Check if an object exists in the registry.

        Args:
            name: Name of the object.
            version: Version of the object. If "latest", checks the latest version.

        Returns:
            True if the object exists, False otherwise.
        """
        if version == "latest":
            version = self._latest(name)
            if version is None:
                return False
        return self.backend.has_object(name, version)

    def register_materializer(self, object_class: str | type, materializer_class: str):
        """Register a materializer for an object class.

        Args:
            object_class: Object class to register the materializer for.
            materializer_class: Materializer class to register.
        """
        if isinstance(object_class, type):
            object_class = f"{object_class.__module__}.{object_class.__name__}"
        with self._get_object_lock("_registry", "materializers"):
            self.backend.register_materializer(object_class, materializer_class)

    def registered_materializer(self, object_class: str) -> str | None:
        """Get the registered materializer for an object class.

        Args:
            object_class: Object class to get the registered materializer for.

        Returns:
            Materializer class string, or None if no materializer is registered for the object class.
        """
        with self._get_object_lock("_registry", "materializers", shared=True):
            return self.backend.registered_materializer(object_class)

    def registered_materializers(self) -> Dict[str, str]:
        """Get all registered materializers.

        Returns:
            Dictionary mapping object classes to their registered materializer classes.
        """
        with self._get_object_lock("_registry", "materializers", shared=True):
            return self.backend.registered_materializers()

    def list_objects(self) -> List[str]:
        """Return a list of all registered object names.

        Returns:
            List of object names.
        """
        with self._get_object_lock("_registry", "objects", shared=True):
            return self.backend.list_objects()

    def list_versions(self, object_name: str) -> List[str]:
        """List all registered versions for an object.

        Args:
            object_name: Object name

        Returns:
            List of version strings
        """
        return self.backend.list_versions(object_name)

    def list_objects_and_versions(self) -> Dict[str, List[str]]:
        """Map object types to their available versions.

        Returns:
            Dict of object_name → version list
        """
        result = {}
        for object_name in self.list_objects():
            result[object_name] = self.list_versions(object_name)
        return result

    def download(
        self,
        source_registry: "Registry",
        name: str,
        version: str | None = "latest",
        target_name: str | None = None,
        target_version: str | None = None,
    ) -> None:
        """Download an object from another registry.

        This method loads an object from a source registry and saves it to the current registry.
        All metadata and versioning information is preserved.

        Args:
            source_registry: The source registry to download from
            name: Name of the object in the source registry
            version: Version of the object in the source registry. Defaults to "latest"
            target_name: Name to use in the current registry. If None, uses the same name as source
            target_version: Version to use in the current registry. If None, uses the same version as source

        Raises:
            ValueError: If the object doesn't exist in the source registry
            ValueError: If the target object already exists and versioning is disabled
        """
        # Validate source registry
        if not isinstance(source_registry, Registry):
            raise ValueError("source_registry must be an instance of Registry")

        # Resolve latest version if needed
        if version == "latest":
            version = source_registry._latest(name)
            if version is None:
                raise ValueError(f"No versions found for object {name} in source registry")

        # Set target name and version if not specified
        target_name = ifnone(target_name, default=name)
        if target_version is None:
            target_version = self._next_version(target_name)
        else:
            if self.has_object(name=target_name, version=target_version):
                raise ValueError(f"Object {target_name} version {target_version} already exists in current registry")

        # Check if object exists in source registry
        if not source_registry.has_object(name=name, version=version):
            raise ValueError(f"Object {name} version {version} does not exist in source registry")

        # Get metadata from source registry
        metadata = source_registry.info(name=name, version=version)

        # Load object from source registry
        obj = source_registry.load(name=name, version=version)

        # Save to current registry with lock
        with self._get_object_lock(target_name, target_version):
            self.save(
                name=target_name,
                obj=obj,
                version=target_version,
                materializer=metadata.get("materializer"),
                init_params=metadata.get("init_params", {}),
                metadata=metadata.get("metadata", {}),
            )

        self.logger.debug(f"Downloaded {name}@{version} from source registry to {target_name}@{target_version}")

    def __str__(self, *, color: bool = True, latest_only: bool = True) -> str:
        """Returns a human-readable summary of the registry contents.

        Args:
            color: Whether to colorize the output using `rich`
            latest_only: If True, only show the latest version of each object
        """
        try:
            from rich.console import Console
            from rich.table import Table

            use_rich = color
        except ImportError:
            use_rich = False

        info = self.info()
        if not info:
            return "Registry is empty."

        if use_rich:
            console = Console()
            table = Table(title=f"Registry at {self.backend.uri}")

            table.add_column("Object", style="bold cyan")
            table.add_column("Version", style="green")
            table.add_column("Class", style="magenta")
            table.add_column("Value", style="yellow")
            table.add_column("Metadata", style="dim")

            for object_name, versions in info.items():
                version_items = versions.items()
                if latest_only and version_items:
                    version_items = [max(versions.items(), key=lambda kv: [int(x) for x in kv[0].split(".")])]

                for version, details in version_items:
                    meta = details.get("metadata", {})
                    metadata_str = ", ".join(f"{k}={v}" for k, v in meta.items()) if meta else "(none)"

                    # Get the class name from metadata
                    class_name = details.get("class", "❓")

                    # Only try to load basic built-in types
                    if class_name in ("builtins.str", "builtins.int", "builtins.float", "builtins.bool"):
                        try:
                            obj = self.load(object_name, version)
                            value_str = str(obj)
                            # Truncate long values
                            if len(value_str) > 50:
                                value_str = value_str[:47] + "..."
                        except Exception:
                            value_str = "❓ (error loading)"
                    else:
                        # For non-basic types, just show the class name wrapped in angle brackets
                        value_str = f"<{class_name.split('.')[-1]}>"

                    table.add_row(
                        object_name,
                        f"v{version}",
                        class_name,
                        value_str,
                        metadata_str,
                    )

            with console.capture() as capture:
                console.print(table)
            return capture.get()

        # Fallback to plain string
        lines = [f"📦 Registry at: {self.backend.uri}"]
        for object_name, versions in info.items():
            lines.append(f"\n🧠 {object_name}:")
            version_items = versions.items()
            if latest_only:
                version_items = [max(versions.items(), key=lambda kv: [int(x) for x in kv[0].split(".")])]
            for version, details in version_items:
                cls = details.get("class", "❓ Not registered")

                # Only try to load basic built-in types
                if cls in ("builtins.str", "builtins.int", "builtins.float", "builtins.bool"):
                    try:
                        obj = self.load(object_name, version)
                        value_str = str(obj)
                        # Truncate long values
                        if len(value_str) > 50:
                            value_str = value_str[:47] + "..."
                    except Exception:
                        value_str = "❓ (error loading)"
                else:
                    # For non-basic types, just show the class name wrapped in angle brackets
                    value_str = f"<{cls.split('.')[-1]}>"

                lines.append(f"  - v{version}:")
                lines.append(f"      class: {cls}")
                lines.append(f"      value: {value_str}")
                metadata = details.get("metadata", {})
                if metadata:
                    for key, val in metadata.items():
                        lines.append(f"      {key}: {val}")
                else:
                    lines.append("      metadata: (none)")
        return "\n".join(lines)

    def _next_version(self, name: str) -> str:
        """Generate the next version string for an object.

        The version string must in semantic versioning format: i.e. MAJOR[.MINOR[.PATCH]], where each of MAJOR, MINOR
        and PATCH are integers. This method increments the least significant component by one.

        For example, the following versions would be updated as shown:

           None -> "1"
           "1" -> "2"
           "1.1" -> "1.2"
           "1.1.0" -> "1.1.1"
           "1.2.3.4" -> "1.2.3.5"  # Works with any number of components
           "1.0.0-alpha"  # Non-numeric version strings are not supported

        Args:
            name: Object name

        Returns:
            Next version string
        """
        if not self.version_objects:
            return "1"

        most_recent = self._latest(name)
        if most_recent is None:
            return "1"
        components = most_recent.split(".")
        components[-1] = str(int(components[-1]) + 1)

        return ".".join(components)

    def _latest(self, name: str) -> str:
        """Return the most recent version string for an object.

        Args:
            name: Object name

        Returns:
            Most recent version string, or None if no versions exist
        """
        versions = self.list_versions(name)
        if not versions:
            return None

        # Filter out temporary versions (those with __temp__ prefix)
        versions = [v for v in versions if not v.startswith("__temp__")]

        return sorted(versions, key=lambda v: [int(n) for n in v.split(".")])[-1]

    def _register_default_materializers(self):
        """Register default materializers."""

        # Core zenml materializers
        self.register_materializer("builtins.str", "zenml.materializers.built_in_materializer.BuiltInMaterializer")
        self.register_materializer("builtins.int", "zenml.materializers.built_in_materializer.BuiltInMaterializer")
        self.register_materializer("builtins.float", "zenml.materializers.built_in_materializer.BuiltInMaterializer")
        self.register_materializer("builtins.bool", "zenml.materializers.built_in_materializer.BuiltInMaterializer")
        self.register_materializer("builtins.list", "zenml.materializers.BuiltInContainerMaterializer")
        self.register_materializer("builtins.dict", "zenml.materializers.BuiltInContainerMaterializer")
        self.register_materializer("builtins.tuple", "zenml.materializers.BuiltInContainerMaterializer")
        self.register_materializer("builtins.set", "zenml.materializers.BuiltInContainerMaterializer")
        self.register_materializer("builtins.bytes", "zenml.materializers.BytesMaterializer")
        self.register_materializer(PosixPath, "zenml.materializers.PathMaterializer")
        self.register_materializer("pydantic.BaseModel", "zenml.materializers.PydanticMaterializer")

        # Core mindtrace materializers
        self.register_materializer(
            "mindtrace.core.config.config.Config", "mindtrace.registry.archivers.config_archiver.ConfigArchiver"
        )

        # (Optional) Huggingface materializers
        if not check_libs(["datasets"]):
            self.register_materializer(
                "datasets.Dataset",
                "zenml.integrations.huggingface.materializers.huggingface_datasets_materializer.HFDatasetMaterializer",
            )
            self.register_materializer(
                "datasets.dataset_dict.DatasetDict",
                "zenml.integrations.huggingface.materializers.huggingface_datasets_materializer.HFDatasetMaterializer",
            )
            self.register_materializer(
                "datasets.arrow_dataset.Dataset",
                "zenml.integrations.huggingface.materializers.huggingface_datasets_materializer.HFDatasetMaterializer",
            )

        if not check_libs(["transformers"]):
            self.register_materializer(
                "transformers.PreTrainedModel",
                "zenml.integrations.huggingface.materializers.huggingface_pt_model_materializer.HFPTModelMaterializer",
            )
            self.register_materializer(
                "transformers.modeling_utils.PreTrainedModel",
                "zenml.integrations.huggingface.materializers.huggingface_pt_model_materializer.HFPTModelMaterializer",
            )

        # (Optional) NumPy materializers
        if not check_libs(["numpy"]):
            self.register_materializer(
                "numpy.ndarray", "zenml.integrations.numpy.materializers.numpy_materializer.NumpyMaterializer"
            )

        # (Optional) Pillow materializers
        if not check_libs(["PIL"]):
            self.register_materializer(
                "PIL.Image.Image",
                "zenml.integrations.pillow.materializers.pillow_image_materializer.PillowImageMaterializer",
            )

        # (Optional) PyTorch materializers
        if not check_libs(["torch"]):
            self.register_materializer(
                "torch.utils.data.dataset.Dataset",
                "zenml.integrations.pytorch.materializers.pytorch_dataloader_materializer.PyTorchDataLoaderMaterializer",
            )
            self.register_materializer(
                "torch.utils.data.dataset.TensorDataset",
                "zenml.integrations.pytorch.materializers.pytorch_dataloader_materializer.PyTorchDataLoaderMaterializer",
            )
            self.register_materializer(
                "torch.utils.data.dataloader.DataLoader",
                "zenml.integrations.pytorch.materializers.pytorch_dataloader_materializer.PyTorchDataLoaderMaterializer",
            )
            self.register_materializer(
                "torch.nn.Module",
                "zenml.integrations.pytorch.materializers.pytorch_module_materializer.PyTorchModuleMaterializer",
            )
            self.register_materializer(
                "torch.nn.modules.module.Module",
                "zenml.integrations.pytorch.materializers.pytorch_module_materializer.PyTorchModuleMaterializer",
            )

    ### Dictionary-like interface methods ###

    def __getitem__(self, key: str) -> Any:
        """Get an object from the registry using dictionary-like syntax.

        Args:
            key: The object name, optionally including version (e.g. "name@version")

        Returns:
            The loaded object

        Raises:
            KeyError: If the object doesn't exist
            ValueError: If the version format is invalid
        """
        try:
            if "@" in key:
                name, version = key.split("@", 1)
            else:
                name, version = key, "latest"
            return self.load(name=name, version=version)
        except ValueError as e:
            raise KeyError(f"Object not found: {key}") from e

    def __setitem__(self, key: str, value: Any) -> None:
        """Save an object to the registry using dictionary-like syntax.

        Args:
            key: The object name, optionally including version (e.g. "name@version")
            value: The object to save

        Raises:
            ValueError: If the version format is invalid
        """
        if "@" in key:
            name, version = key.split("@", 1)
        else:
            name, version = key, None
        self.save(name=name, obj=value, version=version)

    def __delitem__(self, key: str) -> None:
        """Delete an object from the registry using dictionary-like syntax.

        Args:
            key: The object name, optionally including version (e.g. "name@version")

        Raises:
            KeyError: If the object doesn't exist
            ValueError: If the version format is invalid
        """
        try:
            if "@" in key:
                name, version = key.split("@", 1)
            else:
                name, version = key, None
            self.delete(name=name, version=version)
        except ValueError as e:
            raise KeyError(f"Object not found: {key}") from e

    def __contains__(self, key: str) -> bool:
        """Check if an object exists in the registry using dictionary-like syntax.

        Args:
            key: The object name, optionally including version (e.g. "name@version")

        Returns:
            True if the object exists, False otherwise.
        """
        try:
            if "@" in key:
                name, version = key.split("@", 1)
            else:
                name = key
                version = self._latest(name)
                if version is None:
                    return False
            return self.has_object(name=name, version=version)
        except ValueError:
            return False

    def get(self, key: str, default: Any = None) -> Any:
        """Get an object from the registry, returning a default value if it doesn't exist.

        This method behaves similarly to dict.get(), allowing for safe access to objects
        without raising KeyError if they don't exist.

        Args:
            key: The object name, optionally including version (e.g. "name@version")
            default: The value to return if the object doesn't exist

        Returns:
            The loaded object if it exists, otherwise the default value.
        """
        try:
            return self[key]
        except KeyError:
            return default

    def keys(self) -> List[str]:
        """Get a list of all object names in the registry.

        Returns:
            List of object names.
        """
        return self.list_objects()

    def values(self) -> List[Any]:
        """Get a list of all objects in the registry (latest versions only).

        Returns:
            List of loaded objects.
        """
        return [self[name] for name in self.keys()]

    def items(self) -> List[tuple[str, Any]]:
        """Get a list of (name, object) pairs for all objects in the registry (latest versions only).

        Returns:
            List of (name, object) tuples.
        """
        return [(name, self[name]) for name in self.keys()]

    def update(self, mapping: Dict[str, Any] | "Registry", *, sync_all_versions: bool = True) -> None:
        """Update the registry with objects from a dictionary or another registry.

        Args:
            mapping: Either a dictionary mapping object names to objects, or another Registry instance.
            sync_all_versions: Whether to save all versions of the objects being downloaded. If False, only the latest
                version will be saved. Only used if mapping is a Registry instance.
        """
        if isinstance(mapping, Registry) and sync_all_versions:
            for name in mapping.list_objects():
                for version in mapping.list_versions(name):
                    if self.has_object(name, version):
                        raise ValueError(f"Object {name} version {version} already exists in registry.")
            for name in mapping.list_objects():
                for version in mapping.list_versions(name):
                    self.download(mapping, name, version=version)
        else:
            for key, value in mapping.items():
                self[key] = value

    def clear(self) -> None:
        """Remove all objects from the registry."""
        for name in self.keys():
            del self[name]

    def pop(self, key: str, default: Any = None) -> Any:
        """Remove and return an object from the registry.

        Args:
            key: The object name, optionally including version (e.g. "name@version")
            default: The value to return if the object doesn't exist

        Returns:
            The removed object if it exists, otherwise the default value.

        Raises:
            KeyError: If the object doesn't exist and no default is provided.
        """
        try:
            if "@" in key:
                name, version = key.split("@", 1)
            else:
                name, version = key, None
                version = self._latest(name)
                if version is None:
                    if default is not None:
                        return default
                    raise KeyError(f"Object {name} does not exist")

            # Check existence first without locks
            if not self.has_object(name, version):
                if default is not None:
                    return default
                raise KeyError(f"Object {name} version {version} does not exist")

            # Use a single exclusive lock for both reading and deleting
            with self._get_object_lock(name, version):
                value = self.load(name=name, version=version, acquire_lock=False)
                self.delete(name=name, version=version)
                return value
        except KeyError:
            if default is not None:
                return default
            raise

    def setdefault(self, key: str, default: Any = None) -> Any:
        """Get an object from the registry, setting it to default if it doesn't exist.

        Args:
            key: The object name, optionally including version (e.g. "name@version")
            default: The value to set and return if the object doesn't exist

        Returns:
            The object if it exists, otherwise the default value.
        """
        try:
            return self[key]
        except KeyError:
            if default is not None:
                if "@" in key:
                    name, version = key.split("@", 1)
                else:
                    name, version = key, None
                with self._get_object_lock(name, version or "latest"):
                    self[key] = default
            return default

    def __len__(self) -> int:
        """Get the number of unique named items in the registry.

        This counts only unique object names, not individual versions. For example, if you have "model@1.0.0" and
        "model@1.0.1", this will count as 1 item.

        Returns:
            Number of unique named items in the registry.
        """
        return len(self.keys())

>>>>>>> edb40ccd
    ### End of dictionary-like interface methods ###<|MERGE_RESOLUTION|>--- conflicted
+++ resolved
@@ -1,67 +1,35 @@
-<<<<<<< HEAD
-from contextlib import contextmanager, nullcontext
-from pathlib import Path, PosixPath
-import shutil
-from tempfile import TemporaryDirectory
-from typing import Any, Dict, List, Type
-import uuid
-import time
-=======
 import shutil
 import uuid
 from contextlib import contextmanager, nullcontext
 from pathlib import Path, PosixPath
 from tempfile import TemporaryDirectory
 from typing import Any, Dict, List, Type
->>>>>>> edb40ccd
 
 from zenml.artifact_stores import LocalArtifactStore, LocalArtifactStoreConfig
 from zenml.materializers.base_materializer import BaseMaterializer
 
-<<<<<<< HEAD
-from mindtrace.core import Config, ifnone, instantiate_target, first_not_none, Mindtrace
-from mindtrace.registry import ConfigArchiver, LocalRegistryBackend, RegistryBackend
+from mindtrace.core import Mindtrace, check_libs, first_not_none, ifnone, instantiate_target
+from mindtrace.registry import LocalRegistryBackend, RegistryBackend
+
 
 class LockTimeoutError(Exception):
     """Exception raised when a lock cannot be acquired within the timeout period."""
-=======
-from mindtrace.core import Mindtrace, check_libs, first_not_none, ifnone, instantiate_target
-from mindtrace.registry import LocalRegistryBackend, RegistryBackend
-
-
-class LockTimeoutError(Exception):
-    """Exception raised when a lock cannot be acquired within the timeout period."""
-
->>>>>>> edb40ccd
+
     pass
 
 
 class Registry(Mindtrace):
     """A thread-safe registry for storing and versioning objects.
-<<<<<<< HEAD
-    
+
     This class provides a thread-safe interface for storing, loading, and managing objects
     with versioning support. All operations are protected by a reentrant lock to ensure
     thread safety while allowing recursive lock acquisition.
-    
-=======
-
-    This class provides a thread-safe interface for storing, loading, and managing objects
-    with versioning support. All operations are protected by a reentrant lock to ensure
-    thread safety while allowing recursive lock acquisition.
-
->>>>>>> edb40ccd
+
     The registry uses a backend for actual storage operations and maintains an artifact
     store for temporary storage during save/load operations. It also manages materializers
     for different object types and provides both a high-level API and a dictionary-like
     interface.
     """
-<<<<<<< HEAD
-    
-    def __init__(self, registry_dir: str | None = None, backend: RegistryBackend | None = None, version_objects: bool = True, **kwargs):
-        """Initialize the registry.
-        
-=======
 
     def __init__(
         self,
@@ -72,7 +40,6 @@
     ):
         """Initialize the registry.
 
->>>>>>> edb40ccd
         Args:
             registry_dir: Directory to store registry objects. If None, uses the default from config.
             backend: Backend to use for storage. If None, uses LocalRegistryBackend.
@@ -80,73 +47,7 @@
             **kwargs: Additional arguments to pass to the backend.
         """
         super().__init__(**kwargs)
-        
-        if backend is None:
-            if registry_dir is None:
-                registry_dir = self.config["MINDTRACE_DEFAULT_REGISTRY_DIR"]
-            registry_dir = Path(registry_dir).expanduser().resolve()
-            backend = LocalRegistryBackend(uri=registry_dir, **kwargs)
-        self.backend = backend
-        self.version_objects = version_objects
-        
-        self._artifact_store = LocalArtifactStore(
-            name="local_artifact_store",
-            id=None,  # Will be auto-generated
-            config=LocalArtifactStoreConfig(
-                path=str(Path(self.config["MINDTRACE_TEMP_DIR"]).expanduser().resolve()/"artifact_store")
-            ),
-            flavor="local",
-            type="artifact-store",
-            user=None,  # Will be auto-generated
-            created=None,  # Will be auto-generated
-            updated=None,  # Will be auto-generated
-        )
-        
-        # Register the default materializers if there are none
-        if len(self.registered_materializers()) == 0:
-            with self._get_object_lock("_registry", "init"):
-                self._register_default_materializers()
-                return
-                                    
-    def _get_object_lock(self, name: str, version: str, shared: bool = False) -> contextmanager:
-        """Get a distributed lock for a specific object version.
-        
-        Args:
-            name: Name of the object
-            version: Version of the object
-            shared: Whether to use a shared (read) lock. If False, uses an exclusive (write) lock.
-        
-        Returns:
-            A context manager that handles lock acquisition and release.
-        """
-        if version == "latest":
-            version = self._latest(name)
-        lock_key = f"{name}@{version}"
-        lock_id = str(uuid.uuid4())
-        timeout = self.config.get("MINDTRACE_LOCK_TIMEOUT", 30)
-        
-        @contextmanager
-        def lock_context():
-            try:
-                if not self.backend.acquire_lock(lock_key, lock_id, timeout, shared=shared):
-                    raise LockTimeoutError(f"Failed to acquire {'shared ' if shared else ''}lock for {lock_key}")
-                yield
-            finally:
-                self.backend.release_lock(lock_key, lock_id)
-                
-        return lock_context()
-
-<<<<<<< HEAD
-    def _validate_version(self, version: str | None) -> str:
-        """Validate and normalize a version string to follow semantic versioning syntax.
-        
-        Args:
-            version: Version string to validate.
-            
-        Returns:
-            Normalized version string.
-            
-=======
+
         if backend is None:
             if registry_dir is None:
                 registry_dir = self.config["MINDTRACE_DEFAULT_REGISTRY_DIR"]
@@ -211,22 +112,11 @@
         Returns:
             Normalized version string.
 
->>>>>>> edb40ccd
         Raises:
             ValueError: If version string is invalid.
         """
         if version is None or version == "latest":
             return None
-<<<<<<< HEAD
-            
-        # Remove any 'v' prefix
-        if version.startswith('v'):
-            version = version[1:]
-            
-        # Split into components and validate
-        try:
-            components = version.split('.')
-=======
 
         # Remove any 'v' prefix
         if version.startswith("v"):
@@ -235,860 +125,10 @@
         # Split into components and validate
         try:
             components = version.split(".")
->>>>>>> edb40ccd
             # Convert each component to int to validate
             [int(c) for c in components]
             return version
         except ValueError:
-<<<<<<< HEAD
-            raise ValueError(f"Invalid version string '{version}'. Must be in semantic versioning format (e.g. '1', '1.0', '1.0.0')")
-
-    def save(
-        self,
-        name: str,
-        obj: Any,
-        materializer: Type[BaseMaterializer] | None = None,
-        version: str | None = None,
-        init_params: Dict[str, Any] | None = None,
-        metadata: Dict[str, Any] | None = None,
-    ):
-        """Save an object to the registry.
-
-        If a materializer is not provided, the materializer will be inferred from the object type. The inferred
-        materializer will be registered with the object for loading the object from the registry in the future. The
-        order of precedence for determining the materializer is:
-
-        1. Materializer provided as an argument.
-        2. Materializer previously registered for the object type.
-        3. Materializer for any of the object's base classes (checked recursively).
-        4. The object itself, if it's its own materializer.
-
-        If a materializer cannot be found through one of the above means, an error will be raised.
-
-        Args:
-            name: Name of the object.
-            obj: Object to save.
-            materializer: Materializer to use. If None, uses the default for the object type.
-            version: Version of the object. If None, auto-increments the version number.
-            init_params: Additional parameters to pass to the materializer.
-            metadata: Additional metadata to store with the object.
-
-        Raises:
-            ValueError: If no materializer is found for the object.
-            ValueError: If version string is invalid.
-        """
-        object_class = f"{type(obj).__module__}.{type(obj).__name__}"
-
-        # Get all base classes recursively
-        def get_all_base_classes(cls):
-            bases = []
-            for base in cls.__bases__:
-                bases.append(base)
-                bases.extend(get_all_base_classes(base))
-            return bases
-
-        # Try to find a materializer in order of precedence
-        materializer = first_not_none((
-            materializer,
-            self.registered_materializer(object_class),
-            *[self.registered_materializer(f"{base.__module__}.{base.__name__}") for base in get_all_base_classes(type(obj))],
-            object_class if isinstance(obj, BaseMaterializer) else None,
-        ))
-
-        if materializer is None:
-            raise ValueError(f"No materializer found for object of type {type(obj)}.")
-        materializer_class = f"{type(materializer).__module__}.{type(materializer).__name__}" if not isinstance(materializer, str) else materializer
-
-        # Generate temp version for atomic save
-        temp_version = f"__temp__{uuid.uuid4()}__"
-
-        if not self.version_objects or version is None:
-            version = self._next_version(name)
-        else:
-            # Validate and normalize version string
-            version = self._validate_version(version)
-            if self.has_object(name=name, version=version):
-                self.logger.error(f"Object {name} version {version} already exists.")
-                raise ValueError(f"Object {name} version {version} already exists.")
-
-        try:
-            # Save to temp location first
-            with self._get_object_lock(name, temp_version):
-                try:
-                    metadata = {
-                        "class": object_class,
-                        "materializer": materializer_class,
-                        "init_params": ifnone(init_params, default={}),
-                        "metadata": ifnone(metadata, default={}),
-                    }
-                    with TemporaryDirectory(dir=self._artifact_store.path) as temp_dir:
-                        materializer = instantiate_target(materializer, uri=temp_dir, artifact_store=self._artifact_store)
-                        materializer.save(obj)
-                        self.backend.push(name=name, version=temp_version, local_path=temp_dir)
-                        self.backend.save_metadata(name=name, version=temp_version, metadata=metadata)
-                except Exception as e:
-                    self.logger.error(f"Error saving object to temp location {name}@{temp_version}: {e}")
-                    raise e
-        
-            # Get a lock for the version to be updated and move the temp version to the final version
-            with self._get_object_lock(name, version):
-                try:
-                    self.backend.overwrite(source_name=name, source_version=temp_version, target_name=name, target_version=version)
-                
-                except Exception as e:
-                    self.logger.error(f"Error moving temp version to final version for {name}@{version}: {e}")
-                    raise e
-
-        finally:
-            # Cleanup temp version
-            try:
-                self.backend.delete(name=name, version=temp_version)
-                self.backend.delete_metadata(name=name, version=temp_version)
-            except Exception as e:
-                self.logger.warning(f"Error cleaning up temp version {name}@{temp_version}: {e}")
-
-        self.logger.debug(f"Saved {name}@{version} to registry.")
-
-    def load(self, name: str, version: str | None = "latest", output_dir: str | None = None, acquire_lock: bool = True, **kwargs) -> Any:
-        """Load an object from the registry.
-        
-        Args:
-            name: Name of the object.
-            version: Version of the object.
-            output_dir (optional): If the loaded object is a Path, the Path contents will be moved to this directory.
-            acquire_lock: Whether to acquire a lock for this operation. Set to False if the caller already has a lock.
-            **kwargs: Additional keyword arguments to pass to the object's constructor.
-
-        Returns:
-            The loaded object.
-            
-        Raises:
-            ValueError: If the object does not exist.
-        """
-        if version == "latest" or not self.version_objects:
-            version = self._latest(name)
-
-        if not self.has_object(name=name, version=version):
-            self.logger.error(f"Object {name} version {version} does not exist.")
-            raise ValueError(f"Object {name} version {version} does not exist.")
-
-        # Acquire shared lock for reading if requested
-        lock_context = self._get_object_lock(name, version, shared=True) if acquire_lock else nullcontext()
-        with lock_context:
-            metadata = self.info(name=name, version=version, acquire_lock=acquire_lock)
-            if not metadata.get("class"):
-                raise ValueError(f"Class not registered for {name}@{version}.")
-            
-            self.logger.debug(f"Loading {name}@{version} from registry.")
-            self.logger.debug(f"Metadata: {metadata}")
-
-        object_class = metadata["class"]
-        materializer = metadata["materializer"]
-        init_params = metadata.get("init_params", {}).copy()
-        init_params.update(kwargs)
-
-        # Now acquire lock for the actual load operation
-        lock_context = self._get_object_lock(name, version, shared=True) if acquire_lock else nullcontext()
-        with lock_context:
-            try:
-                with TemporaryDirectory(dir=self._artifact_store.path) as temp_dir:
-                    self.backend.pull(name=name, version=version, local_path=temp_dir)
-                    materializer = instantiate_target(materializer, uri=temp_dir, artifact_store=self._artifact_store)
-                    
-                    # Convert string class name to actual class
-                    if isinstance(object_class, str):
-                        module_name, class_name = object_class.rsplit('.', 1)
-                        module = __import__(module_name, fromlist=[class_name])
-                        object_class = getattr(module, class_name)
-                    
-                    obj = materializer.load(data_type=object_class, **init_params)
-
-                    # If the object is a Path, optionally move it to the target directory
-                    if isinstance(obj, Path) and output_dir is not None:
-                        if obj.exists():
-                            output_path = Path(output_dir)
-                            if obj.is_file():
-                                # For files, move the file to the output directory
-                                shutil.move(str(obj), str(output_path / obj.name))
-                                obj = output_path / obj.name
-                            else:
-                                # For directories, copy all contents
-                                for item in obj.iterdir():
-                                    shutil.move(str(item), str(output_path / item.name))
-                                obj = output_path
-                return obj
-            except Exception as e:
-                self.logger.error(f"Error loading {name}@{version}: {e}")
-                raise e
-            else:
-                self.logger.debug(f"Loaded {name}@{version} from registry.")
-
-    def delete(self, name: str, version: str | None = None) -> None:
-        """Delete an object from the registry.
-        
-        Args:
-            name: Name of the object.
-            version: Version of the object. If None, deletes all versions.
-            
-        Raises:
-            KeyError: If the object doesn't exist.
-        """
-        if version is None:
-            # Check if object exists at all
-            if name not in self.list_objects():
-                raise KeyError(f"Object {name} does not exist")
-            versions = self.list_versions(name)
-        else:
-            # Check if specific version exists
-            if not self.has_object(name, version):
-                raise KeyError(f"Object {name} version {version} does not exist")
-            versions = [version]
-
-        for ver in versions:
-            with self._get_object_lock(name, version):
-                self.backend.delete(name, ver)
-                self.backend.delete_metadata(name, ver)
-        self.logger.debug(f"Deleted object '{name}' version '{version or 'all'}'")
-
-    def info(self, name: str | None = None, version: str | None = None, acquire_lock: bool = True) -> Dict[str, Any]:
-        """Get detailed information about objects in the registry.
-
-        Args:
-            name: Optional name of a specific object. If None, returns info for all objects.
-            version: Optional version string. If None and name is provided, returns info for latest version.
-                    Ignored if name is None.
-            acquire_lock: Whether to acquire a lock for this operation. Set to False if the caller already has a lock.
-
-        Returns:
-            If name is None:
-                Dictionary with all object names mapping to their versions and metadata.
-            If name is provided:
-                Dictionary with object name, version, class, and metadata for specific object.
-
-        Example::
-            from pprint import pprint
-            from mindtrace.core import Registry
-
-            registry = Registry()
-
-            # Get info for all objects
-            all_info = registry.info()
-            pprint(all_info)  # Shows all objects, versions, and metadata
-
-            # Get info for all versions of a specific object
-            object_info = registry.info("yolo8")
-
-            # Get info for the latest object version
-            object_info = registry.info("yolo8", version="latest")
-
-            # Get info for specific object and version
-            object_info = registry.info("yolo8", version="1.0.0")
-        """
-        if name is None:
-            # Return info for all objects
-            result = {}
-            for obj_name in self.list_objects():
-                result[obj_name] = {}
-                for ver in self.list_versions(obj_name):
-                    try:
-                        lock_context = self._get_object_lock(obj_name, ver, shared=True) if acquire_lock else nullcontext()
-                        with lock_context:
-                            meta = self.backend.fetch_metadata(obj_name, ver)
-                            result[obj_name][ver] = meta
-                    except Exception as e:
-                        self.logger.warning(f"Error loading metadata for {obj_name}@{ver}: {e}")
-                        continue
-            return result
-        elif version is not None or version == "latest":
-            # Return info for a specific object
-            if version == "latest":
-                version = self._latest(name)
-            lock_context = self._get_object_lock(name, version, shared=True) if acquire_lock else nullcontext()
-            with lock_context:
-                info = self.backend.fetch_metadata(name, version)
-                info.update({"version": version})
-                return info
-        else:  # name is not None and version is None, return all versions for the given object name
-            result = {}
-            for ver in self.list_versions(name):
-                lock_context = self._get_object_lock(name, ver, shared=True) if acquire_lock else nullcontext()
-                with lock_context:
-                    info = self.backend.fetch_metadata(name, ver)
-                    info.update({"version": ver})
-                    result[ver] = info
-            return result
-
-    def has_object(self, name: str, version: str = "latest") -> bool:
-        """Check if an object exists in the registry.
-
-        Args:
-            name: Name of the object.
-            version: Version of the object. If "latest", checks the latest version.
-
-        Returns:
-            True if the object exists, False otherwise.
-        """
-        if version == "latest":
-            version = self._latest(name)
-            if version is None:
-                return False
-        return self.backend.has_object(name, version)
-
-    def register_materializer(self, object_class: str | type, materializer_class: str):
-        """Register a materializer for an object class.
-
-        Args:
-            object_class: Object class to register the materializer for.
-            materializer_class: Materializer class to register.
-        """
-        if isinstance(object_class, type):
-            object_class = f"{object_class.__module__}.{object_class.__name__}"
-        with self._get_object_lock("_registry", "materializers"):
-            self.backend.register_materializer(object_class, materializer_class)
-
-    def registered_materializer(self, object_class: str) -> str | None:
-        """Get the registered materializer for an object class.
-
-        Args:
-            object_class: Object class to get the registered materializer for.
-
-        Returns:
-            Materializer class string, or None if no materializer is registered for the object class.
-        """
-        with self._get_object_lock("_registry", "materializers", shared=True):
-            return self.backend.registered_materializer(object_class)
-
-    def registered_materializers(self) -> Dict[str, str]:
-        """Get all registered materializers.
-
-        Returns:
-            Dictionary mapping object classes to their registered materializer classes.
-        """
-        with self._get_object_lock("_registry", "materializers", shared=True):
-            return self.backend.registered_materializers()
-
-    def list_objects(self) -> List[str]:
-        """Return a list of all registered object names.
-
-        Returns:
-            List of object names.
-        """
-        with self._get_object_lock("_registry", "objects", shared=True):
-            return self.backend.list_objects()
-
-    def list_versions(self, object_name: str) -> List[str]:
-        """List all registered versions for an object.
-
-        Args:
-            object_name: Object name
-
-        Returns:
-            List of version strings
-        """
-        return self.backend.list_versions(object_name)
-
-    def list_objects_and_versions(self) -> Dict[str, List[str]]:
-        """Map object types to their available versions.
-
-        Returns:
-            Dict of object_name → version list
-        """
-        result = {}
-        for object_name in self.list_objects():
-            result[object_name] = self.list_versions(object_name)
-        return result
-
-    def download(self, source_registry: 'Registry', name: str, version: str | None = "latest", target_name: str | None = None, target_version: str | None = None) -> None:
-        """Download an object from another registry.
-
-        This method loads an object from a source registry and saves it to the current registry.
-        All metadata and versioning information is preserved.
-
-        Args:
-            source_registry: The source registry to download from
-            name: Name of the object in the source registry
-            version: Version of the object in the source registry. Defaults to "latest"
-            target_name: Name to use in the current registry. If None, uses the same name as source
-            target_version: Version to use in the current registry. If None, uses the same version as source
-
-        Raises:
-            ValueError: If the object doesn't exist in the source registry
-            ValueError: If the target object already exists and versioning is disabled
-        """
-        # Validate source registry
-        if not isinstance(source_registry, Registry):
-            raise ValueError("source_registry must be an instance of Registry")
-
-        # Resolve latest version if needed
-        if version == "latest":
-            version = source_registry._latest(name)
-            if version is None:
-                raise ValueError(f"No versions found for object {name} in source registry")
-
-        # Set target name and version if not specified
-        target_name = ifnone(target_name, default=name)
-        if target_version is None:
-            target_version = self._next_version(target_name)
-        else:
-            if self.has_object(name=target_name, version=target_version):
-                raise ValueError(f"Object {target_name} version {target_version} already exists in current registry")
-
-        # Check if object exists in source registry
-        if not source_registry.has_object(name=name, version=version):
-            raise ValueError(f"Object {name} version {version} does not exist in source registry")
-
-        # Get metadata from source registry
-        metadata = source_registry.info(name=name, version=version)
-        
-        # Load object from source registry
-        obj = source_registry.load(name=name, version=version)
-
-        # Save to current registry with lock
-        with self._get_object_lock(target_name, target_version):
-            self.save(
-                name=target_name,
-                obj=obj,
-                version=target_version,
-                materializer=metadata.get("materializer"),
-                init_params=metadata.get("init_params", {}),
-                metadata=metadata.get("metadata", {})
-            )
-
-        self.logger.debug(f"Downloaded {name}@{version} from source registry to {target_name}@{target_version}")
-
-    def __str__(self, *, color: bool = True, latest_only: bool = True) -> str:
-        """Returns a human-readable summary of the registry contents.
-
-        Args:
-            color: Whether to colorize the output using `rich`
-            latest_only: If True, only show the latest version of each object
-        """
-        try:
-            from rich.console import Console
-            from rich.table import Table
-
-            use_rich = color
-        except ImportError:
-            use_rich = False
-
-        info = self.info()
-        if not info:
-            return "Registry is empty."
-
-        if use_rich:
-            console = Console()
-            table = Table(title=f"Registry at {self.backend.uri}")
-
-            table.add_column("Object", style="bold cyan")
-            table.add_column("Version", style="green")
-            table.add_column("Class", style="magenta")
-            table.add_column("Value", style="yellow")
-            table.add_column("Metadata", style="dim")
-
-            for object_name, versions in info.items():
-                version_items = versions.items()
-                if latest_only and version_items:
-                    version_items = [max(versions.items(), key=lambda kv: [int(x) for x in kv[0].split(".")])]
-
-                for version, details in version_items:
-                    meta = details.get("metadata", {})
-                    metadata_str = ", ".join(f"{k}={v}" for k, v in meta.items()) if meta else "(none)"
-                    
-                    # Get the class name from metadata
-                    class_name = details.get("class", "❓")
-                    
-                    # Only try to load basic built-in types
-                    if class_name in ("builtins.str", "builtins.int", "builtins.float", "builtins.bool"):
-                        try:
-                            obj = self.load(object_name, version)
-                            value_str = str(obj)
-                            # Truncate long values
-                            if len(value_str) > 50:
-                                value_str = value_str[:47] + "..."
-                        except Exception:
-                            value_str = "❓ (error loading)"
-                    else:
-                        # For non-basic types, just show the class name wrapped in angle brackets
-                        value_str = f"<{class_name.split('.')[-1]}>"
-
-                    table.add_row(
-                        object_name,
-                        f"v{version}",
-                        class_name,
-                        value_str,
-                        metadata_str,
-                    )
-
-            with console.capture() as capture:
-                console.print(table)
-            return capture.get()
-
-        # Fallback to plain string
-        lines = [f"📦 Registry at: {self.backend.uri}"]
-        for object_name, versions in info.items():
-            lines.append(f"\n🧠 {object_name}:")
-            version_items = versions.items()
-            if latest_only:
-                version_items = [max(versions.items(), key=lambda kv: [int(x) for x in kv[0].split(".")])]
-            for version, details in version_items:
-                cls = details.get("class", "❓ Not registered")
-                
-                # Only try to load basic built-in types
-                if cls in ("builtins.str", "builtins.int", "builtins.float", "builtins.bool"):
-                    try:
-                        obj = self.load(object_name, version)
-                        value_str = str(obj)
-                        # Truncate long values
-                        if len(value_str) > 50:
-                            value_str = value_str[:47] + "..."
-                    except Exception:
-                        value_str = "❓ (error loading)"
-                else:
-                    # For non-basic types, just show the class name wrapped in angle brackets
-                    value_str = f"<{cls.split('.')[-1]}>"
-
-                lines.append(f"  - v{version}:")
-                lines.append(f"      class: {cls}")
-                lines.append(f"      value: {value_str}")
-                metadata = details.get("metadata", {})
-                if metadata:
-                    for key, val in metadata.items():
-                        lines.append(f"      {key}: {val}")
-                else:
-                    lines.append("      metadata: (none)")
-        return "\n".join(lines)
-
-    def _next_version(self, name: str) -> str:
-        """Generate the next version string for an object.
-
-        The version string must in semantic versioning format: i.e. MAJOR[.MINOR[.PATCH]], where each of MAJOR, MINOR
-        and PATCH are integers. This method increments the least significant component by one.
-
-        For example, the following versions would be updated as shown:
-
-           None -> "1"
-           "1" -> "2"
-           "1.1" -> "1.2"
-           "1.1.0" -> "1.1.1"
-           "1.2.3.4" -> "1.2.3.5"  # Works with any number of components
-           "1.0.0-alpha"  # Non-numeric version strings are not supported
-
-        Args:
-            name: Object name
-
-        Returns:
-            Next version string
-        """
-        if not self.version_objects:
-            return "1"
-            
-        most_recent = self._latest(name)
-        if most_recent is None:
-            return "1"
-        components = most_recent.split(".")
-        components[-1] = str(int(components[-1]) + 1)
-
-        return ".".join(components)
-
-    def _latest(self, name: str) -> str:
-        """Return the most recent version string for an object.
-
-        Args:
-            name: Object name
-
-        Returns:
-            Most recent version string, or None if no versions exist
-        """
-        versions = self.list_versions(name)
-        if not versions:
-            return None
-            
-        # Filter out temporary versions (those with __temp__ prefix)
-        versions = [v for v in versions if not v.startswith('__temp__')]
-            
-        return sorted(versions, key=lambda v: [int(n) for n in v.split(".")])[-1]
-
-    def _register_default_materializers(self):
-        """Register default materializers."""
-        
-        # Core zenml materializers
-        self.register_materializer("builtins.str", "zenml.materializers.built_in_materializer.BuiltInMaterializer")
-        self.register_materializer("builtins.int", "zenml.materializers.built_in_materializer.BuiltInMaterializer")
-        self.register_materializer("builtins.float", "zenml.materializers.built_in_materializer.BuiltInMaterializer")
-        self.register_materializer("builtins.bool", "zenml.materializers.built_in_materializer.BuiltInMaterializer")
-        self.register_materializer("builtins.list", "zenml.materializers.BuiltInContainerMaterializer")
-        self.register_materializer("builtins.dict", "zenml.materializers.BuiltInContainerMaterializer")
-        self.register_materializer("builtins.tuple", "zenml.materializers.BuiltInContainerMaterializer")
-        self.register_materializer("builtins.set", "zenml.materializers.BuiltInContainerMaterializer")
-        self.register_materializer("builtins.bytes", "zenml.materializers.BytesMaterializer")
-        self.register_materializer(PosixPath, "zenml.materializers.PathMaterializer")
-        self.register_materializer("pydantic.BaseModel", "zenml.materializers.PydanticMaterializer")
-
-        # Core mindtrace materializers
-        self.register_materializer("mindtrace.core.config.config.Config", "mindtrace.registry.archivers.config_archiver.ConfigArchiver")
-
-        # (Optional) Huggingface materializers
-        try:
-            import datasets
-            self.register_materializer("datasets.Dataset", "zenml.integrations.huggingface.materializers.huggingface_datasets_materializer.HFDatasetMaterializer")
-            self.register_materializer("datasets.dataset_dict.DatasetDict", "zenml.integrations.huggingface.materializers.huggingface_datasets_materializer.HFDatasetMaterializer")
-            self.register_materializer("datasets.arrow_dataset.Dataset", "zenml.integrations.huggingface.materializers.huggingface_datasets_materializer.HFDatasetMaterializer")
-        except ImportError:
-            pass
-        
-        try:
-            import transformers
-            self.register_materializer("transformers.PreTrainedModel", "zenml.integrations.huggingface.materializers.huggingface_pt_model_materializer.HFPTModelMaterializer")
-            self.register_materializer("transformers.modeling_utils.PreTrainedModel", "zenml.integrations.huggingface.materializers.huggingface_pt_model_materializer.HFPTModelMaterializer")
-        except ImportError:
-            pass
-
-        # (Optional) NumPy materializers
-        try:
-            import numpy
-            self.register_materializer("numpy.ndarray", "zenml.integrations.numpy.materializers.numpy_materializer.NumpyMaterializer")
-        except ImportError:
-            pass
-
-        # (Optional) Pillow materializers
-        try:
-            from PIL import Image
-            self.register_materializer("PIL.Image.Image", "zenml.integrations.pillow.materializers.pillow_image_materializer.PillowImageMaterializer")
-        except ImportError:
-            pass
-
-        # (Optional) PyTorch materializers
-        try:
-            import torch
-            self.register_materializer("torch.utils.data.dataset.Dataset", "zenml.integrations.pytorch.materializers.pytorch_dataloader_materializer.PyTorchDataLoaderMaterializer")
-            self.register_materializer("torch.utils.data.dataset.TensorDataset", "zenml.integrations.pytorch.materializers.pytorch_dataloader_materializer.PyTorchDataLoaderMaterializer")
-            self.register_materializer("torch.utils.data.dataloader.DataLoader", "zenml.integrations.pytorch.materializers.pytorch_dataloader_materializer.PyTorchDataLoaderMaterializer")
-            self.register_materializer("torch.nn.Module", "zenml.integrations.pytorch.materializers.pytorch_module_materializer.PyTorchModuleMaterializer")
-            self.register_materializer("torch.nn.modules.module.Module", "zenml.integrations.pytorch.materializers.pytorch_module_materializer.PyTorchModuleMaterializer")
-        except ImportError:
-            pass
-
-    ### Dictionary-like interface methods ###
-
-    def __getitem__(self, key: str) -> Any:
-        """Get an object from the registry using dictionary-like syntax.
-        
-        Args:
-            key: The object name, optionally including version (e.g. "name@version")
-            
-        Returns:
-            The loaded object
-            
-        Raises:
-            KeyError: If the object doesn't exist
-            ValueError: If the version format is invalid
-        """
-        try:
-            if "@" in key:
-                name, version = key.split("@", 1)
-            else:
-                name, version = key, "latest"
-            return self.load(name=name, version=version)
-        except ValueError as e:
-            raise KeyError(f"Object not found: {key}") from e
-
-    def __setitem__(self, key: str, value: Any) -> None:
-        """Save an object to the registry using dictionary-like syntax.
-        
-        Args:
-            key: The object name, optionally including version (e.g. "name@version")
-            value: The object to save
-            
-        Raises:
-            ValueError: If the version format is invalid
-        """
-        if "@" in key:
-            name, version = key.split("@", 1)
-        else:
-            name, version = key, None
-        self.save(name=name, obj=value, version=version)
-
-    def __delitem__(self, key: str) -> None:
-        """Delete an object from the registry using dictionary-like syntax.
-        
-        Args:
-            key: The object name, optionally including version (e.g. "name@version")
-            
-        Raises:
-            KeyError: If the object doesn't exist
-            ValueError: If the version format is invalid
-        """
-        try:
-            if "@" in key:
-                name, version = key.split("@", 1)
-            else:
-                name, version = key, None
-            self.delete(name=name, version=version)
-        except ValueError as e:
-            raise KeyError(f"Object not found: {key}") from e
-
-    def __contains__(self, key: str) -> bool:
-        """Check if an object exists in the registry using dictionary-like syntax.
-        
-        Args:
-            key: The object name, optionally including version (e.g. "name@version")
-            
-        Returns:
-            True if the object exists, False otherwise.
-        """
-        try:
-            if "@" in key:
-                name, version = key.split("@", 1)
-            else:
-                name = key
-                version = self._latest(name)
-                if version is None:
-                    return False
-            return self.has_object(name=name, version=version)
-        except ValueError:
-            return False
-
-    def get(self, key: str, default: Any = None) -> Any:
-        """Get an object from the registry, returning a default value if it doesn't exist.
-        
-        This method behaves similarly to dict.get(), allowing for safe access to objects
-        without raising KeyError if they don't exist.
-        
-        Args:
-            key: The object name, optionally including version (e.g. "name@version")
-            default: The value to return if the object doesn't exist
-            
-        Returns:
-            The loaded object if it exists, otherwise the default value.
-        """
-        try:
-            return self[key]
-        except KeyError:
-            return default
-
-    def keys(self) -> List[str]:
-        """Get a list of all object names in the registry.
-        
-        Returns:
-            List of object names.
-        """
-        return self.list_objects()
-
-    def values(self) -> List[Any]:
-        """Get a list of all objects in the registry (latest versions only).
-        
-        Returns:
-            List of loaded objects.
-        """
-        return [self[name] for name in self.keys()]
-
-    def items(self) -> List[tuple[str, Any]]:
-        """Get a list of (name, object) pairs for all objects in the registry (latest versions only).
-        
-        Returns:
-            List of (name, object) tuples.
-        """
-        return [(name, self[name]) for name in self.keys()]
-
-    def update(self, mapping: Dict[str, Any] | 'Registry', *, sync_all_versions: bool = True) -> None:
-        """Update the registry with objects from a dictionary or another registry.
-        
-        Args:
-            mapping: Either a dictionary mapping object names to objects, or another Registry instance.
-            sync_all_versions: Whether to save all versions of the objects being downloaded. If False, only the latest
-                version will be saved. Only used if mapping is a Registry instance.
-        """
-        if isinstance(mapping, Registry) and sync_all_versions:
-            for name in mapping.list_objects():
-                for version in mapping.list_versions(name):
-                    if self.has_object(name, version):
-                        raise ValueError(f"Object {name} version {version} already exists in registry.")
-            for name in mapping.list_objects():
-                for version in mapping.list_versions(name):
-                    self.download(mapping, name, version=version)
-        else:
-            for key, value in mapping.items():
-                self[key] = value
-
-    def clear(self) -> None:
-        """Remove all objects from the registry."""
-        for name in self.keys():
-            del self[name]
-
-    def pop(self, key: str, default: Any = None) -> Any:
-        """Remove and return an object from the registry.
-        
-        Args:
-            key: The object name, optionally including version (e.g. "name@version")
-            default: The value to return if the object doesn't exist
-            
-        Returns:
-            The removed object if it exists, otherwise the default value.
-            
-        Raises:
-            KeyError: If the object doesn't exist and no default is provided.
-        """
-        try:
-            if "@" in key:
-                name, version = key.split("@", 1)
-            else:
-                name, version = key, None
-                version = self._latest(name)
-                if version is None:
-                    if default is not None:
-                        return default
-                    raise KeyError(f"Object {name} does not exist")
-
-            # Check existence first without locks
-            if not self.has_object(name, version):
-                if default is not None:
-                    return default
-                raise KeyError(f"Object {name} version {version} does not exist")
-
-            # Use a single exclusive lock for both reading and deleting
-            with self._get_object_lock(name, version):
-                value = self.load(name=name, version=version, acquire_lock=False)
-                self.delete(name=name, version=version)
-                return value
-        except KeyError:
-            if default is not None:
-                return default
-            raise
-
-    def setdefault(self, key: str, default: Any = None) -> Any:
-        """Get an object from the registry, setting it to default if it doesn't exist.
-        
-        Args:
-            key: The object name, optionally including version (e.g. "name@version")
-            default: The value to set and return if the object doesn't exist
-            
-        Returns:
-            The object if it exists, otherwise the default value.
-        """
-        try:
-            return self[key]
-        except KeyError:
-            if default is not None:
-                if "@" in key:
-                    name, version = key.split("@", 1)
-                else:
-                    name, version = key, None
-                with self._get_object_lock(name, version or "latest"):
-                    self[key] = default
-            return default
-
-    def __len__(self) -> int:
-        """Get the number of unique named items in the registry.
-        
-        This counts only unique object names, not individual versions. For example, if you have "model@1.0.0" and 
-        "model@1.0.1", this will count as 1 item.
-        
-        Returns:
-            Number of unique named items in the registry.
-        """
-        return len(self.keys())
-
-=======
             raise ValueError(
                 f"Invalid version string '{version}'. Must be in semantic versioning format (e.g. '1', '1.0', '1.0.0')"
             )
@@ -1989,5 +1029,4 @@
         """
         return len(self.keys())
 
->>>>>>> edb40ccd
     ### End of dictionary-like interface methods ###