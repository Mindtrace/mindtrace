--- conflicted
+++ resolved
@@ -199,11 +199,7 @@
             registry_dir = Path(registry_dir).expanduser().resolve()
             backend = LocalRegistryBackend(uri=registry_dir, **kwargs)
         self.backend = backend
-<<<<<<< HEAD
-        
-=======
-
->>>>>>> 777ffb83
+
         # Handle version_objects parameter with registry metadata persistence
         self.version_objects = self._initialize_version_objects(version_objects, version_objects_explicitly_set=True)
 
@@ -250,25 +246,14 @@
 
     def _initialize_version_objects(self, version_objects: bool, version_objects_explicitly_set: bool = True) -> bool:
         """Initialize version_objects parameter with registry metadata persistence.
-<<<<<<< HEAD
-        
+
         Args:
             version_objects: The version_objects parameter passed to __init__
             version_objects_explicitly_set: Whether version_objects was explicitly provided
-            
+
         Returns:
             The resolved version_objects value
-            
-=======
-
-        Args:
-            version_objects: The version_objects parameter passed to __init__
-            version_objects_explicitly_set: Whether version_objects was explicitly provided
-
-        Returns:
-            The resolved version_objects value
-
->>>>>>> 777ffb83
+
         Raises:
             ValueError: If there's a conflict between existing and new version_objects values
         """
@@ -276,11 +261,7 @@
         try:
             existing_metadata = self._get_registry_metadata()
             existing_version_objects = existing_metadata.get("version_objects")
-<<<<<<< HEAD
-            
-=======
-
->>>>>>> 777ffb83
+
             if existing_version_objects is not None:
                 # If version_objects was explicitly set and differs from existing, raise error
                 if version_objects_explicitly_set and existing_version_objects != version_objects:
@@ -295,11 +276,7 @@
                 # No existing setting, use the provided value and save it
                 self._save_registry_metadata({"version_objects": version_objects})
                 return version_objects
-<<<<<<< HEAD
-                
-=======
-
->>>>>>> 777ffb83
+
         except ValueError:
             # Re-raise ValueError (conflict)
             raise
@@ -310,35 +287,13 @@
 
     def _get_registry_metadata(self) -> dict:
         """Get the registry metadata from the backend.
-<<<<<<< HEAD
-        
-=======
-
->>>>>>> 777ffb83
+
         Returns:
             Dictionary containing registry metadata
         """
         try:
             # Try to get materializers first to see if metadata exists
             materializers = self.backend.registered_materializers()
-<<<<<<< HEAD
-            
-            # For backends that store metadata in a single file, we need to get the full metadata
-            # This is a bit of a hack, but we'll check if the backend has a way to get full metadata
-            if hasattr(self.backend, '_metadata_path'):
-                # For backends that store metadata in a file, we can read it directly
-                import json
-                import tempfile
-                import os
-                
-                if hasattr(self.backend, 'gcs'):
-                    # GCP backend
-                    with tempfile.NamedTemporaryFile(suffix='.json', delete=False) as f:
-                        temp_path = f.name
-                    try:
-                        self.backend.gcs.download(self.backend._metadata_path, temp_path)
-                        with open(temp_path, 'r') as f:
-=======
 
             # For backends that store metadata in a single file, we need to get the full metadata
             # This is a bit of a hack, but we'll check if the backend has a way to get full metadata
@@ -355,74 +310,36 @@
                     try:
                         self.backend.gcs.download(self.backend._metadata_path, temp_path)
                         with open(temp_path, "r") as f:
->>>>>>> 777ffb83
                             metadata = json.load(f)
                         return metadata
                     finally:
                         if os.path.exists(temp_path):
                             os.unlink(temp_path)
-<<<<<<< HEAD
-                elif hasattr(self.backend, 'client'):
-                    # MinIO backend
-                    import io
-=======
                 elif hasattr(self.backend, "client"):
                     # MinIO backend
->>>>>>> 777ffb83
                     response = self.backend.client.get_object(self.backend.bucket, str(self.backend._metadata_path))
                     return json.loads(response.data.decode())
                 else:
                     # Local backend
-<<<<<<< HEAD
-                    with open(self.backend._metadata_path, 'r') as f:
-=======
                     with open(self.backend._metadata_path, "r") as f:
->>>>>>> 777ffb83
                         return json.load(f)
             else:
                 # Fallback: return just the materializers
                 return {"materializers": materializers}
-<<<<<<< HEAD
-                
-=======
-
->>>>>>> 777ffb83
+
         except Exception:
             # If we can't read metadata, return empty dict
             return {}
 
     def _save_registry_metadata(self, metadata: dict) -> None:
         """Save registry metadata to the backend.
-<<<<<<< HEAD
-        
-=======
-
->>>>>>> 777ffb83
+
         Args:
             metadata: Dictionary containing registry metadata to save
         """
         try:
             # Get existing metadata and merge
             existing_metadata = self._get_registry_metadata()
-<<<<<<< HEAD
-            
-            # Ensure materializers key exists
-            if "materializers" not in existing_metadata:
-                existing_metadata["materializers"] = {}
-            
-            # Merge the new metadata
-            existing_metadata.update(metadata)
-            
-            # Save the updated metadata
-            if hasattr(self.backend, '_metadata_path'):
-                import json
-                import tempfile
-                import os
-                
-                if hasattr(self.backend, 'gcs'):
-                    # GCP backend
-                    with tempfile.NamedTemporaryFile(mode='w', suffix='.json', delete=False) as f:
-=======
 
             # Ensure materializers key exists
             if "materializers" not in existing_metadata:
@@ -440,7 +357,6 @@
                 if hasattr(self.backend, "gcs"):
                     # GCP backend
                     with tempfile.NamedTemporaryFile(mode="w", suffix=".json", delete=False) as f:
->>>>>>> 777ffb83
                         json.dump(existing_metadata, f)
                         temp_path = f.name
                     try:
@@ -448,19 +364,6 @@
                     finally:
                         if os.path.exists(temp_path):
                             os.unlink(temp_path)
-<<<<<<< HEAD
-                elif hasattr(self.backend, 'client'):
-                    # MinIO backend
-                    import io
-                    data = json.dumps(existing_metadata).encode()
-                    data_io = io.BytesIO(data)
-                    self.backend.client.put_object(
-                        self.backend.bucket, str(self.backend._metadata_path), data_io, len(data), content_type="application/json"
-                    )
-                else:
-                    # Local backend
-                    with open(self.backend._metadata_path, 'w') as f:
-=======
                 elif hasattr(self.backend, "client"):
                     # MinIO backend
                     import io
@@ -477,18 +380,13 @@
                 else:
                     # Local backend
                     with open(self.backend._metadata_path, "w") as f:
->>>>>>> 777ffb83
                         json.dump(existing_metadata, f)
             else:
                 # Fallback: just register materializers if they exist
                 if "materializers" in metadata:
                     for object_class, materializer_class in metadata["materializers"].items():
                         self.backend.register_materializer(object_class, materializer_class)
-<<<<<<< HEAD
-                        
-=======
-
->>>>>>> 777ffb83
+
         except Exception as e:
             self.logger.warning(f"Could not save registry metadata: {e}")
 
@@ -1199,19 +1097,11 @@
         By default, the registry will only register materializers that are not already registered.
         """
         self.logger.info("Registering default materializers...")
-<<<<<<< HEAD
-        
-        # Use batch registration for better performance 
-        default_materializers = self.get_default_materializers()
-        existing_materializers = self.backend.registered_materializers()
-        
-=======
 
         # Use batch registration for better performance
         default_materializers = self.get_default_materializers()
         existing_materializers = self.backend.registered_materializers()
 
->>>>>>> 777ffb83
         # Filter materializers that need to be registered
         materializers_to_register = {}
         for object_class, materializer_class in default_materializers.items():
@@ -1220,28 +1110,16 @@
                 if isinstance(materializer_class, type):
                     materializer_class = f"{materializer_class.__module__}.{materializer_class.__name__}"
                 materializers_to_register[object_class] = materializer_class
-<<<<<<< HEAD
-        
-=======
-
->>>>>>> 777ffb83
+
         if materializers_to_register:
             # Register all materializers in one batch operation
             with self.get_lock("_registry", "materializers"):
                 self.backend.register_materializers_batch(materializers_to_register)
-<<<<<<< HEAD
-                
+
                 # Update cache
                 with self._materializer_cache_lock:
                     self._materializer_cache.update(materializers_to_register)
-        
-=======
-
-                # Update cache
-                with self._materializer_cache_lock:
-                    self._materializer_cache.update(materializers_to_register)
-
->>>>>>> 777ffb83
+
         self.logger.info("Default materializers registered successfully.")
 
     def _warm_materializer_cache(self):
@@ -1402,54 +1280,13 @@
 
     def clear(self, clear_registry_metadata: bool = False) -> None:
         """Remove all objects from the registry.
-<<<<<<< HEAD
-        
-=======
-
->>>>>>> 777ffb83
+
         Args:
             clear_registry_metadata: If True, also clears all registry metadata including
                 materializers and version_objects settings. If False, only clears objects.
         """
         for name in self.keys():
             del self[name]
-            
-        if clear_registry_metadata:
-            # Clear registry metadata by creating a new empty metadata file
-            try:
-                if hasattr(self.backend, '_metadata_path'):
-                    import json
-                    import tempfile
-                    import os
-                    
-                    # Create empty metadata (no version_objects setting)
-                    empty_metadata = {"materializers": {}}
-                    
-                    if hasattr(self.backend, 'gcs'):
-                        # GCP backend
-                        with tempfile.NamedTemporaryFile(mode='w', suffix='.json', delete=False) as f:
-                            json.dump(empty_metadata, f)
-                            temp_path = f.name
-                        try:
-                            self.backend.gcs.upload(temp_path, self.backend._metadata_path)
-                        finally:
-                            if os.path.exists(temp_path):
-                                os.unlink(temp_path)
-                    elif hasattr(self.backend, 'client'):
-                        # MinIO backend
-                        import io
-                        data = json.dumps(empty_metadata).encode()
-                        data_io = io.BytesIO(data)
-                        self.backend.client.put_object(
-                            self.backend.bucket, str(self.backend._metadata_path), data_io, len(data), content_type="application/json"
-                        )
-                    else:
-                        # Local backend
-                        with open(self.backend._metadata_path, 'w') as f:
-                            json.dump(empty_metadata, f)
-                            
-            except Exception as e:
-                self.logger.warning(f"Could not clear registry metadata: {e}")
 
         if clear_registry_metadata:
             # Clear registry metadata by creating a new empty metadata file
