import shutil
import threading
import uuid
from contextlib import contextmanager, nullcontext
from pathlib import Path
from tempfile import TemporaryDirectory
from typing import Any, Dict, List, Type

from zenml.artifact_stores import LocalArtifactStore, LocalArtifactStoreConfig
from zenml.materializers.base_materializer import BaseMaterializer

from mindtrace.core import Mindtrace, Timeout, first_not_none, ifnone, instantiate_target
from mindtrace.registry.backends.local_registry_backend import LocalRegistryBackend
from mindtrace.registry.backends.registry_backend import RegistryBackend
from mindtrace.registry.core.exceptions import LockAcquisitionError


class Registry(Mindtrace):
    '''A distributed concurrency-safe registry for storing and versioning objects.

    This class provides a distributed concurrency-safe interface for storing, loading, and managing objects
    with versioning support. All operations are protected by distributed locks to ensure
    safety across multiple processes and machines while allowing recursive lock acquisition.

    The registry uses a backend for actual storage operations and maintains an artifact
    store for temporary storage during save/load operations. It also manages materializers
    for different object types and provides both a high-level API and a dictionary-like
    interface.
    Example::

        from mindtrace.registry import Registry

        registry = Registry("~/.cache/mindtrace/my_registry")  # Uses the default registry directory in ~/.cache/mindtrace/registry

        # Save some objects to the registry
        registry.save("test:int", 42)
        registry.save("test:float", 3.14)
        registry.save("test:list", [1, 2, 3])
        registry.save("test:dict", {"a": 1, "b": 2})
        registry.save("test:str", "Hello, World!", metadata={"description": "A helpful comment"})

        # Print the contents of the registry
        print(registry)

        # Load an object from the registry
        object = registry.load("test:int")

        # Using dictionary-style syntax, the following is equivalent to the above:
        registry["test:int"] = object
        object = registry["test:int"]

        # Display the registry contents
        print(registry)

                          Registry at ~/.cache/mindtrace/my_registry          
        ┏━━━━━━━━━━━━┳━━━━━━━━━━━━━━━━┳━━━━━━━━━━━━━━━┳━━━━━━━━━━━━━━━━━━━━━━━━━━━━━━━┓
        ┃ Object     ┃ Class          ┃ Value         ┃ Metadata                      ┃
        ┡━━━━━━━━━━━━╇━━━━━━━━━━━━━━━━╇━━━━━━━━━━━━━━━╇━━━━━━━━━━━━━━━━━━━━━━━━━━━━━━━┩
        │ test:dict  │ builtins.dict  │ <dict>        │ (none)                        │
        │ test:float │ builtins.float │ 3.14          │ (none)                        │
        │ test:int   │ builtins.int   │ 42            │ (none)                        │
        │ test:list  │ builtins.list  │ <list>        │ (none)                        │
        │ test:str   │ builtins.str   │ Hello, World! │ description=A helpful comment │
        └────────────┴────────────────┴───────────────┴───────────────────────────────┘

        # Get information about an object
        registry.info("test:int")

        # Delete an object
        del registry["test:int"]  # equivalent to registry.delete("test:int")

    Example: Using a local directory as the registry store::

        from mindtrace.registry import Registry

        registry = Registry(registry_dir="~/.cache/mindtrace/my_registry")

    Example: Using Minio as the registry store::

        from mindtrace.registry import Registry, MinioRegistryBackend

        # Connect to a remote MinIO registry (expected to be non-local in practice)
        minio_backend = MinioRegistryBackend(
            uri="~/.cache/mindtrace/minio_registry",
            endpoint="localhost:9000",
            access_key="minioadmin",
            secret_key="minioadmin",
            bucket="minio-registry",
            secure=False
        )
        registry = Registry(backend=minio_backend)

    Example: Using versioning::

        from mindtrace.registry import Registry

        # Versioning follows semantic versioning conventions
        registry = Registry(version_objects=True, registry_dir="~/.cache/mindtrace/my_registry")
        registry.save("test:int", 42)  # version = "1"
        registry.save("test:int", 43)  # version = "2"  # auto-increments version number
        registry.save("test:int", 44, version="2.1")  # version = "2.1"
        registry.save("test:int", 45)  # version = "2.2"  # auto-increments version number
        registry.save("test:int", 46, version="2.2")  # Error: version "2.2" already exists

        # Use the "@" symbol in the name to specify a version when using dictionary-style syntax
        object = registry["test:int@2.1"]
        registry["test:int@2.3"] = 47
        registry["test:int"] = 48  # auto-increments version number

        print(registry.__str__(latest_only=False))  # prints all versions

                    ~/.cache/mindtrace/my_registry     
        ┏━━━━━━━━━━┳━━━━━━━━━┳━━━━━━━━━━━━━━┳━━━━━━━┳━━━━━━━━━━┓
        ┃ Object   ┃ Version ┃ Class        ┃ Value ┃ Metadata ┃
        ┡━━━━━━━━━━╇━━━━━━━━━╇━━━━━━━━━━━━━━╇━━━━━━━╇━━━━━━━━━━┩
        │ test:int │ v1      │ builtins.int │ 42    │ (none)   │
        │ test:int │ v2      │ builtins.int │ 43    │ (none)   │
        │ test:int │ v2.1    │ builtins.int │ 44    │ (none)   │
        │ test:int │ v2.2    │ builtins.int │ 45    │ (none)   │
        │ test:int │ v2.3    │ builtins.int │ 47    │ (none)   │
        │ test:int │ v2.4    │ builtins.int │ 48    │ (none)   │
        └──────────┴─────────┴──────────────┴───────┴──────────┘

    Example: Registering your own materializers::

        # In order to use the Registry with a custom class, define an Archiver for your custom class:

        import json
        from pathlib import Path
        from typing import Any, ClassVar, Tuple, Type

        from zenml.enums import ArtifactType

        from mindtrace.registry import Archiver
        from zenml.materializers.base_materializer import BaseMaterializer
        
        class MyObject:
            def __init__(self, name: str, age: int):
                self.name = name
                self.age = age

            def __str__(self):
                return f"MyObject(name={self.name}, age={self.age})"

        class MyObjectArchiver(Archiver):  # May also derive from zenml.BaseMaterializer
            ASSOCIATED_TYPES: ClassVar[Tuple[Type[Any], ...]] = (MyObject,)
            ASSOCIATED_ARTIFACT_TYPE: ClassVar[ArtifactType] = ArtifactType.DATA

            def __init__(self, uri: str, **kwargs):
                super().__init__(uri=uri, **kwargs)

            def save(self, my_object: MyObject):
                with open(Path(self.uri) / "my_object.json", "w") as f:
                    json.dump(my_object, f)

            def load(self, data_type: Type[Any]) -> MyObject:
                with open(Path(self.uri) / "my_object.json", "r") as f:
                    return MyObject(**json.load(f))

        # Then register the archiver with the Registry:
        Registry.register_materializer(MyObject, MyObjectArchiver)


        # Put the above into a single file, then when your class is imported it will be compatible with the Registry
        
        from mindtrace.registry import Registry
        from my_lib import MyObject  # Registers your custom Archiver to the Registry class here
        
        registry = Registry()
        my_obj = MyObject(name="Edward", age=42)
        
        registry["my_obj"] = my_obj
    '''
    # Class-level default materializer registry and lock
    _default_materializers = {}
    _materializer_lock = threading.Lock()

    # Class-level default materializer registry and lock
    _default_materializers = {}
    _materializer_lock = threading.Lock()

    def __init__(
        self,
        registry_dir: str | Path | None = None,
        backend: RegistryBackend | None = None,
        version_objects: bool = False,
        **kwargs,
    ):
        """Initialize the registry.

        Args:
            registry_dir: Directory to store registry objects. If None, uses the default from config.
            backend: Backend to use for storage. If None, uses LocalRegistryBackend.
            version_objects: Whether to keep version history. If False, only one version per object is kept.
            **kwargs: Additional arguments to pass to the backend.
        """
        super().__init__(**kwargs)

        if backend is None:
            if registry_dir is None:
                registry_dir = self.config["MINDTRACE_DIR_PATHS"]["REGISTRY_DIR"]
            registry_dir = Path(registry_dir).expanduser().resolve()
            backend = LocalRegistryBackend(uri=registry_dir, **kwargs)
        self.backend = backend
        self.version_objects = version_objects

        self._artifact_store = LocalArtifactStore(
            name="local_artifact_store",
            id=None,  # Will be auto-generated
            config=LocalArtifactStoreConfig(
                path=str(Path(self.config["MINDTRACE_DIR_PATHS"]["TEMP_DIR"]).expanduser().resolve() / "artifact_store")
            ),
            flavor="local",
            type="artifact-store",
            user=None,  # Will be auto-generated
            created=None,  # Will be auto-generated
            updated=None,  # Will be auto-generated
        )

        # Materializer cache to reduce lock contention
        self._materializer_cache = {}
        self._materializer_cache_lock = threading.Lock()

        # Register the default materializers if there are none
        self._register_default_materializers()
<<<<<<< HEAD
        
=======

>>>>>>> 40cd52ec
        # Warm the materializer cache to reduce lock contention
        self._warm_materializer_cache()

    @classmethod
    def register_default_materializer(cls, object_class: str | type, materializer_class: str):
        """Register a default materializer at the class level.

        Args:
            object_class: Object class (str or type) to register the materializer for.
            materializer_class: Materializer class string to register.
        """
        if isinstance(object_class, type):
            object_class = f"{object_class.__module__}.{object_class.__name__}"
        with cls._materializer_lock:
            cls._default_materializers[object_class] = materializer_class

    @classmethod
    def get_default_materializers(cls):
        """Get a copy of the class-level default materializers dictionary."""
        with cls._materializer_lock:
            return dict(cls._default_materializers)

    def save(
        self,
        name: str,
        obj: Any,
        *,
        materializer: Type[BaseMaterializer] | None = None,
        version: str | None = None,
        init_params: Dict[str, Any] | None = None,
        metadata: Dict[str, Any] | None = None,
    ):
        """Save an object to the registry.

        If a materializer is not provided, the materializer will be inferred from the object type. The inferred
        materializer will be registered with the object for loading the object from the registry in the future. The
        order of precedence for determining the materializer is:

        1. Materializer provided as an argument.
        2. Materializer previously registered for the object type.
        3. Materializer for any of the object's base classes (checked recursively).
        4. The object itself, if it's its own materializer.

        If a materializer cannot be found through one of the above means, an error will be raised.

        Args:
            name: Name of the object.
            obj: Object to save.
            materializer: Materializer to use. If None, uses the default for the object type.
            version: Version of the object. If None, auto-increments the version number.
            init_params: Additional parameters to pass to the materializer.
            metadata: Additional metadata to store with the object.

        Raises:
            ValueError: If no materializer is found for the object.
            ValueError: If version string is invalid.
        """
        object_class = f"{type(obj).__module__}.{type(obj).__name__}"

        # Get all base classes recursively
        def get_all_base_classes(cls):
            bases = []
            for base in cls.__bases__:
                bases.append(base)
                bases.extend(get_all_base_classes(base))
            return bases

        # Try to find a materializer in order of precedence
        materializer = first_not_none(
            (
                materializer,
                self.registered_materializer(object_class),
                *[
                    self.registered_materializer(f"{base.__module__}.{base.__name__}")
                    for base in get_all_base_classes(type(obj))
                ],
                object_class if isinstance(obj, BaseMaterializer) else None,
            )
        )

        if materializer is None:
            raise ValueError(f"No materializer found for object of type {type(obj)}.")
        materializer_class = (
            f"{type(materializer).__module__}.{type(materializer).__name__}"
            if not isinstance(materializer, str)
            else materializer
        )

        # Generate temp version for atomic save
        temp_version = f"__temp__{uuid.uuid4()}__"

        # Acquire a lock for the entire save operation to prevent race conditions
        # Use a special lock name that covers all operations for this object
        with self.get_lock(name, "save_operation"):
            if not self.version_objects or version is None:
                version = self._next_version(name)
            else:
                # Validate and normalize version string
                version = self._validate_version(version)
                if self.has_object(name=name, version=version):
                    self.logger.error(f"Object {name} version {version} already exists.")
                    raise ValueError(f"Object {name} version {version} already exists.")

            try:
                # Save to temp location first
                with self.get_lock(name, temp_version):
                    try:
                        metadata = {
                            "class": object_class,
                            "materializer": materializer_class,
                            "init_params": ifnone(init_params, default={}),
                            "metadata": ifnone(metadata, default={}),
                        }
                        with TemporaryDirectory(dir=self._artifact_store.path) as temp_dir:
                            materializer = instantiate_target(
                                materializer, uri=temp_dir, artifact_store=self._artifact_store
                            )
                            materializer.save(obj)
                            self.backend.push(name=name, version=temp_version, local_path=temp_dir)
                            self.backend.save_metadata(name=name, version=temp_version, metadata=metadata)
                    except Exception as e:
                        self.logger.error(f"Error saving object to temp location {name}@{temp_version}: {e}")
                        raise e

                # Move the temp version to the final version
                try:
                    self.backend.overwrite(
                        source_name=name, source_version=temp_version, target_name=name, target_version=version
                    )

                except Exception as e:
                    self.logger.error(f"Error moving temp version to final version for {name}@{version}: {e}")
                    raise e

            finally:
                # Cleanup temp version
                try:
                    self.backend.delete(name=name, version=temp_version)
                    self.backend.delete_metadata(name=name, version=temp_version)
                except Exception as e:
                    self.logger.warning(f"Error cleaning up temp version {name}@{temp_version}: {e}")

        self.logger.debug(f"Saved {name}@{version} to registry.")

    def load(
        self,
        name: str,
        version: str | None = "latest",
        output_dir: str | None = None,
        acquire_lock: bool = True,
        **kwargs,
    ) -> Any:
        """Load an object from the registry.

        Args:
            name: Name of the object.
            version: Version of the object.
            output_dir (optional): If the loaded object is a Path, the Path contents will be moved to this directory.
            acquire_lock: Whether to acquire a lock for this operation. Set to False if the caller already has a lock.
            **kwargs: Additional keyword arguments to pass to the object's constructor.

        Returns:
            The loaded object.

        Raises:
            ValueError: If the object does not exist.
        """
        if version == "latest" or not self.version_objects:
            version = self._latest(name)

        if not self.has_object(name=name, version=version):
            self.logger.error(f"Object {name} version {version} does not exist.")
            raise ValueError(f"Object {name} version {version} does not exist.")

        # Acquire shared lock for reading if requested
        lock_context = self.get_lock(name, version, shared=True) if acquire_lock else nullcontext()
        with lock_context:
            metadata = self.info(name=name, version=version, acquire_lock=acquire_lock)
            if not metadata.get("class"):
                raise ValueError(f"Class not registered for {name}@{version}.")

            self.logger.debug(f"Loading {name}@{version} from registry.")
            self.logger.debug(f"Metadata: {metadata}")

        object_class = metadata["class"]
        materializer = metadata["materializer"]
        init_params = metadata.get("init_params", {}).copy()
        init_params.update(kwargs)

        # Now acquire lock for the actual load operation
        lock_context = self.get_lock(name, version, shared=True) if acquire_lock else nullcontext()
        with lock_context:
            try:
                with TemporaryDirectory(dir=self._artifact_store.path) as temp_dir:
                    self.backend.pull(name=name, version=version, local_path=temp_dir)
                    materializer = instantiate_target(materializer, uri=temp_dir, artifact_store=self._artifact_store)

                    # Convert string class name to actual class
                    if isinstance(object_class, str):
                        module_name, class_name = object_class.rsplit(".", 1)
                        module = __import__(module_name, fromlist=[class_name])
                        object_class = getattr(module, class_name)

                    obj = materializer.load(data_type=object_class, **init_params)

                    # If the object is a Path, optionally move it to the target directory
                    if isinstance(obj, Path) and output_dir is not None:
                        if obj.exists():
                            output_path = Path(output_dir)
                            if obj.is_file():
                                # For files, move the file to the output directory
                                shutil.move(str(obj), str(output_path / obj.name))
                                obj = output_path / obj.name
                            else:
                                # For directories, copy all contents
                                for item in obj.iterdir():
                                    shutil.move(str(item), str(output_path / item.name))
                                obj = output_path
                return obj
            except Exception as e:
                self.logger.error(f"Error loading {name}@{version}: {e}")
                raise e
            else:
                self.logger.debug(f"Loaded {name}@{version} from registry.")

    def delete(self, name: str, version: str | None = None) -> None:
        """Delete an object from the registry.

        Args:
            name: Name of the object.
            version: Version of the object. If None, deletes all versions.

        Raises:
            KeyError: If the object doesn't exist.
        """
        if version is None:
            # Check if object exists at all
            if name not in self.list_objects():
                raise KeyError(f"Object {name} does not exist")
            versions = self.list_versions(name)
        else:
            # Check if specific version exists
            if not self.has_object(name, version):
                raise KeyError(f"Object {name} version {version} does not exist")
            versions = [version]

        for ver in versions:
            with self.get_lock(name, version):
                self.backend.delete(name, ver)
                self.backend.delete_metadata(name, ver)
        self.logger.debug(f"Deleted object '{name}' version '{version or 'all'}'")

    def info(self, name: str | None = None, version: str | None = None, acquire_lock: bool = True) -> Dict[str, Any]:
        """Get detailed information about objects in the registry.

        Args:
            name: Optional name of a specific object. If None, returns info for all objects.
            version: Optional version string. If None and name is provided, returns info for latest version.
                    Ignored if name is None.
            acquire_lock: Whether to acquire a lock for this operation. Set to False if the caller already has a lock.

        Returns:
            If name is None:
                Dictionary with all object names mapping to their versions and metadata.
            If name is provided:
                Dictionary with object name, version, class, and metadata for specific object.

        Example::
            from pprint import pprint
            from mindtrace.core import Registry

            registry = Registry()

            # Get info for all objects
            all_info = registry.info()
            pprint(all_info)  # Shows all objects, versions, and metadata

            # Get info for all versions of a specific object
            object_info = registry.info("yolo8")

            # Get info for the latest object version
            object_info = registry.info("yolo8", version="latest")

            # Get info for specific object and version
            object_info = registry.info("yolo8", version="1.0.0")
        """
        if name is None:
            # Return info for all objects
            result = {}
            for obj_name in self.list_objects():
                result[obj_name] = {}
                for ver in self.list_versions(obj_name):
                    try:
                        lock_context = (
                            self.get_lock(obj_name, ver, shared=True) if acquire_lock else nullcontext()
                        )
                        with lock_context:
                            meta = self.backend.fetch_metadata(obj_name, ver)
                            result[obj_name][ver] = meta
                    except Exception as e:
                        self.logger.warning(f"Error loading metadata for {obj_name}@{ver}: {e}")
                        continue
            return result
        elif version is not None or version == "latest":
            # Return info for a specific object
            if version == "latest":
                version = self._latest(name)
            lock_context = self.get_lock(name, version, shared=True) if acquire_lock else nullcontext()
            with lock_context:
                info = self.backend.fetch_metadata(name, version)
                info.update({"version": version})
                return info
        else:  # name is not None and version is None, return all versions for the given object name
            result = {}
            for ver in self.list_versions(name):
                lock_context = self.get_lock(name, ver, shared=True) if acquire_lock else nullcontext()
                with lock_context:
                    info = self.backend.fetch_metadata(name, ver)
                    info.update({"version": ver})
                    result[ver] = info
            return result

    def has_object(self, name: str, version: str = "latest") -> bool:
        """Check if an object exists in the registry.

        Args:
            name: Name of the object.
            version: Version of the object. If "latest", checks the latest version.

        Returns:
            True if the object exists, False otherwise.
        """
        if version == "latest":
            version = self._latest(name)
            if version is None:
                return False
        return self.backend.has_object(name, version)

    def register_materializer(self, object_class: str | type, materializer_class: str | type):
        """Register a materializer for an object class.

        Args:
            object_class: Object class to register the materializer for.
            materializer_class: Materializer class to register.
        """
        if isinstance(object_class, type):
<<<<<<< HEAD
            object_class = f"{object_class.__module__}.{object_class.__name__}" 
        if isinstance(materializer_class, type):
            materializer_class = f"{materializer_class.__module__}.{materializer_class.__name__}"
        
        if isinstance(materializer_class, type):
            materializer_class = f"{materializer_class.__module__}.{materializer_class.__name__}"

        with self.get_lock("_registry", "materializers"):
=======
            object_class = f"{object_class.__module__}.{object_class.__name__}"
        if isinstance(materializer_class, type):
            materializer_class = f"{materializer_class.__module__}.{materializer_class.__name__}"

        with self._get_object_lock("_registry", "materializers"):
>>>>>>> 40cd52ec
            self.backend.register_materializer(object_class, materializer_class)

            # Update cache
            with self._materializer_cache_lock:
                self._materializer_cache[object_class] = materializer_class

    def registered_materializer(self, object_class: str) -> str | None:
        """Get the registered materializer for an object class (cached).

        Args:
            object_class: Object class to get the registered materializer for.

        Returns:
            Materializer class string, or None if no materializer is registered for the object class.
        """
        # Check cache first (fast path)
        with self._materializer_cache_lock:
            if object_class in self._materializer_cache:
                return self._materializer_cache[object_class]

        # Cache miss - need to check backend (slow path)
        with self.get_lock("_registry", "materializers", shared=True):
            materializer = self.backend.registered_materializer(object_class)

            # Cache the result (even if None)
            with self._materializer_cache_lock:
                self._materializer_cache[object_class] = materializer

            return materializer

    def registered_materializers(self) -> Dict[str, str]:
        """Get all registered materializers.

        Returns:
            Dictionary mapping object classes to their registered materializer classes.
        """
        with self.get_lock("_registry", "materializers", shared=True):
            return self.backend.registered_materializers()

    def list_objects(self) -> List[str]:
        """Return a list of all registered object names.

        Returns:
            List of object names.
        """
        with self.get_lock("_registry", "objects", shared=True):
            return self.backend.list_objects()

    def list_versions(self, object_name: str) -> List[str]:
        """List all registered versions for an object.

        Args:
            object_name: Object name

        Returns:
            List of version strings
        """
        return self.backend.list_versions(object_name)

    def list_objects_and_versions(self) -> Dict[str, List[str]]:
        """Map object types to their available versions.

        Returns:
            Dict of object_name → version list
        """
        result = {}
        for object_name in self.list_objects():
            result[object_name] = self.list_versions(object_name)
        return result

    def download(
        self,
        source_registry: "Registry",
        name: str,
        version: str | None = "latest",
        target_name: str | None = None,
        target_version: str | None = None,
    ) -> None:
        """Download an object from another registry.

        This method loads an object from a source registry and saves it to the current registry.
        All metadata and versioning information is preserved.

        Args:
            source_registry: The source registry to download from
            name: Name of the object in the source registry
            version: Version of the object in the source registry. Defaults to "latest"
            target_name: Name to use in the current registry. If None, uses the same name as source
            target_version: Version to use in the current registry. If None, uses the same version as source

        Raises:
            ValueError: If the object doesn't exist in the source registry
            ValueError: If the target object already exists and versioning is disabled
        """
        # Validate source registry
        if not isinstance(source_registry, Registry):
            raise ValueError("source_registry must be an instance of Registry")

        # Resolve latest version if needed
        if version == "latest":
            version = source_registry._latest(name)
            if version is None:
                raise ValueError(f"No versions found for object {name} in source registry")

        # Set target name and version if not specified
        target_name = ifnone(target_name, default=name)
        if target_version is None:
            target_version = self._next_version(target_name)
        else:
            if self.has_object(name=target_name, version=target_version):
                raise ValueError(f"Object {target_name} version {target_version} already exists in current registry")

        # Check if object exists in source registry
        if not source_registry.has_object(name=name, version=version):
            raise ValueError(f"Object {name} version {version} does not exist in source registry")

        # Get metadata from source registry
        metadata = source_registry.info(name=name, version=version)

        # Load object from source registry
        obj = source_registry.load(name=name, version=version)

        # Save to current registry with lock
        with self.get_lock(target_name, target_version):
            self.save(
                name=target_name,
                obj=obj,
                version=target_version,
                materializer=metadata.get("materializer"),
                init_params=metadata.get("init_params", {}),
                metadata=metadata.get("metadata", {}),
            )

        self.logger.debug(f"Downloaded {name}@{version} from source registry to {target_name}@{target_version}")

<<<<<<< HEAD
    def get_lock(self, name: str, version: str | None = None, shared: bool = False) -> contextmanager:
=======
    def _get_object_lock(self, name: str, version: str, shared: bool = False) -> contextmanager:
>>>>>>> 40cd52ec
        """Get a distributed lock for a specific object version.

        Args:
            name: Name of the object
            version: Version of the object
            shared: Whether to use a shared (read) lock. If False, uses an exclusive (write) lock.

        Returns:
            A context manager that handles lock acquisition and release.
        """
<<<<<<< HEAD
        if version is None:
            lock_key = f"{name}"
        else:
            if version == "latest":
                version = self._latest(name)
            lock_key = f"{name}@{version}"
=======
        if version == "latest":
            version = self._latest(name)
        lock_key = f"{name}@{version}"
>>>>>>> 40cd52ec
        lock_id = str(uuid.uuid4())
        timeout = self.config.get("MINDTRACE_LOCK_TIMEOUT", 5)

        @contextmanager
        def lock_context():
            try:
                # Use Timeout class to implement retry logic for lock acquisition
                timeout_handler = Timeout(
                    timeout=timeout,
                    retry_delay=0.1,  # Short retry delay for lock acquisition
                    exceptions=(LockAcquisitionError,),  # Only retry on LockAcquisitionError
                    progress_bar=False,  # Don't show progress bar for lock acquisition
                    desc=f"Acquiring {'shared ' if shared else ''}lock for {lock_key}",
                )
<<<<<<< HEAD
                
                def acquire_lock_with_retry():
                    """Attempt to acquire the lock, raising LockAcquisitionError on failure."""
                    if not self.backend.acquire_lock(lock_key, lock_id, timeout, shared=shared):
                        raise LockAcquisitionError(f"Failed to acquire {'shared ' if shared else ''}lock for {lock_key}")
                    return True
                
=======

                def acquire_lock_with_retry():
                    """Attempt to acquire the lock, raising LockAcquisitionError on failure."""
                    if not self.backend.acquire_lock(lock_key, lock_id, timeout, shared=shared):
                        raise LockAcquisitionError(
                            f"Failed to acquire {'shared ' if shared else ''}lock for {lock_key}"
                        )
                    return True

>>>>>>> 40cd52ec
                # Use the timeout handler to retry lock acquisition
                timeout_handler.run(acquire_lock_with_retry)
                yield
            finally:
                self.backend.release_lock(lock_key, lock_id)

        return lock_context()

    def _validate_version(self, version: str | None) -> str:
        """Validate and normalize a version string to follow semantic versioning syntax.

        Args:
            version: Version string to validate.

        Returns:
            Normalized version string.

        Raises:
            ValueError: If version string is invalid.
        """
        if version is None or version == "latest":
            return None

        # Remove any 'v' prefix
        if version.startswith("v"):
            version = version[1:]

        # Split into components and validate
        try:
            components = version.split(".")
            # Convert each component to int to validate
            [int(c) for c in components]
            return version
        except ValueError:
            raise ValueError(
                f"Invalid version string '{version}'. Must be in semantic versioning format (e.g. '1', '1.0', '1.0.0')"
            )

    def __str__(self, *, color: bool = True, latest_only: bool = True) -> str:
        """Returns a human-readable summary of the registry contents.

        Args:
            color: Whether to colorize the output using `rich`
            latest_only: If True, only show the latest version of each object
        """
        try:
            from rich.console import Console
            from rich.table import Table

            use_rich = color
        except ImportError:
            use_rich = False

        info = self.info()
        if not info:
            return "Registry is empty."

        if use_rich:
            console = Console()  # type: ignore
            table = Table(title=f"Registry at {self.backend.uri}")  # type: ignore

            table.add_column("Object", style="bold cyan")
            if self.version_objects:
                table.add_column("Version", style="green")
            table.add_column("Class", style="magenta")
            table.add_column("Value", style="yellow")
            table.add_column("Metadata", style="dim")

            for object_name, versions in info.items():
                version_items = versions.items()
                if latest_only and version_items:
                    version_items = [max(versions.items(), key=lambda kv: [int(x) for x in kv[0].split(".")])]

                for version, details in version_items:
                    meta = details.get("metadata", {})
                    metadata_str = ", ".join(f"{k}={v}" for k, v in meta.items()) if meta else "(none)"

                    # Get the class name from metadata
                    class_name = details.get("class", "❓")

                    # Only try to load basic built-in types
                    if class_name in ("builtins.str", "builtins.int", "builtins.float", "builtins.bool"):
                        try:
                            obj = self.load(object_name, version)
                            value_str = str(obj)
                            # Truncate long values
                            if len(value_str) > 50:
                                value_str = value_str[:47] + "..."
                        except Exception:
                            value_str = "❓ (error loading)"
                    else:
                        # For non-basic types, just show the class name wrapped in angle brackets
                        value_str = f"<{class_name.split('.')[-1]}>"

                    if self.version_objects:
                        table.add_row(
                            object_name,
                            f"v{version}",
                            class_name,
                            value_str,
                            metadata_str,
                        )
                    else:
                        table.add_row(
                            object_name,
                            class_name,
                            value_str,
                            metadata_str,
                        )

            with console.capture() as capture:
                console.print(table)
            return capture.get()

        # Fallback to plain string
        lines = [f"📦 Registry at: {self.backend.uri}"]
        for object_name, versions in info.items():
            lines.append(f"\n🧠 {object_name}:")
            version_items = versions.items()
            if latest_only:
                version_items = [max(versions.items(), key=lambda kv: [int(x) for x in kv[0].split(".")])]
            for version, details in version_items:
                cls = details.get("class", "❓ Not registered")

                # Only try to load basic built-in types
                if cls in ("builtins.str", "builtins.int", "builtins.float", "builtins.bool"):
                    try:
                        obj = self.load(object_name, version)
                        value_str = str(obj)
                        # Truncate long values
                        if len(value_str) > 50:
                            value_str = value_str[:47] + "..."
                    except Exception:
                        value_str = "❓ (error loading)"
                else:
                    # For non-basic types, just show the class name wrapped in angle brackets
                    value_str = f"<{cls.split('.')[-1]}>"

                lines.append(f"  - v{version}:")
                lines.append(f"      class: {cls}")
                lines.append(f"      value: {value_str}")
                metadata = details.get("metadata", {})
                if metadata:
                    for key, val in metadata.items():
                        lines.append(f"      {key}: {val}")
                else:
                    lines.append("      metadata: (none)")
        return "\n".join(lines)

    def _next_version(self, name: str) -> str:
        """Generate the next version string for an object.

        The version string must in semantic versioning format: i.e. MAJOR[.MINOR[.PATCH]], where each of MAJOR, MINOR
        and PATCH are integers. This method increments the least significant component by one.

        For example, the following versions would be updated as shown:

           None -> "1"
           "1" -> "2"
           "1.1" -> "1.2"
           "1.1.0" -> "1.1.1"
           "1.2.3.4" -> "1.2.3.5"  # Works with any number of components
           "1.0.0-alpha"  # Non-numeric version strings are not supported

        Args:
            name: Object name

        Returns:
            Next version string
        """
        if not self.version_objects:
            return "1"

        most_recent = self._latest(name)
        if most_recent is None:
            return "1"
        components = most_recent.split(".")
        components[-1] = str(int(components[-1]) + 1)

        return ".".join(components)

    def _latest(self, name: str) -> str:
        """Return the most recent version string for an object.

        Args:
            name: Object name

        Returns:
            Most recent version string, or None if no versions exist
        """
        versions = self.list_versions(name)
        if not versions:
            return None

        # Filter out temporary versions (those with __temp__ prefix)
        versions = [v for v in versions if not v.startswith("__temp__")]

        return sorted(versions, key=lambda v: [int(n) for n in v.split(".")])[-1]

    def _register_default_materializers(self, override_preexisting_materializers: bool = False):
        """Register default materializers from the class-level registry.
<<<<<<< HEAD
        
=======

>>>>>>> 40cd52ec
        By default, the registry will only register materializers that are not already registered.
        """
        self.logger.info("Registering default materializers...")
        for object_class, materializer_class in self.get_default_materializers().items():
            if override_preexisting_materializers or object_class not in self.backend.registered_materializers():
                self.register_materializer(object_class, materializer_class)
        self.logger.info("Default materializers registered successfully.")

    def _warm_materializer_cache(self):
        """Warm the materializer cache to reduce lock contention during operations."""
        try:
            # Get all registered materializers and cache them
            with self.get_lock("_registry", "materializers", shared=True):
                all_materializers = self.backend.registered_materializers()

                with self._materializer_cache_lock:
                    self._materializer_cache.update(all_materializers)

            self.logger.debug(f"Warmed materializer cache with {len(all_materializers)} entries")
        except Exception as e:
            self.logger.warning(f"Failed to warm materializer cache: {e}")

    ### Dictionary-like interface methods ###

    def __getitem__(self, key: str) -> Any:
        """Get an object from the registry using dictionary-like syntax.

        Args:
            key: The object name, optionally including version (e.g. "name@version")

        Returns:
            The loaded object

        Raises:
            KeyError: If the object doesn't exist
            ValueError: If the version format is invalid
        """
        try:
            if "@" in key:
                name, version = key.split("@", 1)
            else:
                name, version = key, "latest"
            return self.load(name=name, version=version)
        except ValueError as e:
            raise KeyError(f"Object not found: {key}") from e

    def __setitem__(self, key: str, value: Any) -> None:
        """Save an object to the registry using dictionary-like syntax.

        Args:
            key: The object name, optionally including version (e.g. "name@version")
            value: The object to save

        Raises:
            ValueError: If the version format is invalid
        """
        if "@" in key:
            name, version = key.split("@", 1)
        else:
            name, version = key, None
        self.save(name=name, obj=value, version=version)

    def __delitem__(self, key: str) -> None:
        """Delete an object from the registry using dictionary-like syntax.

        Args:
            key: The object name, optionally including version (e.g. "name@version")

        Raises:
            KeyError: If the object doesn't exist
            ValueError: If the version format is invalid
        """
        try:
            if "@" in key:
                name, version = key.split("@", 1)
            else:
                name, version = key, None
            self.delete(name=name, version=version)
        except ValueError as e:
            raise KeyError(f"Object not found: {key}") from e

    def __contains__(self, key: str) -> bool:
        """Check if an object exists in the registry using dictionary-like syntax.

        Args:
            key: The object name, optionally including version (e.g. "name@version")

        Returns:
            True if the object exists, False otherwise.
        """
        try:
            if "@" in key:
                name, version = key.split("@", 1)
            else:
                name = key
                version = self._latest(name)
                if version is None:
                    return False
            return self.has_object(name=name, version=version)
        except ValueError:
            return False

    def get(self, key: str, default: Any = None) -> Any:
        """Get an object from the registry, returning a default value if it doesn't exist.

        This method behaves similarly to dict.get(), allowing for safe access to objects
        without raising KeyError if they don't exist.

        Args:
            key: The object name, optionally including version (e.g. "name@version")
            default: The value to return if the object doesn't exist

        Returns:
            The loaded object if it exists, otherwise the default value.
        """
        try:
            return self[key]
        except KeyError:
            return default

    def keys(self) -> List[str]:
        """Get a list of all object names in the registry.

        Returns:
            List of object names.
        """
        return self.list_objects()

    def values(self) -> List[Any]:
        """Get a list of all objects in the registry (latest versions only).

        Returns:
            List of loaded objects.
        """
        return [self[name] for name in self.keys()]

    def items(self) -> List[tuple[str, Any]]:
        """Get a list of (name, object) pairs for all objects in the registry (latest versions only).

        Returns:
            List of (name, object) tuples.
        """
        return [(name, self[name]) for name in self.keys()]

    def update(self, mapping: Dict[str, Any] | "Registry", *, sync_all_versions: bool = True) -> None:
        """Update the registry with objects from a dictionary or another registry.

        Args:
            mapping: Either a dictionary mapping object names to objects, or another Registry instance.
            sync_all_versions: Whether to save all versions of the objects being downloaded. If False, only the latest
                version will be saved. Only used if mapping is a Registry instance.
        """
        if isinstance(mapping, Registry) and sync_all_versions:
            for name in mapping.list_objects():
                for version in mapping.list_versions(name):
                    if self.has_object(name, version):
                        raise ValueError(f"Object {name} version {version} already exists in registry.")
            for name in mapping.list_objects():
                for version in mapping.list_versions(name):
                    self.download(mapping, name, version=version)
        else:
            for key, value in mapping.items():
                self[key] = value

    def clear(self) -> None:
        """Remove all objects from the registry."""
        for name in self.keys():
            del self[name]

    def pop(self, key: str, default: Any = None) -> Any:
        """Remove and return an object from the registry.

        Args:
            key: The object name, optionally including version (e.g. "name@version")
            default: The value to return if the object doesn't exist

        Returns:
            The removed object if it exists, otherwise the default value.

        Raises:
            KeyError: If the object doesn't exist and no default is provided.
        """
        try:
            if "@" in key:
                name, version = key.split("@", 1)
            else:
                name, version = key, None
                version = self._latest(name)
                if version is None:
                    if default is not None:
                        return default
                    raise KeyError(f"Object {name} does not exist")

            # Check existence first without locks
            if not self.has_object(name, version):
                if default is not None:
                    return default
                raise KeyError(f"Object {name} version {version} does not exist")

            # Use a single exclusive lock for both reading and deleting
            with self.get_lock(name, version):
                value = self.load(name=name, version=version, acquire_lock=False)
                self.delete(name=name, version=version)
                return value
        except KeyError:
            if default is not None:
                return default
            raise

    def setdefault(self, key: str, default: Any = None) -> Any:
        """Get an object from the registry, setting it to default if it doesn't exist.

        Args:
            key: The object name, optionally including version (e.g. "name@version")
            default: The value to set and return if the object doesn't exist

        Returns:
            The object if it exists, otherwise the default value.
        """
        try:
            return self[key]
        except KeyError:
            if default is not None:
                if "@" in key:
                    name, version = key.split("@", 1)
                else:
                    name, version = key, None
                with self.get_lock(name, version or "latest"):
                    self[key] = default
            return default

    def __len__(self) -> int:
        """Get the number of unique named items in the registry.

        This counts only unique object names, not individual versions. For example, if you have "model@1.0.0" and
        "model@1.0.1", this will count as 1 item.

        Returns:
            Number of unique named items in the registry.
        """
        return len(self.keys())

    ### End of dictionary-like interface methods ###<|MERGE_RESOLUTION|>--- conflicted
+++ resolved
@@ -16,7 +16,7 @@
 
 
 class Registry(Mindtrace):
-    '''A distributed concurrency-safe registry for storing and versioning objects.
+    """A distributed concurrency-safe registry for storing and versioning objects.
 
     This class provides a distributed concurrency-safe interface for storing, loading, and managing objects
     with versioning support. All operations are protected by distributed locks to ensure
@@ -170,11 +170,7 @@
         my_obj = MyObject(name="Edward", age=42)
         
         registry["my_obj"] = my_obj
-    '''
-    # Class-level default materializer registry and lock
-    _default_materializers = {}
-    _materializer_lock = threading.Lock()
-
+    """
     # Class-level default materializer registry and lock
     _default_materializers = {}
     _materializer_lock = threading.Lock()
@@ -223,11 +219,6 @@
 
         # Register the default materializers if there are none
         self._register_default_materializers()
-<<<<<<< HEAD
-        
-=======
-
->>>>>>> 40cd52ec
         # Warm the materializer cache to reduce lock contention
         self._warm_materializer_cache()
 
@@ -574,22 +565,11 @@
             materializer_class: Materializer class to register.
         """
         if isinstance(object_class, type):
-<<<<<<< HEAD
             object_class = f"{object_class.__module__}.{object_class.__name__}" 
         if isinstance(materializer_class, type):
             materializer_class = f"{materializer_class.__module__}.{materializer_class.__name__}"
-        
-        if isinstance(materializer_class, type):
-            materializer_class = f"{materializer_class.__module__}.{materializer_class.__name__}"
 
         with self.get_lock("_registry", "materializers"):
-=======
-            object_class = f"{object_class.__module__}.{object_class.__name__}"
-        if isinstance(materializer_class, type):
-            materializer_class = f"{materializer_class.__module__}.{materializer_class.__name__}"
-
-        with self._get_object_lock("_registry", "materializers"):
->>>>>>> 40cd52ec
             self.backend.register_materializer(object_class, materializer_class)
 
             # Update cache
@@ -725,11 +705,7 @@
 
         self.logger.debug(f"Downloaded {name}@{version} from source registry to {target_name}@{target_version}")
 
-<<<<<<< HEAD
     def get_lock(self, name: str, version: str | None = None, shared: bool = False) -> contextmanager:
-=======
-    def _get_object_lock(self, name: str, version: str, shared: bool = False) -> contextmanager:
->>>>>>> 40cd52ec
         """Get a distributed lock for a specific object version.
 
         Args:
@@ -740,18 +716,12 @@
         Returns:
             A context manager that handles lock acquisition and release.
         """
-<<<<<<< HEAD
         if version is None:
             lock_key = f"{name}"
         else:
             if version == "latest":
                 version = self._latest(name)
             lock_key = f"{name}@{version}"
-=======
-        if version == "latest":
-            version = self._latest(name)
-        lock_key = f"{name}@{version}"
->>>>>>> 40cd52ec
         lock_id = str(uuid.uuid4())
         timeout = self.config.get("MINDTRACE_LOCK_TIMEOUT", 5)
 
@@ -766,15 +736,6 @@
                     progress_bar=False,  # Don't show progress bar for lock acquisition
                     desc=f"Acquiring {'shared ' if shared else ''}lock for {lock_key}",
                 )
-<<<<<<< HEAD
-                
-                def acquire_lock_with_retry():
-                    """Attempt to acquire the lock, raising LockAcquisitionError on failure."""
-                    if not self.backend.acquire_lock(lock_key, lock_id, timeout, shared=shared):
-                        raise LockAcquisitionError(f"Failed to acquire {'shared ' if shared else ''}lock for {lock_key}")
-                    return True
-                
-=======
 
                 def acquire_lock_with_retry():
                     """Attempt to acquire the lock, raising LockAcquisitionError on failure."""
@@ -784,7 +745,6 @@
                         )
                     return True
 
->>>>>>> 40cd52ec
                 # Use the timeout handler to retry lock acquisition
                 timeout_handler.run(acquire_lock_with_retry)
                 yield
@@ -986,11 +946,7 @@
 
     def _register_default_materializers(self, override_preexisting_materializers: bool = False):
         """Register default materializers from the class-level registry.
-<<<<<<< HEAD
-        
-=======
-
->>>>>>> 40cd52ec
+
         By default, the registry will only register materializers that are not already registered.
         """
         self.logger.info("Registering default materializers...")
