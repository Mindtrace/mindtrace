--- conflicted
+++ resolved
@@ -1,9 +1,5 @@
 from abc import abstractmethod
-<<<<<<< HEAD
-from typing import Type, Any, Set
-=======
 from typing import Any, Set, Type
->>>>>>> edb40ccd
 
 from zenml.enums import ArtifactType
 from zenml.materializers.base_materializer import BaseMaterializer
@@ -13,28 +9,17 @@
 
 class ArchiverMeta(MindtraceMeta, type(BaseMaterializer)):
     """Meta class for Archiver."""
-<<<<<<< HEAD
-=======
 
->>>>>>> edb40ccd
     pass
 
 
 class Archiver(Mindtrace, BaseMaterializer, metaclass=ArchiverMeta):
     """Base Archiver class for handling data persistence."""
-<<<<<<< HEAD
 
     # Required by BaseMaterializer
     ASSOCIATED_TYPES: Set[Type] = {Any}
     ASSOCIATED_ARTIFACT_TYPE: ArtifactType = ArtifactType.DATA
 
-=======
-
-    # Required by BaseMaterializer
-    ASSOCIATED_TYPES: Set[Type] = {Any}
-    ASSOCIATED_ARTIFACT_TYPE: ArtifactType = ArtifactType.DATA
-
->>>>>>> edb40ccd
     def __init__(self, uri: str, *args, **kwargs):
         super().__init__(uri=uri, *args, **kwargs)
         self.logger.debug(f"Archiver initialized at: {uri}")
