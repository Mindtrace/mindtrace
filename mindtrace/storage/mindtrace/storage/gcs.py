--- conflicted
+++ resolved
@@ -1194,42 +1194,7 @@
     
     # Example: Upload model to registry with base folder "sfz"
     # Try to upload with a new version
-    # try:
-    #     uploaded_files = handler.upload_model_to_registry(
-    #         local_directory='/home/vineeth/Desktop/mindtrace/local-bucket/weights/sfz_pipeline/v2.0',
-    #         task_name='sfz_pipeline',
-    #         version='v2.3',
-    #         base_folder='sfz',
-    #         auto_register_task=True
-    #     )
-    #     print(f"Successfully uploaded {len(uploaded_files)} files")
-    # except ValueError as e:
-    #     print(f"Upload failed: {e}")
-    #     print("This is expected if the version already exists")
-    
-    # # Example: Download model from registry with base folder "sfz"
-    # # Try to download the model
-    # try:
-    #     downloaded_files, version = handler.download_model_from_registry(
-    #         task_name='sfz_pipeline',
-    #         local_directory='./downloaded_models',
-    #         version='v2.1',  # or None for latest
-    #         base_folder='sfz'
-    #     )
-    #     print(f"Successfully downloaded {len(downloaded_files)} files for version {version}")
-    # except Exception as e:
-    #     print(f"Download failed: {e}")
-    
-    # Example: Check sync status with base folder "sfz"
-    status = handler.check_registry_sync_status(
-        task_name='sfz_pipeline',
-        local_directory='./downloaded_models',
-        base_folder='sfz'
-    )
-    
-    # Example: List model versions with base folder "sfz"
     try:
-<<<<<<< HEAD
         # uploaded_files = handler.upload_model_to_registry(
         #     local_directory='/home/vineeth/Desktop/mindtrace/local-bucket/weights/sfz_pipeline/v2.0',
         #     task_name='sfz_pipeline',
@@ -1241,7 +1206,9 @@
     except ValueError as e:
         print(f"Upload failed: {e}")
         print("This is expected if the version already exists")
-=======
+    
+    # Example: List model versions with base folder "sfz"
+    try:
         versions = handler.list_model_versions(
             task_name='sfz_pipeline',
             base_folder='sfz'
@@ -1249,7 +1216,6 @@
         print(f"Available versions for sfz_pipeline: {versions}")
     except Exception as e:
         print(f"Failed to list versions: {e}")
->>>>>>> 2eae482d
     
     # Example: List registry tasks with base folder "sfz"
     try:
