--- conflicted
+++ resolved
@@ -210,8 +210,6 @@
                 )
                 for camera in camera_state.camera_objs
             ]
-<<<<<<< HEAD
-=======
             print("Available cameras: ", self.available_cameras)
             # Add sample cameras for testing if none exist
             if len(self.available_cameras) == 0:
@@ -298,7 +296,6 @@
                         location="top"
                     ),
                 ]
->>>>>>> ac1bfe09
             
             # Check if we have cameras
             if len(self.available_cameras) == 0:
@@ -571,7 +568,7 @@
                 self.error = "Selected model not found"
                 raise Exception("Selected model not found")
             
-<<<<<<< HEAD
+# <<<<<<< poseidon/feature/state-optimization-and-critical-fixes
             # Get selected cameras
             selected_cameras = []
             for camera in self.available_cameras:
@@ -588,10 +585,10 @@
             
             # Step 3: Call model server API to load model
             self.deployment_status = "Loading model on server..."
-=======
+# =======
             # Step 2: Prepare camera endpoints for deployment
             self.deployment_status = "Preparing camera configurations..."
->>>>>>> ac1bfe09
+# >>>>>>> poseidon/feature/temp_demo_test
             
             # Map selected cameras to API format with endpoints
             camera_api_data = []
@@ -681,36 +678,36 @@
                     }
                 except Exception as e:
                     self.error = f"Model server communication error: {str(e)} - using mock deployment"
-<<<<<<< HEAD
-                    # Continue with mock deployment for development
-            
-            # Step 4: Register cameras with model server
-            self.deployment_status = "Registering cameras with model server..."
-            
-            camera_names = [camera.name for camera in selected_cameras]
-            
-            async with httpx.AsyncClient() as client:
-                try:
-                    response = await client.post(
-                        f"{self.model_server_url}/model/register_cameras",
-                        json={
-                            "camera_names": camera_names,
-                            "camera_ids": self.selected_camera_ids
-                        },
-                        timeout=30.0
-                    )
+# <<<<<<< poseidon/feature/state-optimization-and-critical-fixes
+#                     # Continue with mock deployment for development
+            
+#             # Step 4: Register cameras with model server
+#             self.deployment_status = "Registering cameras with model server..."
+            
+#             camera_names = [camera.name for camera in selected_cameras]
+            
+#             async with httpx.AsyncClient() as client:
+#                 try:
+#                     response = await client.post(
+#                         f"{self.model_server_url}/model/register_cameras",
+#                         json={
+#                             "camera_names": camera_names,
+#                             "camera_ids": self.selected_camera_ids
+#                         },
+#                         timeout=30.0
+#                     )
                     
-                    if response.status_code != 200:
-                        self.error = f"Camera registration error: {response.status_code}"
-                        return
+#                     if response.status_code != 200:
+#                         self.error = f"Camera registration error: {response.status_code}"
+#                         return
                         
-                except Exception as e:
-                    # Continue with mock deployment for development
-                    pass
-            
-            # Step 5: Save deployment to database
-            self.deployment_status = "Saving deployment..."
-=======
+#                 except Exception as e:
+#                     # Continue with mock deployment for development
+#                     pass
+            
+#             # Step 5: Save deployment to database
+#             self.deployment_status = "Saving deployment..."
+# =======
                     # Create mock response for development
                     deployment_response = {
                         "deployment_id": "adient_model_server_mock_123",
@@ -727,7 +724,7 @@
             
             # Step 4: Save deployment to database with new schema
             self.deployment_status = "Saving deployment to database..."
->>>>>>> ac1bfe09
+# >>>>>>> poseidon/feature/temp_demo_test
             
             # Use the selected project ID from UI
             project_id = self.selected_project_id
@@ -746,10 +743,10 @@
                     "status": deployment_response.get("status"),
                     "model_name": selected_model.name,
                     "model_version": selected_model.version,
-<<<<<<< HEAD
-                    "camera_names": camera_names,
-                    "deployed_at": "2024-01-01T00:00:00Z"  # This will be set by the model
-=======
+# <<<<<<< poseidon/feature/state-optimization-and-critical-fixes
+#                     "camera_names": camera_names,
+#                     "deployed_at": "2024-01-01T00:00:00Z"  # This will be set by the model
+# =======
                     "docker_image": "adient-model-server:latest",
                     "cameras": camera_api_data,
                     "gpu": True,
@@ -758,7 +755,7 @@
                         "MODEL_NAME": "adient_weld_detector",
                         "CONFIDENCE_THRESHOLD": "0.5"
                     }
->>>>>>> ac1bfe09
+# >>>>>>> poseidon/feature/temp_demo_test
                 },
                 "inference_config": {
                     "endpoint": deployment_response.get("endpoint", "http://localhost:9000"),
@@ -773,11 +770,11 @@
             }
             
             
-<<<<<<< HEAD
-            # Step 6: Update deployment status
-            self.deployment_status = "Deployment completed successfully!"
-            self.success = f"Successfully deployed {selected_model.name} to {len(selected_cameras)} cameras: {', '.join(camera_names)}"
-=======
+# <<<<<<< poseidon/feature/state-optimization-and-critical-fixes
+#             # Step 6: Update deployment status
+#             self.deployment_status = "Deployment completed successfully!"
+#             self.success = f"Successfully deployed {selected_model.name} to {len(selected_cameras)} cameras: {', '.join(camera_names)}"
+# =======
             try:
                 deployment = await ModelDeploymentRepository.create(deployment_data)
                 if deployment:
@@ -797,7 +794,7 @@
             self.deployment_status = f"Deployment completed successfully! Deployment ID: {deployment_id}"
             self.success = f"Successfully deployed {selected_model.name} to {len(self.selected_camera_ids)} cameras. " \
                           f"Model endpoint: {deployment_response.get('endpoint', 'http://localhost:9000')}"
->>>>>>> ac1bfe09
+# >>>>>>> poseidon/feature/temp_demo_test
             
             # Clear selections
             self.selected_camera_ids = []
