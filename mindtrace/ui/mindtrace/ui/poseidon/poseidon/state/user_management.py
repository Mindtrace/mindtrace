import reflex as rx
from typing import List, Dict, Optional
from poseidon.backend.services.user_management_service import UserManagementService
from poseidon.backend.database.models.enums import OrgRole
from poseidon.state.base import BasePaginationState, RoleBasedAccessMixin
from poseidon.state.models import UserRoles


class UserManagementState(BasePaginationState, RoleBasedAccessMixin):
    """User management state with role-based access control."""
    
    # User list and filtering
    organization_users: List[Dict] = []
    filtered_users: List[Dict] = []
    role_filter: str = ""
    
    # Add user form
    new_user_first_name: str = ""
    new_user_last_name: str = ""
    new_user_email: str = ""
    new_user_role: str = ""
    add_user_dialog_open: bool = False
    
    # Edit user form
    edit_user_id: str = ""
    edit_user_first_name: str = ""
    edit_user_last_name: str = ""
    edit_user_email: str = ""
    edit_user_role: str = ""
    edit_user_dialog_open: bool = False
    
    # User details
    selected_user: Dict = {}
    user_details_dialog_open: bool = False
    
    # Assignment dialog state
    assignment_dialog_open: bool = False
    assignment_user_id: str = ""
    assignment_user_name: str = ""
    assignment_project_name: str = ""
    assignment_roles: List[str] = []
    
    # Project management dialog state
    project_management_dialog_open: bool = False
    project_management_user_id: str = ""
    project_management_user_name: str = ""
    project_management_user_assignments: List[Dict] = []
    
    # Available projects for assignment
    available_projects: List[Dict] = []
    
    # --- Computed Properties ---
    @rx.var
    def total_pages(self) -> int:
        """Calculate total number of pages for filtered users"""
        return self.calculate_total_pages(self.filtered_users)
    
    @rx.var
    def paginated_users(self) -> List[Dict]:
        """Get users for current page"""
        return self.get_paginated_items(self.filtered_users)
    
    @rx.var
    def available_org_roles(self) -> List[str]:
        """Get available organization roles based on user permissions"""
        roles = [UserRoles.USER]
        # Only admins and super admins can assign admin roles
        # This will be checked in the actual assignment
        roles.append(UserRoles.ADMIN)
        return roles
    
    @rx.var
    def available_project_options(self) -> List[str]:
        """Get available project names for assignment"""
        return [project.get("name", "") for project in self.available_projects]
    
    @rx.var
    def available_project_roles(self) -> List[str]:
        """Get available project roles"""
        return ["viewer", "editor", "admin"]
    
    @rx.var
    def total_users_count(self) -> int:
        """Get total users count"""
        return len(self.organization_users)
    
    @rx.var
    def active_users_count(self) -> int:
        """Get active users count"""
        return len([user for user in self.organization_users if user.get("is_active", False)])
    
    @rx.var
    def edit_user_role_options(self) -> List[str]:
        """Get available organization roles for edit form"""
        return self.available_org_roles

    # --- Data Loading Methods ---
    async def load_organization_users(self):
        """Load users based on user role - all users for super admin, org users for admin"""
        async def load_users():
            auth_state = await self.get_auth_state()
            
            if auth_state.is_super_admin:
                # Super admin sees all users across all organizations
                from poseidon.backend.database.repositories.user_repository import UserRepository
                users = await UserRepository.get_all_users()
                
                # Only fetch organization links for better performance
                for user in users:
                    if user.organization:
                        await user.fetch_link("organization")
                
                self.organization_users = [
                    {
                        "id": str(user.id),
                        "first_name": user.first_name,
                        "last_name": user.last_name,
                        "email": user.email,
                        "organization_id": str(user.organization.id) if user.organization else "",
                        "org_role": user.org_role,
                        "is_active": user.is_active,
                        "created_at": user.created_at,
                        "updated_at": user.updated_at
                    }
                    for user in users
                ]
            else:
                # Regular admin sees only their organization's users
                from poseidon.backend.database.repositories.user_repository import UserRepository
                users = await UserRepository.get_by_organization(auth_state.user_organization_id)
            
            for user in users:
                    if user.organization:
                        await user.fetch_link("organization")
                
            self.organization_users = [
                {
                    "id": str(user.id),
                    "first_name": user.first_name,
                    "last_name": user.last_name,
                    "email": user.email,
                    "organization_id": str(user.organization.id) if user.organization else "",
                    "org_role": user.org_role,
                    "is_active": user.is_active,
                    "created_at": user.created_at,
                    "updated_at": user.updated_at
                }
                for user in users
            ]
            
            self.filter_users()
            return True

        await self.handle_async_operation(load_users, "Users loaded successfully")

    async def load_available_projects(self):
        """Load available projects for assignment"""
        async def load_projects():
            auth_state = await self.get_auth_state()
            org_id = auth_state.user_organization_id
            
            if not org_id:
                return False
            
            from poseidon.backend.database.repositories.project_repository import ProjectRepository
            
            if auth_state.is_super_admin:
                # Super admin can see all projects across all organizations
                projects = await ProjectRepository.get_all()
            else:
                # Admin can see projects in their organization
                projects = await ProjectRepository.get_by_organization(org_id)
            
            # Fetch organization links for projects
            for project in projects:
                if not hasattr(project, '_organization_loaded'):
                    await project.fetch_link("organization")
                    project._organization_loaded = True
                
            self.available_projects = [
                {
                    "id": str(project.id),
                    "name": project.name,
                    "organization_id": str(project.organization.id) if project.organization else "",
                    "organization_name": project.organization.name if project.organization else "Unknown"
                }
                for project in projects
            ]
            return True
            
        await self.handle_async_operation(load_projects, "Projects loaded successfully")

    # --- Filtering Methods ---
    def filter_users(self):
        """Filter users based on search query and filters"""
        filtered = self.organization_users
        
        # Search filter
        if self.search_query:
            filtered = [
                user for user in filtered
<<<<<<< HEAD
                if (self.user_search_query.lower() in user.get("first_name", "").lower() or
                    self.user_search_query.lower() in user.get("last_name", "").lower() or
                    self.user_search_query.lower() in user.get("email", "").lower())
=======
                if (self.search_query.lower() in user.get("username", "").lower() or
                    self.search_query.lower() in user.get("email", "").lower())
>>>>>>> 2ded1671
            ]
        
        # Role filter
        if self.role_filter:
            filtered = [
                user for user in filtered
                if self.role_filter == user.get("org_role", "")
            ]
        
        # Status filter
        if self.status_filter == "active":
                filtered = [user for user in filtered if user.get("is_active", False)]
        elif self.status_filter == "inactive":
                filtered = [user for user in filtered if not user.get("is_active", False)]
        
        self.filtered_users = filtered
        # Reset to first page when filtering
        self.current_page = 1

    def set_search_query(self, query: str):
        """Set search query and filter users"""
        self.search_query = query
        self.filter_users()

    def set_role_filter(self, role: str):
        """Set role filter and filter users"""
        self.role_filter = role
        self.filter_users()

    def set_status_filter(self, status: str):
        """Set status filter and filter users"""
        self.status_filter = status
        self.filter_users()

    def clear_filters(self):
        """Clear all filters"""
        super().clear_filters()
        self.role_filter = ""
        self.filter_users()

    # --- Dialog Management Methods ---
    def open_add_user_dialog(self):
        """Open add user dialog"""
        self.add_user_dialog_open = True
        self.clear_messages()
        self.clear_add_user_form()

<<<<<<< HEAD
    def clear_add_user_form(self):
        """Clear add user form"""
        self.new_user_first_name = ""
        self.new_user_last_name = ""
        self.new_user_email = ""
        self.new_user_role = ""

    def set_new_user_role(self, role: str):
        """Set the new user role"""
        self.new_user_role = role

    def set_new_user_email(self, email: str):
        """Set the new user email"""
        self.new_user_email = email
    
    def set_new_user_first_name(self, first_name: str):
        """Set the new user first name"""
        self.new_user_first_name = first_name
    
    def set_new_user_last_name(self, last_name: str):
        """Set the new user last name"""
        self.new_user_last_name = last_name

    def set_edit_user_first_name(self, first_name: str):
        """Set the edit user first name"""
        self.edit_user_first_name = first_name

    def set_edit_user_last_name(self, last_name: str):
        """Set the edit user last name"""
        self.edit_user_last_name = last_name
=======
    def close_add_user_dialog(self):
        """Close add user dialog"""
        self.add_user_dialog_open = False
        self.clear_messages()
        self.clear_add_user_form()

    def open_edit_user_dialog(self, user_id: str):
        """Open edit user dialog"""
        user = next((u for u in self.organization_users if u["id"] == user_id), None)
        if user:
            self.edit_user_id = user_id
            self.edit_user_username = user.get("username", "")
            self.edit_user_email = user.get("email", "")
            self.edit_user_role = user.get("org_role", "")
            self.edit_user_dialog_open = True
            self.clear_messages()

    def close_edit_user_dialog(self):
        """Close edit user dialog"""
        self.edit_user_dialog_open = False
        self.clear_messages()
        self.clear_edit_user_form()

    def open_user_details_dialog(self, user_id: str):
        """Open user details dialog"""
        user = next((u for u in self.organization_users if u["id"] == user_id), None)
        if user:
            self.selected_user = user
            self.user_details_dialog_open = True
            self.clear_messages()

    def close_user_details_dialog(self):
        """Close user details dialog"""
        self.user_details_dialog_open = False
        self.clear_messages()
        self.selected_user = {}
>>>>>>> 2ded1671

    def open_assignment_dialog(self, user_id: str):
        """Open assignment dialog for a user"""
        user = next((u for u in self.organization_users if u["id"] == user_id), None)
        if user:
            self.assignment_user_id = user_id
            self.assignment_user_name = user.get("username", "")
            self.assignment_project_name = ""
            self.assignment_roles = []
            self.assignment_dialog_open = True
            self.clear_messages()

    def close_assignment_dialog(self):
        """Close assignment dialog"""
        self.assignment_dialog_open = False
        self.clear_messages()
        self.assignment_user_id = ""
        self.assignment_user_name = ""
        self.assignment_project_name = ""
        self.assignment_roles = []

<<<<<<< HEAD
    def set_edit_user_data(self, user_data: Dict):
        """Set edit user data from user dictionary"""
        self.edit_user_id = user_data.get("id", "")
        self.edit_user_first_name = user_data.get("first_name", "")
        self.edit_user_last_name = user_data.get("last_name", "")
        self.edit_user_email = user_data.get("email", "")
        self.edit_user_role = user_data.get("org_role", "")
        self.show_edit_user_dialog = True
=======
    async def load_projects_for_assignment(self):
        """Load projects for assignment dialog - called from UI"""
        await self.load_available_projects()
>>>>>>> 2ded1671

    async def open_project_management_dialog(self, user_id: str):
        """Open project management dialog for a user"""
        user = next((u for u in self.organization_users if u["id"] == user_id), None)
        if user:
<<<<<<< HEAD
            self.edit_user_id = user_id
            self.edit_user_first_name = user["first_name"]
            self.edit_user_last_name = user["last_name"]
            self.edit_user_email = user["email"]
            self.edit_user_role = user["org_role"]
            self.show_edit_user_dialog = True

    def hide_edit_user_form(self):
        """Hide edit user dialog"""
        self.show_edit_user_dialog = False
        self.clear_edit_user_form()
=======
            self.project_management_user_id = user_id
            self.project_management_user_name = user.get("username", "")
            
            # Load user's project assignments
            try:
                from poseidon.backend.database.repositories.user_repository import UserRepository
                user_obj = await UserRepository.get_by_id(user_id)
                if user_obj:
                    await user_obj.fetch_all_links()
                    self.project_management_user_assignments = [
                        {
                            "project_id": str(project.id),
                            "project_name": project.name,
                            "roles": ["user"]  # Default role for now
                        }
                        for project in user_obj.projects
                    ]
                else:
                    self.project_management_user_assignments = []
            except Exception as e:
                self.set_error(f"Failed to load user project assignments: {str(e)}")
                self.project_management_user_assignments = []
            
            self.project_management_dialog_open = True
            self.clear_messages()

    def close_project_management_dialog(self):
        """Close project management dialog"""
        self.project_management_dialog_open = False
        self.clear_messages()
        self.project_management_user_id = ""
        self.project_management_user_name = ""
        self.project_management_user_assignments = []

    # --- Form Management Methods ---
    def clear_add_user_form(self):
        """Clear add user form"""
        self.new_user_username = ""
        self.new_user_email = ""
        self.new_user_role = ""
>>>>>>> 2ded1671

    def clear_edit_user_form(self):
        """Clear edit user form"""
        self.edit_user_id = ""
        self.edit_user_first_name = ""
        self.edit_user_last_name = ""
        self.edit_user_email = ""
        self.edit_user_role = ""

    # --- Assignment Methods ---
    def set_assignment_project_by_name(self, project_name: str):
        """Set assignment project by name"""
        self.assignment_project_name = project_name

    def set_edit_user_data(self, user_data: dict):
        """Set edit user data from user dictionary"""
        self.edit_user_id = user_data.get("id", "")
        self.edit_user_username = user_data.get("username", "")
        self.edit_user_email = user_data.get("email", "")
        self.edit_user_role = user_data.get("org_role", "")

    def toggle_assignment_role(self, role: str):
        """Toggle assignment role"""
        if role in self.assignment_roles:
            self.assignment_roles.remove(role)
        else:
            self.assignment_roles.append(role)

    # --- CRUD Operations ---
    async def add_user(self):
        """Add a new user to the organization"""
        async def create_user():
            org_id = await self.get_admin_organization_id()
            if not org_id:
                self.set_error("Access denied: Admin privileges required")
                return False
            
            # Validate form data
            if not self.validate_required_field(self.new_user_first_name, "First Name"):
                return False

            if not self.validate_required_field(self.new_user_last_name, "Last Name"):
                return False

            if not self.validate_email(self.new_user_email):
                return False
                
            if not self.validate_required_field(self.new_user_role, "Role"):
                return False
            
            # Convert role to unified format
            role_mapping = UserRoles.get_display_names()
            reverse_role_mapping = {v: k for k, v in role_mapping.items()}
            reverse_role_mapping.update({k: k for k in UserRoles.get_assignable()})
            
            backend_role = reverse_role_mapping.get(self.new_user_role, UserRoles.USER)
            
            # Validate role assignment permissions
            auth_state = await self.get_auth_state()
            if backend_role == UserRoles.ADMIN and not self.can_manage_users(auth_state.is_admin, auth_state.is_super_admin):
                self.set_error("Only admins can assign admin role")
                return False
            
            # Call user management service to add user
            result = await UserManagementService.create_user_in_organization(
                first_name=self.new_user_first_name.strip(),
                last_name=self.new_user_last_name.strip(),
                email=self.new_user_email.strip(),
                password="TempPassword123!",  # TODO: Generate secure temp password
                admin_organization_id=org_id,
                org_role=backend_role
            )
            
            if result.get("success"):
                self.clear_add_user_form()
                self.close_add_user_dialog()
                await self.load_organization_users()
                return True
            else:
                self.set_error(result.get("error", "Failed to add user"))
                return False
        
        await self.handle_async_operation(
            create_user,
            f"User '{self.new_user_first_name} {self.new_user_last_name}' added successfully"
        )

    async def update_user(self):
        """Update an existing user"""
        async def update_user_data():
            org_id = await self.get_admin_organization_id()
            if not org_id:
                self.set_error("Access denied: Admin privileges required")
                return False
            
            # Validate form data
            if not self.validate_required_field(self.edit_user_first_name, "First Name"):
                return False

            if not self.validate_required_field(self.edit_user_last_name, "Last Name"):
                return False

            if not self.validate_email(self.edit_user_email):
                return False
                
            if not self.validate_required_field(self.edit_user_role, "Role"):
                return False
            
            # Validate role assignment permissions
            auth_state = await self.get_auth_state()
            if self.edit_user_role == UserRoles.ADMIN and not self.can_manage_users(auth_state.is_admin, auth_state.is_super_admin):
                self.set_error("Only admins can assign admin role")
                return False
            
            # Update user organization role
            result = await UserManagementService.update_user_org_role(
                self.edit_user_id,
                self.edit_user_role,
                org_id
            )
            
            if result.get("success"):
                self.clear_edit_user_form()
                self.close_edit_user_dialog()
                await self.load_organization_users()
                return True
            else:
                self.set_error(result.get("error", "Failed to update user"))
                return False
        
        await self.handle_async_operation(
            update_user_data,
<<<<<<< HEAD
            f"User '{self.edit_user_first_name} {self.edit_user_last_name}' updated successfully"
=======
            "User updated successfully"
>>>>>>> 2ded1671
        )

    async def activate_user(self, user_id: str):
        """Activate a user"""
        async def activate_user_data():
            org_id = await self.get_admin_organization_id()
            if not org_id:
                self.set_error("Access denied: Admin privileges required")
                return False
            
            result = await UserManagementService.activate_user(user_id, org_id)
            
            if result.get("success"):
                await self.load_organization_users()
                return True
            else:
                self.set_error(result.get("error", "Failed to activate user"))
                return False
        
        await self.handle_async_operation(
            activate_user_data,
            "User activated successfully"
        )

    async def deactivate_user(self, user_id: str):
        """Deactivate a user"""
        async def deactivate_user_data():
            org_id = await self.get_admin_organization_id()
            if not org_id:
                self.set_error("Access denied: Admin privileges required")
                return False
            
            result = await UserManagementService.deactivate_user(user_id, org_id)
            
            if result.get("success"):
                await self.load_organization_users()
                return True
            else:
                self.set_error(result.get("error", "Failed to deactivate user"))
                return False

        await self.handle_async_operation(
            deactivate_user_data,
            "User deactivated successfully"
        )

    async def delete_user(self, user_id: str):
        """Delete a user"""
        async def delete_user_data():
            org_id = await self.get_admin_organization_id()
            if not org_id:
                self.set_error("Access denied: Admin privileges required")
                return False
            
            result = await UserManagementService.delete_user(user_id, org_id)
            
            if result.get("success"):
                await self.load_organization_users()
                return True
            else:
                self.set_error(result.get("error", "Failed to delete user"))
                return False
        
        await self.handle_async_operation(
            delete_user_data,
            "User deleted successfully"
        )

<<<<<<< HEAD
    # Assignment dialog state
    assignment_dialog_open: bool = False
    assignment_user_id: str = ""
    assignment_user_first_name: str = ""
    assignment_user_last_name: str = ""
    assignment_project_name: str = ""
    assignment_roles: List[str] = []
    
    # Project management dialog state
    project_management_dialog_open: bool = False
    project_management_user_id: str = ""
    project_management_user_first_name: str = ""
    project_management_user_last_name: str = ""
    project_management_user_assignments: List[Dict] = []

    def open_assignment_dialog(self, user_id: str):
        """Open assignment dialog for a user"""
        user = next((u for u in self.organization_users if u["id"] == user_id), None)
        if user:
            self.assignment_user_id = user_id
            self.assignment_user_first_name = user.get("first_name", "")
            self.assignment_user_last_name = user.get("last_name", "")
            self.assignment_project_name = ""
            self.assignment_roles = []
            self.assignment_dialog_open = True

    def close_assignment_dialog(self):
        """Close assignment dialog"""
        self.assignment_dialog_open = False
        self.assignment_user_id = ""
        self.assignment_user_first_name = ""
        self.assignment_user_last_name = ""
        self.assignment_project_name = ""
        self.assignment_roles = []

    def set_assignment_dialog_open(self, open: bool):
        """Set assignment dialog open state"""
        self.assignment_dialog_open = open

    def set_assignment_project_by_name(self, project_name: str):
        """Set assignment project by name"""
        self.assignment_project_name = project_name

    def toggle_assignment_role(self, role: str):
        """Toggle assignment role"""
        if role in self.assignment_roles:
            self.assignment_roles.remove(role)
        else:
            self.assignment_roles.append(role)

    def open_project_management_dialog(self, user_id: str):
        """Open project management dialog for a user"""
        user = next((u for u in self.organization_users if u["id"] == user_id), None)
        if user:
            self.project_management_user_id = user_id
            self.project_management_user_first_name = user.get("first_name", "")
            self.project_management_user_last_name = user.get("last_name", "")
            self.project_management_user_assignments = []  # TODO: Load user's project assignments
            self.project_management_dialog_open = True

    def close_project_management_dialog(self):
        """Close project management dialog"""
        self.project_management_dialog_open = False
        self.project_management_user_id = ""
        self.project_management_user_first_name = ""
        self.project_management_user_last_name = ""
        self.project_management_user_assignments = []

    def set_project_management_dialog_open(self, open: bool):
        """Set project management dialog open state"""
        self.project_management_dialog_open = open

=======
>>>>>>> 2ded1671
    async def assign_user_to_project_from_dialog(self):
        """Assign user to project from dialog"""
        async def assign_user():
            if not self.assignment_user_id or not self.assignment_project_name:
                self.set_error("Please select a user and project")
                return False
            
            project = next((p for p in self.available_projects if p["name"] == self.assignment_project_name), None)
            if not project:
                self.set_error("Project not found")
                return False
            
            # Get admin organization ID
            org_id = await self.get_admin_organization_id()
            if not org_id:
                self.set_error("Access denied: Admin privileges required")
                return False
            
            # Call the user management service to assign user to project
            result = await UserManagementService.assign_user_to_project(
                user_id=self.assignment_user_id,
                project_id=project["id"],
                roles=self.assignment_roles if self.assignment_roles else ["user"],
                admin_organization_id=org_id
            )
            
            if result.get("success"):
                self.close_assignment_dialog()
                await self.load_organization_users()
                return True
            else:
                self.set_error(result.get("error", "Failed to assign user to project"))
                return False
        
        await self.handle_async_operation(
            assign_user,
            "User assigned to project successfully"
        )

    async def remove_user_from_project(self, user_id: str, project_id: str):
        """Remove user from project"""
        async def remove_user():
            # Get admin organization ID
            org_id = await self.get_admin_organization_id()
            if not org_id:
                self.set_error("Access denied: Admin privileges required")
                return False
            
            # Call the user management service to remove user from project
            result = await UserManagementService.remove_user_from_project(
                user_id=user_id,
                project_id=project_id,
                admin_organization_id=org_id
            )
            
            if result.get("success"):
                await self.load_organization_users()
                return True
            else:
                self.set_error(result.get("error", "Failed to remove user from project"))
                return False
        
        await self.handle_async_operation(
            remove_user,
            "User removed from project successfully"
        )

    # --- Utility Methods ---
    def can_edit_user(self, user_id: str) -> bool:
        """Check if current user can edit the specified user"""
        # TODO: Implement proper permission check
        return True

    def can_deactivate_user(self, user_id: str) -> bool:
        """Check if current user can deactivate the specified user"""
        # TODO: Implement proper permission check
        return True

    def get_user_role_display(self, user_id: str) -> str:
        """Get user role display name"""
        user = next((u for u in self.organization_users if u["id"] == user_id), None)
        if user:
            role_mapping = UserRoles.get_display_names()
            return role_mapping.get(user.get("org_role", ""), "Unknown")
        return "Unknown"

    def get_user_status_display(self, user_id: str) -> str:
        """Get user status display"""
        user = next((u for u in self.organization_users if u["id"] == user_id), None)
        if user:
            return "Active" if user.get("is_active", False) else "Inactive"
        return "Unknown"

 <|MERGE_RESOLUTION|>--- conflicted
+++ resolved
@@ -199,14 +199,9 @@
         if self.search_query:
             filtered = [
                 user for user in filtered
-<<<<<<< HEAD
                 if (self.user_search_query.lower() in user.get("first_name", "").lower() or
                     self.user_search_query.lower() in user.get("last_name", "").lower() or
                     self.user_search_query.lower() in user.get("email", "").lower())
-=======
-                if (self.search_query.lower() in user.get("username", "").lower() or
-                    self.search_query.lower() in user.get("email", "").lower())
->>>>>>> 2ded1671
             ]
         
         # Role filter
@@ -254,38 +249,6 @@
         self.clear_messages()
         self.clear_add_user_form()
 
-<<<<<<< HEAD
-    def clear_add_user_form(self):
-        """Clear add user form"""
-        self.new_user_first_name = ""
-        self.new_user_last_name = ""
-        self.new_user_email = ""
-        self.new_user_role = ""
-
-    def set_new_user_role(self, role: str):
-        """Set the new user role"""
-        self.new_user_role = role
-
-    def set_new_user_email(self, email: str):
-        """Set the new user email"""
-        self.new_user_email = email
-    
-    def set_new_user_first_name(self, first_name: str):
-        """Set the new user first name"""
-        self.new_user_first_name = first_name
-    
-    def set_new_user_last_name(self, last_name: str):
-        """Set the new user last name"""
-        self.new_user_last_name = last_name
-
-    def set_edit_user_first_name(self, first_name: str):
-        """Set the edit user first name"""
-        self.edit_user_first_name = first_name
-
-    def set_edit_user_last_name(self, last_name: str):
-        """Set the edit user last name"""
-        self.edit_user_last_name = last_name
-=======
     def close_add_user_dialog(self):
         """Close add user dialog"""
         self.add_user_dialog_open = False
@@ -322,7 +285,6 @@
         self.user_details_dialog_open = False
         self.clear_messages()
         self.selected_user = {}
->>>>>>> 2ded1671
 
     def open_assignment_dialog(self, user_id: str):
         """Open assignment dialog for a user"""
@@ -344,38 +306,14 @@
         self.assignment_project_name = ""
         self.assignment_roles = []
 
-<<<<<<< HEAD
-    def set_edit_user_data(self, user_data: Dict):
-        """Set edit user data from user dictionary"""
-        self.edit_user_id = user_data.get("id", "")
-        self.edit_user_first_name = user_data.get("first_name", "")
-        self.edit_user_last_name = user_data.get("last_name", "")
-        self.edit_user_email = user_data.get("email", "")
-        self.edit_user_role = user_data.get("org_role", "")
-        self.show_edit_user_dialog = True
-=======
     async def load_projects_for_assignment(self):
         """Load projects for assignment dialog - called from UI"""
         await self.load_available_projects()
->>>>>>> 2ded1671
 
     async def open_project_management_dialog(self, user_id: str):
         """Open project management dialog for a user"""
         user = next((u for u in self.organization_users if u["id"] == user_id), None)
         if user:
-<<<<<<< HEAD
-            self.edit_user_id = user_id
-            self.edit_user_first_name = user["first_name"]
-            self.edit_user_last_name = user["last_name"]
-            self.edit_user_email = user["email"]
-            self.edit_user_role = user["org_role"]
-            self.show_edit_user_dialog = True
-
-    def hide_edit_user_form(self):
-        """Hide edit user dialog"""
-        self.show_edit_user_dialog = False
-        self.clear_edit_user_form()
-=======
             self.project_management_user_id = user_id
             self.project_management_user_name = user.get("username", "")
             
@@ -413,10 +351,67 @@
     # --- Form Management Methods ---
     def clear_add_user_form(self):
         """Clear add user form"""
-        self.new_user_username = ""
+        self.new_user_first_name = ""
+        self.new_user_last_name = ""
         self.new_user_email = ""
         self.new_user_role = ""
->>>>>>> 2ded1671
+
+    def set_new_user_role(self, role: str):
+        """Set the new user role"""
+        self.new_user_role = role
+
+    def set_new_user_email(self, email: str):
+        """Set the new user email"""
+        self.new_user_email = email
+    
+    def set_new_user_first_name(self, first_name: str):
+        """Set the new user first name"""
+        self.new_user_first_name = first_name
+    
+    def set_new_user_last_name(self, last_name: str):
+        """Set the new user last name"""
+        self.new_user_last_name = last_name
+
+    def set_edit_user_first_name(self, first_name: str):
+        """Set the edit user first name"""
+        self.edit_user_first_name = first_name
+
+    def set_edit_user_last_name(self, last_name: str):
+        """Set the edit user last name"""
+        self.edit_user_last_name = last_name
+
+    def set_edit_user_email(self, email: str):
+        """Set the edit user email"""
+        self.edit_user_email = email
+
+    def set_edit_user_role(self, role: str):
+        """Set the edit user role"""
+        self.edit_user_role = role
+
+    def set_edit_user_data(self, user_data: Dict):
+        """Set edit user data from user dictionary"""
+        self.edit_user_id = user_data.get("id", "")
+        self.edit_user_first_name = user_data.get("first_name", "")
+        self.edit_user_last_name = user_data.get("last_name", "")
+        self.edit_user_email = user_data.get("email", "")
+        self.edit_user_role = user_data.get("org_role", "")
+        self.show_edit_user_dialog = True
+
+    def show_edit_user_form(self, user_id: str):
+        """Show edit user dialog"""
+        user = next((u for u in self.organization_users if u["id"] == user_id), None)
+        if user:
+            self.edit_user_id = user_id
+            self.edit_user_first_name = user["first_name"]
+            self.edit_user_last_name = user["last_name"]
+            self.edit_user_email = user["email"]
+            self.edit_user_role = user["org_role"]
+            self.show_edit_user_dialog = True
+
+    def hide_edit_user_form(self):
+        """Hide edit user dialog"""
+        self.show_edit_user_dialog = False
+        self.clear_edit_user_form()
 
     def clear_edit_user_form(self):
         """Clear edit user form"""
@@ -549,11 +544,29 @@
         
         await self.handle_async_operation(
             update_user_data,
-<<<<<<< HEAD
             f"User '{self.edit_user_first_name} {self.edit_user_last_name}' updated successfully"
-=======
-            "User updated successfully"
->>>>>>> 2ded1671
+        )
+
+    async def deactivate_user(self, user_id: str):
+        """Deactivate a user"""
+        async def deactivate_user_data():
+            org_id = await self.get_admin_organization_id()
+            if not org_id:
+                self.error_message = "Access denied: Admin privileges required"
+                return False
+            
+            result = await UserManagementService.deactivate_user(user_id, org_id)
+            
+            if result.get("success"):
+                await self.load_organization_users()  # Refresh user list
+                return True
+            else:
+                self.error_message = result.get("error", "Failed to deactivate user")
+                return False
+        
+        await self.handle_async_operation(
+            deactivate_user_data,
+            "User deactivated successfully"
         )
 
     async def activate_user(self, user_id: str):
@@ -622,7 +635,6 @@
             "User deleted successfully"
         )
 
-<<<<<<< HEAD
     # Assignment dialog state
     assignment_dialog_open: bool = False
     assignment_user_id: str = ""
@@ -695,8 +707,6 @@
         """Set project management dialog open state"""
         self.project_management_dialog_open = open
 
-=======
->>>>>>> 2ded1671
     async def assign_user_to_project_from_dialog(self):
         """Assign user to project from dialog"""
         async def assign_user():
