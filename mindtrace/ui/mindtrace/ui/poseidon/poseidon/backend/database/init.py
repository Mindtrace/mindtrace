from beanie import init_beanie
from motor.motor_asyncio import AsyncIOMotorClient
from typing import List, Type
import sys

from poseidon.backend.database.models.user import User
from poseidon.backend.database.models.organization import Organization
from poseidon.backend.database.models.project import Project
from poseidon.backend.database.models.image import Image
from poseidon.backend.database.models.camera import Camera
from poseidon.backend.database.models.model import Model
from poseidon.backend.database.models.model_deployment import ModelDeployment
from poseidon.backend.database.models.scan import Scan
from poseidon.backend.database.models.scan_image import ScanImage
from poseidon.backend.database.models.scan_classification import ScanClassification
from poseidon.backend.core.config import settings

# Global client and initialization state
_client = None
_is_initialized = False

def rebuild_all_models():
    """Rebuild all models in the correct order to resolve forward references."""
    try:
        # Get all modules that contain models
        organization_module = sys.modules['poseidon.backend.database.models.organization']
        project_module = sys.modules['poseidon.backend.database.models.project']
        user_module = sys.modules['poseidon.backend.database.models.user']
        image_module = sys.modules['poseidon.backend.database.models.image']
        camera_module = sys.modules['poseidon.backend.database.models.camera']
        model_module = sys.modules['poseidon.backend.database.models.model']
        model_deployment_module = sys.modules['poseidon.backend.database.models.model_deployment']
        scan_module = sys.modules['poseidon.backend.database.models.scan']
        scan_image_module = sys.modules['poseidon.backend.database.models.scan_image']
        scan_classification_module = sys.modules['poseidon.backend.database.models.scan_classification']
        
        # Add all models to each module's global namespace for cross-references
        models_dict = {
            'Organization': Organization,
            'Project': Project,
            'User': User,
            'Image': Image,
            'Camera': Camera,
            'Model': Model,
            'ModelDeployment': ModelDeployment,
            'Scan': Scan,
            'ScanImage': ScanImage,
            'ScanClassification': ScanClassification,
        }
        
<<<<<<< HEAD
        for module in [organization_module, project_module, user_module, image_module, camera_module, model_module, model_deployment_module]:
=======
        for module in [organization_module, project_module, user_module, camera_module, model_module, model_deployment_module, scan_module, scan_image_module, scan_classification_module]:
>>>>>>> ac1bfe09
            for name, model_class in models_dict.items():
                setattr(module, name, model_class)
        
        # Rebuild models in dependency order
        # 1. Organization has no dependencies
        Organization.model_rebuild()
        
        # 2. Project and User have circular dependencies, so rebuild both
        Project.model_rebuild()
        
        User.model_rebuild()
        
        # 3. Image depends on Organization, Project, and User
        Image.model_rebuild()
        
        # 4. Other models depend on Organization, Project, and User
        Camera.model_rebuild()
        
        Model.model_rebuild()
        
        ModelDeployment.model_rebuild()
<<<<<<< HEAD
=======
        print("✓ ModelDeployment model rebuilt")
        
        # 4. Scan models - rebuild in dependency order
        Scan.model_rebuild()
        print("✓ Scan model rebuilt")
        
        ScanImage.model_rebuild()
        print("✓ ScanImage model rebuilt")
        
        ScanClassification.model_rebuild()
        print("✓ ScanClassification model rebuilt")
        
        print("✓ All models rebuilt successfully")
>>>>>>> ac1bfe09
        
    except Exception as e:
        raise

async def initialize_database():
    """Initialize the database with all models registered to resolve ForwardRef links."""
    global _client, _is_initialized
    
    if _is_initialized:
        # Always rebuild all models to ensure forward references are resolved
        rebuild_all_models()
        return _client
    
    _client = AsyncIOMotorClient(settings.MONGO_URI)
    
    # Register ALL models with Beanie at once to resolve ForwardRef links
    document_models = [
        Organization,  # Put Organization first so it's defined before other models
        Project,       # Put Project before models that reference it
        User,         # Put User before models that reference it
        Image,        # Put Image after Organization, Project, and User
        Camera,
        Model,
        ModelDeployment,
        Scan,         # Put Scan before models that reference it
        ScanImage,    # Put ScanImage before ScanClassification
        ScanClassification,
    ]
    
    # Let Beanie handle the model initialization and forward reference resolution
    await init_beanie(
        database=_client[settings.DB_NAME],
        document_models=document_models
    )
    
    # Rebuild all models to ensure forward references are resolved
    rebuild_all_models()
    
    _is_initialized = True
    return _client

def get_database_client():
    """Get the database client (must call initialize_database first)."""
    global _client
    return _client

def is_database_initialized():
    """Check if database has been initialized."""
    global _is_initialized
    return _is_initialized <|MERGE_RESOLUTION|>--- conflicted
+++ resolved
@@ -48,11 +48,7 @@
             'ScanClassification': ScanClassification,
         }
         
-<<<<<<< HEAD
-        for module in [organization_module, project_module, user_module, image_module, camera_module, model_module, model_deployment_module]:
-=======
-        for module in [organization_module, project_module, user_module, camera_module, model_module, model_deployment_module, scan_module, scan_image_module, scan_classification_module]:
->>>>>>> ac1bfe09
+        for module in [organization_module, project_module, user_module, camera_module, model_module, model_deployment_module, scan_module, scan_image_module, scan_classification_module, image_module]:
             for name, model_class in models_dict.items():
                 setattr(module, name, model_class)
         
@@ -74,8 +70,6 @@
         Model.model_rebuild()
         
         ModelDeployment.model_rebuild()
-<<<<<<< HEAD
-=======
         print("✓ ModelDeployment model rebuilt")
         
         # 4. Scan models - rebuild in dependency order
@@ -89,7 +83,6 @@
         print("✓ ScanClassification model rebuilt")
         
         print("✓ All models rebuilt successfully")
->>>>>>> ac1bfe09
         
     except Exception as e:
         raise
