--- conflicted
+++ resolved
@@ -690,7 +690,6 @@
                 
                 current_export_type = export_types.get(task_name) if export_types else None
 
-<<<<<<< HEAD
                 # Save id2label as yaml
                 model_info = self.get_model_info(task_name)
                 if model_info and model_info.get('id2label'):
@@ -712,10 +711,6 @@
 
                 # Save raw masks - save masks whenever they exist, regardless of export type
                 if 'mask' in result:
-=======
-                # Save raw masks
-                if current_export_type == ExportType.MASK and 'mask' in result:
->>>>>>> a6496f50
                     mask = np.array(result['mask'])
                     if mask is not None and mask.size > 0:
                         # Determine where to save based on export type or default to mask folder
