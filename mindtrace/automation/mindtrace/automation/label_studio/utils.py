--- conflicted
+++ resolved
@@ -181,12 +181,7 @@
                         'y': y,
                         'width': width_percent,
                         'height': height_percent,
-<<<<<<< HEAD
-                        'class_name': id2label[class_id]
-=======
-                        'confidence': confidence,
                         'class_name': id2label.get(class_id, f"class_{class_id}")
->>>>>>> a6496f50
                     }
 
                     if len(parts) > 5:
