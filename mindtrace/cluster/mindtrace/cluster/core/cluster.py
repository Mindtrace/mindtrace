--- conflicted
+++ resolved
@@ -38,56 +38,15 @@
             minio_endpoint: str | None: the location of the minio server to use for the registry. If None, use MINDTRACE_CLUSTER_MINIO_ENDPOINT
         """
         super().__init__(**kwargs)
-<<<<<<< HEAD
-        self.orchestrator = Orchestrator(
-            backend=RabbitMQClient(
-                host=self.config["MINDTRACE_CLUSTER_RABBITMQ_HOST"],
-                port=self.config["MINDTRACE_CLUSTER_RABBITMQ_PORT"],
-                username=self.config["MINDTRACE_CLUSTER_RABBITMQ_USERNAME"],
-                password=self.config["MINDTRACE_CLUSTER_RABBITMQ_PASSWORD"],
-            )
-        )
-        self.redis_url = self.config["MINDTRACE_CLUSTER_DEFAULT_REDIS_URL"]
-        self.job_schema_targeting_database = UnifiedMindtraceODMBackend(
-            unified_model_cls=cluster_types.JobSchemaTargeting,
-            redis_url=self.redis_url,
-            preferred_backend=BackendType.REDIS,
-        )
-        self.job_schema_targeting_database.initialize_sync()
-        self.job_status_database = UnifiedMindtraceODMBackend(
-            unified_model_cls=cluster_types.JobStatus, redis_url=self.redis_url, preferred_backend=BackendType.REDIS
-        )
-        self.job_status_database.initialize_sync()
-        self.worker_auto_connect_database = UnifiedMindtraceODMBackend(
-            unified_model_cls=cluster_types.WorkerAutoConnect,
-            redis_url=self.redis_url,
-            preferred_backend=BackendType.REDIS,
-        )
-        self.worker_auto_connect_database.initialize_sync()
-        self.worker_status_database = UnifiedMindtraceODMBackend(
-            unified_model_cls=cluster_types.WorkerStatus, redis_url=self.redis_url, preferred_backend=BackendType.REDIS
-        )
-        self.worker_status_database.initialize_sync()
-        self.worker_registry_endpoint = self.config["MINDTRACE_CLUSTER_MINIO_ENDPOINT"]
-        self.worker_registry_access_key = self.config["MINDTRACE_CLUSTER_MINIO_ACCESS_KEY"]
-        self.worker_registry_secret_key = self.config["MINDTRACE_CLUSTER_MINIO_SECRET_KEY"]
-        self.worker_registry_bucket = self.config["MINDTRACE_CLUSTER_MINIO_BUCKET"]
-        self.nodes = []
-        minio_backend = MinioRegistryBackend(
-            uri="~/.cache/mindtrace/minio_registry_cluster",
-            endpoint=self.worker_registry_endpoint,
-            access_key=self.worker_registry_access_key,
-            secret_key=self.worker_registry_secret_key,
-            bucket=self.worker_registry_bucket,
-            secure=False,
-        )
-        self.worker_registry = Registry(backend=minio_backend)
-        self.worker_registry.register_materializer(
-            cluster_types.ProxyWorker, "mindtrace.cluster.StandardWorkerLauncher"
-        )
-=======
         if kwargs.get("live_service", True):
-            self.orchestrator = Orchestrator(backend=RabbitMQClient(host=self._url.hostname))
+            self.orchestrator = Orchestrator(
+                backend=RabbitMQClient(host=self._url.hostname
+                    host=self.config["MINDTRACE_CLUSTER"]["RABBITMQ_HOST"],
+                    port=self.config["MINDTRACE_CLUSTER"]["RABBITMQ_PORT"],
+                    username=self.config["MINDTRACE_CLUSTER"]["RABBITMQ_USERNAME"],
+                    password=self.config["MINDTRACE_CLUSTER"]["RABBITMQ_PASSWORD"],
+                )
+            )
             self.redis_url = self.config["MINDTRACE_CLUSTER"]["DEFAULT_REDIS_URL"]
             self.job_schema_targeting_database = UnifiedMindtraceODMBackend(
                 unified_model_cls=cluster_types.JobSchemaTargeting,
@@ -129,7 +88,6 @@
             self.worker_registry.register_materializer(
                 cluster_types.ProxyWorker, "mindtrace.cluster.StandardWorkerLauncher"
             )
->>>>>>> 2feacb4f
         self.add_endpoint(
             "/submit_job",
             func=self.submit_job,
