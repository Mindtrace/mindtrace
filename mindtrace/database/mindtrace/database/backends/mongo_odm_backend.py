--- conflicted
+++ resolved
@@ -45,29 +45,6 @@
             raise DocumentNotFoundError(f"Object with id {id} not found")
         return doc
 
-<<<<<<< HEAD
-    async def get_by_id(self, id: str) -> Optional[ModelType]:
-        """Get document by ID, returns None if not found"""
-        await self.initialize()
-        return await self.model_cls.get(id)
-
-    async def update(self, id: str, update_data: Dict) -> Optional[ModelType]:
-        """Update document by ID"""
-        await self.initialize()
-        doc = await self.model_cls.get(id)
-        if not doc:
-            return None
-        
-        for key, value in update_data.items():
-            if hasattr(doc, key):
-                setattr(doc, key, value)
-        
-        await doc.save()
-        return doc
-
-    async def delete(self, id: str) -> bool:
-        """Delete document by ID, returns True if deleted, False if not found"""
-=======
     async def update(self, id: str, obj: BaseModel) -> ModelType:
         await self.initialize()
         doc = await self.model_cls.get(id)
@@ -88,7 +65,6 @@
             raise Exception(f"Update failed: {str(e)}")
 
     async def delete(self, id: str):
->>>>>>> e0d30b1f
         await self.initialize()
         doc = await self.model_cls.get(id)
         if doc:
