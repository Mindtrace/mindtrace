from typing import List, Type, TypeVar

from pydantic import BaseModel
<<<<<<< HEAD
from typing import Type, TypeVar, List
from redis_om import JsonModel, Migrator, get_redis_connection
from redis_om.model.model import NotFoundError
from redis.exceptions import ResponseError

from mindtrace.database.backends.mindtrace_odm_backend import MindtraceODMBackend
from mindtrace.database.core.exceptions import DocumentNotFoundError, DuplicateInsertError
=======
from redis_om import JsonModel, Migrator, get_redis_connection
from redis_om.model.model import NotFoundError

from mindtrace.database.backends.mindtrace_odm_backend import MindtraceODMBackend
from mindtrace.database.core.exceptions import DocumentNotFoundError, DuplicateInsertError


class MindtraceRedisDocument(JsonModel):
    """
    Base document class for Redis collections in Mindtrace.

    This class extends redis-om's JsonModel to provide a standardized
    base for all Redis document models in the Mindtrace ecosystem.

    Example:
        .. code-block:: python

            from mindtrace.database.backends.redis_odm_backend import MindtraceRedisDocument
            from redis_om import Field

            class User(MindtraceRedisDocument):
                name: str
                email: str = Field(index=True)

                class Meta:
                    global_key_prefix = "myapp"
    """

    class Meta:
        """
        Configuration metadata for the Redis document.

        Attributes:
            global_key_prefix (str): The global prefix for all keys of this document type.
        """

        global_key_prefix = "mindtrace"


ModelType = TypeVar("ModelType", bound=MindtraceRedisDocument)
>>>>>>> 906a5ac3

class MindtraceRedisDocument(JsonModel):
    class Meta:
        global_key_prefix = "mindtrace"

ModelType = TypeVar("ModelType", bound=MindtraceRedisDocument)

class RedisMindtraceODMBackend(MindtraceODMBackend):
<<<<<<< HEAD
    def __init__(self, model_cls: Type[ModelType], redis_url: str):
=======
    """
    Redis implementation of the Mindtrace ODM backend.

    This backend provides synchronous database operations using Redis as the
    underlying storage engine. It uses redis-om for document modeling and
    JSON serialization.

    Args:
        model_cls (Type[ModelType]): The document model class to use for operations.
        redis_url (str): Redis connection URL string.

    Example:
        .. code-block:: python

            from mindtrace.database.backends.redis_odm_backend import RedisMindtraceODMBackend
            from redis_om import Field

            class User(MindtraceRedisDocument):
                name: str
                email: str = Field(index=True)

            backend = RedisMindtraceODMBackend(
                model_cls=User,
                redis_url="redis://localhost:6379"
            )

            # Use the backend
            user = backend.insert(User(name="John", email="john@example.com"))
    """

    def __init__(self, model_cls: Type[ModelType], redis_url: str):
        """
        Initialize the Redis ODM backend.

        Args:
            model_cls (Type[ModelType]): The document model class to use for operations.
            redis_url (str): Redis connection URL string.
        """
        super().__init__()
>>>>>>> 906a5ac3
        self.model_cls = model_cls
        self.redis = get_redis_connection(url=redis_url)
        self._is_initialized = False

    def initialize(self):
<<<<<<< HEAD
        if not self._is_initialized:
            Migrator().run()
            self._is_initialized = True
=======
        """
        Initialize the Redis connection and run migrations.

        This method runs migrations to create necessary indexes and ensures
        the Redis connection is properly set up. It's called automatically
        before database operations.

        Example:
            .. code-block:: python

                backend = RedisMindtraceODMBackend(User, "redis://localhost:6379")
                backend.initialize()  # Usually called automatically
        """
        if not self._is_initialized:
            try:
                # Run migrations to create indexes
                Migrator().run()

                # Force index creation for the model
                # This ensures fields marked with index=True are properly indexed
                if hasattr(self.model_cls, "_meta") and hasattr(self.model_cls._meta, "indexed_fields"):
                    # Model has indexed fields metadata, ensure they're created
                    pass

                self._is_initialized = True
            except Exception as e:
                self.logger.warning(f"Redis migration failed: {e}")
                self._is_initialized = True  # Continue anyway
>>>>>>> 906a5ac3

    def is_async(self) -> bool:
        """
        Determine if this backend operates asynchronously.

        Returns:
            bool: Always returns False as Redis operations are synchronous.

        Example:
            .. code-block:: python

                backend = RedisMindtraceODMBackend(User, "redis://localhost:6379")
                if not backend.is_async():
                    result = backend.insert(user)
        """
        return False

    def insert(self, obj: BaseModel) -> ModelType:
<<<<<<< HEAD
        self.initialize()
        # Check for duplicates by email if it exists
        if hasattr(obj, 'email'):
            existing = self.model_cls.find(self.model_cls.email == obj.email).all()
            if existing:
                raise DuplicateInsertError(f"Document with email {obj.email} already exists")
            
        doc = self.model_cls(**obj.model_dump())
        doc.save()
        return doc

    def get(self, id: str) -> ModelType:
=======
        """
        Insert a new document into the Redis database.

        Args:
            obj (BaseModel): The document object to insert into the database.

        Returns:
            ModelType: The inserted document with generated fields populated.

        Raises:
            DuplicateInsertError: If the document violates unique constraints.

        Example:
            .. code-block:: python

                user = User(name="John", email="john@example.com")
                try:
                    inserted_user = backend.insert(user)
                    print(f"Inserted user with ID: {inserted_user.pk}")
                except DuplicateInsertError as e:
                    print(f"Duplicate entry: {e}")
        """
        self.initialize()
        # Get object data
        obj_data = obj.model_dump() if hasattr(obj, "model_dump") else obj.__dict__

        # Check for duplicates by email if it exists and is unique
        if "email" in obj_data and obj_data["email"] and hasattr(self.model_cls, "email"):
            try:
                # Try to find existing document with same email
                existing = self.model_cls.find(self.model_cls.email == obj_data["email"]).all()
                if existing:
                    raise DuplicateInsertError(f"Document with email {obj_data['email']} already exists")
            except DuplicateInsertError:
                # Re-raise DuplicateInsertError
                raise
            except Exception as e:
                # If query fails, try a different approach
                try:
                    all_docs = self.model_cls.find().all()
                    for doc in all_docs:
                        if hasattr(doc, "email") and doc.email == obj_data["email"]:
                            raise DuplicateInsertError(f"Document with email {obj_data['email']} already exists")
                except DuplicateInsertError:
                    # Re-raise DuplicateInsertError
                    raise
                except Exception:
                    # If all fails, continue without duplicate check but log warning
                    self.logger.warning(f"Could not check for duplicates: {e}")

        doc = self.model_cls(**obj_data)
        doc.save()
        return doc

    def get(self, id: str) -> ModelType:
        """
        Retrieve a document by its unique identifier.

        Args:
            id (str): The unique identifier of the document to retrieve.

        Returns:
            ModelType: The retrieved document.

        Raises:
            DocumentNotFoundError: If no document with the given ID exists.

        Example:
            .. code-block:: python

                try:
                    user = backend.get("01234567-89ab-cdef-0123-456789abcdef")
                    print(f"Found user: {user.name}")
                except DocumentNotFoundError:
                    print("User not found")
        """
>>>>>>> 906a5ac3
        self.initialize()
        try:
            doc = self.model_cls.get(id)
            if not doc:
                raise DocumentNotFoundError(f"Object with id {id} not found")
            return doc
        except NotFoundError:
            raise DocumentNotFoundError(f"Object with id {id} not found")

    def delete(self, id: str):
<<<<<<< HEAD
=======
        """
        Delete a document by its unique identifier.

        Args:
            id (str): The unique identifier of the document to delete.

        Raises:
            DocumentNotFoundError: If no document with the given ID exists.

        Example:
            .. code-block:: python

                try:
                    backend.delete("01234567-89ab-cdef-0123-456789abcdef")
                    print("User deleted successfully")
                except DocumentNotFoundError:
                    print("User not found")
        """
>>>>>>> 906a5ac3
        self.initialize()
        try:
            doc = self.model_cls.get(id)
            if doc:
                # Get all keys associated with this document
                pattern = f"{self.model_cls.Meta.global_key_prefix}:*{doc.pk}*"
                keys = self.redis.keys(pattern)
<<<<<<< HEAD
                
                # Delete all associated keys
                if keys:
                    self.redis.delete(*keys)
                
=======

                # Delete all associated keys
                if keys:
                    self.redis.delete(*keys)

>>>>>>> 906a5ac3
                # Delete the document itself
                self.model_cls.delete(doc.pk)
        except NotFoundError:
            raise DocumentNotFoundError(f"Object with id {id} not found")

    def all(self) -> List[ModelType]:
<<<<<<< HEAD
=======
        """
        Retrieve all documents from the collection.

        Returns:
            List[ModelType]: A list of all documents in the collection.

        Example:
            .. code-block:: python

                all_users = backend.all()
                print(f"Found {len(all_users)} users")
                for user in all_users:
                    print(f"- {user.name}")
        """
>>>>>>> 906a5ac3
        self.initialize()
        return self.model_cls.find().all()

    def find(self, *args, **kwargs) -> List[ModelType]:
<<<<<<< HEAD
        self.initialize()
        return self.model_cls.find(*args).all()

    def get_raw_model(self) -> Type[ModelType]:
=======
        """
        Find documents matching the specified criteria.

        Args:
            *args: Query conditions and filters.
            **kwargs: Additional query parameters.

        Returns:
            List[ModelType]: A list of documents matching the query criteria.

        Example:
            .. code-block:: python

                # Find users with specific email
                users = backend.find(User.email == "john@example.com")

                # Find all users if no criteria specified
                all_users = backend.find()
        """
        self.initialize()
        try:
            if args:
                # Execute the query with proper error handling
                result = self.model_cls.find(*args).all()
                return result
            else:
                return self.model_cls.find().all()
        except Exception as e:
            # If query fails, log the error and return empty list
            self.logger.warning(f"Redis query failed: {e}")
            # Try to return all documents if specific query fails
            try:
                return self.model_cls.find().all()
            except Exception:
                return []

    def get_raw_model(self) -> Type[ModelType]:
        """
        Get the raw document model class used by this backend.

        Returns:
            Type[ModelType]: The document model class.

        Example:
            .. code-block:: python

                model_class = backend.get_raw_model()
                print(f"Using model: {model_class.__name__}")
        """
>>>>>>> 906a5ac3
        return self.model_cls<|MERGE_RESOLUTION|>--- conflicted
+++ resolved
@@ -1,15 +1,6 @@
 from typing import List, Type, TypeVar
 
 from pydantic import BaseModel
-<<<<<<< HEAD
-from typing import Type, TypeVar, List
-from redis_om import JsonModel, Migrator, get_redis_connection
-from redis_om.model.model import NotFoundError
-from redis.exceptions import ResponseError
-
-from mindtrace.database.backends.mindtrace_odm_backend import MindtraceODMBackend
-from mindtrace.database.core.exceptions import DocumentNotFoundError, DuplicateInsertError
-=======
 from redis_om import JsonModel, Migrator, get_redis_connection
 from redis_om.model.model import NotFoundError
 
@@ -50,7 +41,6 @@
 
 
 ModelType = TypeVar("ModelType", bound=MindtraceRedisDocument)
->>>>>>> 906a5ac3
 
 class MindtraceRedisDocument(JsonModel):
     class Meta:
@@ -59,9 +49,6 @@
 ModelType = TypeVar("ModelType", bound=MindtraceRedisDocument)
 
 class RedisMindtraceODMBackend(MindtraceODMBackend):
-<<<<<<< HEAD
-    def __init__(self, model_cls: Type[ModelType], redis_url: str):
-=======
     """
     Redis implementation of the Mindtrace ODM backend.
 
@@ -101,17 +88,11 @@
             redis_url (str): Redis connection URL string.
         """
         super().__init__()
->>>>>>> 906a5ac3
         self.model_cls = model_cls
         self.redis = get_redis_connection(url=redis_url)
         self._is_initialized = False
 
     def initialize(self):
-<<<<<<< HEAD
-        if not self._is_initialized:
-            Migrator().run()
-            self._is_initialized = True
-=======
         """
         Initialize the Redis connection and run migrations.
 
@@ -140,7 +121,6 @@
             except Exception as e:
                 self.logger.warning(f"Redis migration failed: {e}")
                 self._is_initialized = True  # Continue anyway
->>>>>>> 906a5ac3
 
     def is_async(self) -> bool:
         """
@@ -159,20 +139,6 @@
         return False
 
     def insert(self, obj: BaseModel) -> ModelType:
-<<<<<<< HEAD
-        self.initialize()
-        # Check for duplicates by email if it exists
-        if hasattr(obj, 'email'):
-            existing = self.model_cls.find(self.model_cls.email == obj.email).all()
-            if existing:
-                raise DuplicateInsertError(f"Document with email {obj.email} already exists")
-            
-        doc = self.model_cls(**obj.model_dump())
-        doc.save()
-        return doc
-
-    def get(self, id: str) -> ModelType:
-=======
         """
         Insert a new document into the Redis database.
 
@@ -249,7 +215,6 @@
                 except DocumentNotFoundError:
                     print("User not found")
         """
->>>>>>> 906a5ac3
         self.initialize()
         try:
             doc = self.model_cls.get(id)
@@ -260,8 +225,6 @@
             raise DocumentNotFoundError(f"Object with id {id} not found")
 
     def delete(self, id: str):
-<<<<<<< HEAD
-=======
         """
         Delete a document by its unique identifier.
 
@@ -280,7 +243,6 @@
                 except DocumentNotFoundError:
                     print("User not found")
         """
->>>>>>> 906a5ac3
         self.initialize()
         try:
             doc = self.model_cls.get(id)
@@ -288,27 +250,17 @@
                 # Get all keys associated with this document
                 pattern = f"{self.model_cls.Meta.global_key_prefix}:*{doc.pk}*"
                 keys = self.redis.keys(pattern)
-<<<<<<< HEAD
-                
+
                 # Delete all associated keys
                 if keys:
                     self.redis.delete(*keys)
-                
-=======
-
-                # Delete all associated keys
-                if keys:
-                    self.redis.delete(*keys)
-
->>>>>>> 906a5ac3
+
                 # Delete the document itself
                 self.model_cls.delete(doc.pk)
         except NotFoundError:
             raise DocumentNotFoundError(f"Object with id {id} not found")
 
     def all(self) -> List[ModelType]:
-<<<<<<< HEAD
-=======
         """
         Retrieve all documents from the collection.
 
@@ -323,17 +275,10 @@
                 for user in all_users:
                     print(f"- {user.name}")
         """
->>>>>>> 906a5ac3
         self.initialize()
         return self.model_cls.find().all()
 
     def find(self, *args, **kwargs) -> List[ModelType]:
-<<<<<<< HEAD
-        self.initialize()
-        return self.model_cls.find(*args).all()
-
-    def get_raw_model(self) -> Type[ModelType]:
-=======
         """
         Find documents matching the specified criteria.
 
@@ -383,5 +328,4 @@
                 model_class = backend.get_raw_model()
                 print(f"Using model: {model_class.__name__}")
         """
->>>>>>> 906a5ac3
         return self.model_cls