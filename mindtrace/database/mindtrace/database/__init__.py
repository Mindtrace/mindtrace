--- conflicted
+++ resolved
@@ -1,13 +1,5 @@
 from mindtrace.database.core.exceptions import DocumentNotFoundError, DuplicateInsertError
 from mindtrace.database.backends.mindtrace_odm_backend import MindtraceODMBackend
-<<<<<<< HEAD
-from mindtrace.database.backends.local_odm_backend import LocalMindtraceODMBackend
-from mindtrace.database.backends.redis_odm_backend import RedisMindtraceODMBackend, MindtraceRedisDocument
-from mindtrace.database.backends.mongo_odm_backend import MongoMindtraceODMBackend, MindtraceDocument
-
-__all__ = [
-    "LocalMindtraceODMBackend",
-=======
 from mindtrace.database.backends.mongo_odm_backend import MindtraceDocument, MongoMindtraceODMBackend
 from mindtrace.database.backends.redis_odm_backend import MindtraceRedisDocument, RedisMindtraceODMBackend
 from mindtrace.database.backends.unified_odm_backend import (
@@ -19,7 +11,6 @@
 
 __all__ = [
     "BackendType",
->>>>>>> 906a5ac3
     "MindtraceODMBackend",
     "DocumentNotFoundError",
     "DuplicateInsertError",
@@ -28,13 +19,6 @@
     "MindtraceRedisDocument",
     "MongoMindtraceODMBackend",
     "RedisMindtraceODMBackend",
-<<<<<<< HEAD
-    "DocumentNotFoundError",
-    "DuplicateInsertError",
-    "MindtraceDocument",
-    "MindtraceRedisDocument",
-=======
     "UnifiedMindtraceDocument",
     "UnifiedMindtraceODMBackend",
->>>>>>> 906a5ac3
 ]