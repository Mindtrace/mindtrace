--- conflicted
+++ resolved
@@ -1,12 +1,3 @@
-<<<<<<< HEAD
-"""
-Camera API Service module.
-"""
-
-from .app import CameraAPIService, camera_api_service, app
-
-__all__ = ["app"]
-=======
 """Hardware API modules."""
 
 from mindtrace.hardware.api.cameras import CameraManagerConnectionManager, CameraManagerService
@@ -17,5 +8,4 @@
     "CameraManagerConnectionManager",
     "SensorManagerService",
     "SensorConnectionManager",
-]
->>>>>>> fa7f7e4c
+]