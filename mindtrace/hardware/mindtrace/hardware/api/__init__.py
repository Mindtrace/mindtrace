"""Hardware API modules."""

from mindtrace.hardware.api.cameras import CameraManagerConnectionManager, CameraManagerService
<<<<<<< HEAD
from mindtrace.hardware.api.plcs import PLCManagerConnectionManager, PLCManagerService
=======
from mindtrace.hardware.api.sensors import SensorConnectionManager, SensorManagerService
>>>>>>> 412a2024

__all__ = [
    "CameraManagerService",
    "CameraManagerConnectionManager",
<<<<<<< HEAD
    "PLCManagerService",
    "PLCManagerConnectionManager",
=======
    "SensorManagerService",
    "SensorConnectionManager",
>>>>>>> 412a2024
]<|MERGE_RESOLUTION|>--- conflicted
+++ resolved
@@ -1,20 +1,14 @@
 """Hardware API modules."""
 
 from mindtrace.hardware.api.cameras import CameraManagerConnectionManager, CameraManagerService
-<<<<<<< HEAD
 from mindtrace.hardware.api.plcs import PLCManagerConnectionManager, PLCManagerService
-=======
 from mindtrace.hardware.api.sensors import SensorConnectionManager, SensorManagerService
->>>>>>> 412a2024
 
 __all__ = [
     "CameraManagerService",
     "CameraManagerConnectionManager",
-<<<<<<< HEAD
     "PLCManagerService",
     "PLCManagerConnectionManager",
-=======
     "SensorManagerService",
     "SensorConnectionManager",
->>>>>>> 412a2024
 ]