"""
Camera API Service using Mindtrace Service base class.

This module provides a comprehensive REST API for camera management and control,
including camera discovery, initialization, configuration, capture operations,
and network management. The service supports multiple camera backends (OpenCV,
Basler, Daheng, and mock backends) with unified async interfaces.
"""

import logging
<<<<<<< HEAD
import base64
from datetime import datetime, UTC
from typing import Dict, Any, List, Optional, Tuple
=======
from datetime import datetime
from typing import Any, Dict
>>>>>>> 906a5ac3

from fastapi import Request, HTTPException
from fastapi.middleware.cors import CORSMiddleware
from fastapi.responses import JSONResponse
from starlette.responses import StreamingResponse
import cv2
import asyncio
from pydantic import BaseModel

<<<<<<< HEAD
from mindtrace.services.core.service import Service
from mindtrace.core import TaskSchema
from mindtrace.hardware.core.exceptions import (
    CameraError,
    CameraNotFoundError,
    CameraInitializationError,
    CameraCaptureError,
    CameraConfigurationError,
    CameraConnectionError,
    SDKNotAvailableError,
    CameraTimeoutError,
)
from mindtrace.hardware.models.responses import ErrorResponse
from mindtrace.hardware.api.dependencies import get_camera_manager
from mindtrace.hardware.models.requests import *
from mindtrace.hardware.models.responses import *

logger = logging.getLogger(__name__)

=======
from mindtrace.hardware.api.routes import (
    backends,
    cameras,
    capture,
    config_async,
    config_persistence,
    config_sync,
    network,
)
from mindtrace.hardware.core.exceptions import (
    CameraCaptureError,
    CameraConfigurationError,
    CameraConnectionError,
    CameraError,
    CameraInitializationError,
    CameraNotFoundError,
    CameraTimeoutError,
    SDKNotAvailableError,
)
from mindtrace.hardware.models.responses import ErrorResponse

# Configure logging
logging.basicConfig(level=logging.INFO, format="%(asctime)s - %(name)s - %(levelname)s - %(message)s")
logger = logging.getLogger(__name__)


# Create FastAPI application
app = FastAPI(
    title="Camera API",
    description="REST API for camera management and control using CameraManager",
    version="1.0.0",
    docs_url="/docs",
    redoc_url="/redoc",
)


# Configure CORS middleware
app.add_middleware(
    CORSMiddleware,
    allow_origins=[
        "http://localhost:3000",  # React development server
        "http://localhost:3001",  # Alternative React port
        "http://localhost:8080",  # Alternative frontend port
    ],
    allow_credentials=True,
    allow_methods=["*"],
    allow_headers=["*"],
)


# Exception mapping for camera errors
>>>>>>> 906a5ac3
EXCEPTION_MAPPING = {
    CameraNotFoundError: (404, "CAMERA_NOT_FOUND"),
    CameraInitializationError: (409, "CAMERA_INITIALIZATION_ERROR"),
    CameraCaptureError: (422, "CAMERA_CAPTURE_ERROR"),
    CameraConfigurationError: (422, "CAMERA_CONFIGURATION_ERROR"),
    CameraConnectionError: (503, "CAMERA_CONNECTION_ERROR"),
    SDKNotAvailableError: (503, "SDK_NOT_AVAILABLE"),
    CameraTimeoutError: (408, "CAMERA_TIMEOUT"),
    CameraError: (500, "CAMERA_ERROR"),
}

def camera_error_handler(request: Request, exc: CameraError):
    """Handle camera-specific exceptions and return appropriate HTTP responses."""
    status_code, error_code = EXCEPTION_MAPPING.get(type(exc), (500, "UNKNOWN_CAMERA_ERROR"))
<<<<<<< HEAD
=======

    logger.error(f"Camera error: {exc} (Request: {request.method} {request.url})")

>>>>>>> 906a5ac3
    return JSONResponse(
        status_code=status_code,
        content=ErrorResponse(
            success=False,
            message=str(exc),
            error_type=type(exc).__name__,
            error_code=error_code,
<<<<<<< HEAD
            timestamp=datetime.now(UTC)
        ).model_dump(mode="json")
    )

def value_error_handler(request: Request, exc: ValueError):
    """Handle ValueError exceptions and return appropriate HTTP responses."""
=======
            timestamp=datetime.utcnow(),
        ).model_dump(mode="json"),
    )


@app.exception_handler(ValueError)
async def value_error_handler(request: Request, exc: ValueError):
    """Handle value errors (typically validation errors)."""
    logger.warning(f"Value error: {exc} (Request: {request.method} {request.url})")

>>>>>>> 906a5ac3
    return JSONResponse(
        status_code=400,
        content=ErrorResponse(
            success=False,
            message=str(exc),
            error_type="ValueError",
            error_code="VALIDATION_ERROR",
<<<<<<< HEAD
            timestamp=datetime.now(UTC)
        ).model_dump(mode="json")
    )

def key_error_handler(request: Request, exc: KeyError):
    """Handle KeyError exceptions and return appropriate HTTP responses."""
=======
            timestamp=datetime.utcnow(),
        ).model_dump(mode="json"),
    )


@app.exception_handler(KeyError)
async def key_error_handler(request: Request, exc: KeyError):
    """Handle key errors (typically missing camera or resource)."""
    logger.warning(f"Key error: {exc} (Request: {request.method} {request.url})")

>>>>>>> 906a5ac3
    return JSONResponse(
        status_code=404,
        content=ErrorResponse(
            success=False,
            message=f"Resource not found: {exc}",
            error_type="KeyError",
            error_code="RESOURCE_NOT_FOUND",
<<<<<<< HEAD
            timestamp=datetime.now(UTC)
        ).model_dump(mode="json")
    )

def general_exception_handler(request: Request, exc: Exception):
    """Handle general exceptions and return appropriate HTTP responses."""
=======
            timestamp=datetime.utcnow(),
        ).model_dump(mode="json"),
    )


@app.exception_handler(Exception)
async def general_exception_handler(request: Request, exc: Exception):
    """Handle unexpected exceptions."""
    logger.error(f"Unexpected error: {exc} (Request: {request.method} {request.url})", exc_info=True)

>>>>>>> 906a5ac3
    return JSONResponse(
        status_code=500,
        content=ErrorResponse(
            success=False,
            message="An unexpected error occurred",
            error_type=type(exc).__name__,
            error_code="INTERNAL_SERVER_ERROR",
<<<<<<< HEAD
            timestamp=datetime.now(UTC)
        ).model_dump(mode="json")
=======
            timestamp=datetime.utcnow(),
        ).model_dump(mode="json"),
>>>>>>> 906a5ac3
    )

async def log_requests(request: Request, call_next):
    """Middleware to log request processing time and status."""
    start_time = datetime.now(UTC)
    response = await call_next(request)
    process_time = (datetime.now(UTC) - start_time).total_seconds()
    logger.info(f"{request.method} {request.url} - {response.status_code} - {process_time:.4f}s")
    return response

def _encode_image_to_base64(image_array) -> Optional[str]:
    """Convert image array to base64 string.
    
    Args:
        image_array: numpy array representing the image
        
    Returns:
        Base64 encoded string of the image in JPEG format, or None if conversion fails
    """
    try:
        import cv2
        import numpy as np
        
        if image_array is None:
            return None
        
        if isinstance(image_array, np.ndarray):
            if len(image_array.shape) == 3 and image_array.shape[2] == 3:
                image_bgr = cv2.cvtColor(image_array, cv2.COLOR_RGB2BGR)
            else:
                image_bgr = image_array
            
            success, buffer = cv2.imencode('.jpg', image_bgr)
            if success:
                jpg_as_text = base64.b64encode(buffer).decode('utf-8')
                return jpg_as_text
        
        return None
        
    except Exception as e:
        logger.warning(f"Failed to encode image to base64: {e}")
        return None

# Camera Management Endpoints
async def discover_cameras(backend: str = None) -> ListResponse:
    """Discover available cameras across all backends or a specific backend.
    
    Args:
        backend: Optional backend name to filter cameras
        
    Returns:
        ListResponse containing discovered camera names
    """
    manager = get_camera_manager()
    cameras = manager.discover_cameras(backends=backend if backend else None)
    return ListResponse(success=True, data=cameras, message=f"Found {len(cameras)} cameras")

async def list_active_cameras() -> ListResponse:
    """List all currently initialized cameras.
    
    Returns:
        ListResponse containing active camera names
    """
    manager = get_camera_manager()
    active_cameras = manager.get_active_cameras()
    return ListResponse(success=True, data=active_cameras, message=f"Found {len(active_cameras)} active cameras")

async def initialize_camera(camera: str, payload: CameraInitializeRequest = None) -> BoolResponse:
    """Initialize a single camera.
    
    Args:
        camera: Camera name in format 'Backend:device_name'
        payload: Optional initialization parameters
        
    Returns:
        BoolResponse indicating success/failure
        
    Raises:
        ValueError: If camera name format is invalid
    """
    manager = get_camera_manager()
    if ":" not in camera:
        raise ValueError("Invalid camera name format. Expected 'Backend:device_name'")
    active_cameras = manager.get_active_cameras()
    if camera in active_cameras:
        return BoolResponse(success=True, message=f"Camera '{camera}' already initialized")
    test_connection = payload.test_connection if payload else True
    await manager.initialize_camera(camera, test_connection=test_connection)
    return BoolResponse(success=True, message=f"Camera '{camera}' initialized")

async def initialize_cameras_batch(payload: BatchCameraInitializeRequest) -> BatchOperationResponse:
    """Initialize multiple cameras in batch.
    
    Args:
        payload: Batch initialization request containing camera names and parameters
        
    Returns:
        BatchOperationResponse with results for each camera
        
    Raises:
        ValueError: If any camera name format is invalid
    """
    manager = get_camera_manager()
    for camera in payload.cameras:
        if ":" not in camera:
            raise ValueError(f"Invalid camera name format '{camera}'. Expected 'Backend:device_name'")
    failed_cameras = await manager.initialize_cameras(payload.cameras, test_connections=payload.test_connections)
    successful_count = len(payload.cameras) - len(failed_cameras)
    results = {camera: camera not in failed_cameras for camera in payload.cameras}
    return BatchOperationResponse(
        success=len(failed_cameras) == 0,
        results=results,
        successful_count=successful_count,
        failed_count=len(failed_cameras),
        message=f"Batch initialization: {successful_count} successful, {len(failed_cameras)} failed"
    )

async def close_camera(camera: str) -> BoolResponse:
    """Close a single camera.
    
    Args:
        camera: Camera name in format 'Backend:device_name'
        
    Returns:
        BoolResponse indicating success/failure
        
    Raises:
        ValueError: If camera name format is invalid
    """
    manager = get_camera_manager()
    if ":" not in camera:
        raise ValueError("Invalid camera name format. Expected 'Backend:device_name'")
    active_cameras = manager.get_active_cameras()
    if camera not in active_cameras:
        return BoolResponse(success=True, message=f"Camera '{camera}' already closed")
    await manager.close_camera(camera)
    return BoolResponse(success=True, message=f"Camera '{camera}' closed")

async def close_all_cameras() -> BoolResponse:
    """Close all active cameras.
    
    Returns:
        BoolResponse indicating success/failure
    """
    manager = get_camera_manager()
    active_cameras = manager.get_active_cameras()
    camera_count = len(active_cameras)
    await manager.close_all_cameras()
    return BoolResponse(success=True, message=f"Successfully closed {camera_count} cameras")

<<<<<<< HEAD
async def check_camera_connection(camera: str) -> StatusResponse:
    """Check if a camera is connected and responsive.
    
    Args:
        camera: Camera name in format 'Backend:device_name'
        
    Returns:
        StatusResponse with connection status and camera information
    """
    manager = get_camera_manager()
    camera_proxy = manager.get_camera(camera)
    is_connected = await camera_proxy.check_connection()
    status_info = {
        "camera": camera,
        "connected": is_connected,
        "initialized": camera_proxy.is_connected,
        "backend": camera_proxy.backend,
        "device_name": camera_proxy.device_name
=======
@app.get("/health")
async def health_check() -> Dict[str, Any]:
    """Health check endpoint."""
    return {
        "status": "healthy",
        "timestamp": datetime.utcnow().isoformat(),
        "version": "1.0.0",
        "service": "Camera API",
>>>>>>> 906a5ac3
    }
    return StatusResponse(
        success=is_connected,
        data=status_info,
        message=f"Camera '{camera}' is {'connected' if is_connected else 'disconnected'}"
    )

async def get_camera_info(camera: str) -> StatusResponse:
    """Get comprehensive information about a camera.
    
    Args:
        camera: Camera name in format 'Backend:device_name'
        
    Returns:
        StatusResponse with detailed camera information including sensor info and current settings
    """
    manager = get_camera_manager()
    camera_proxy = manager.get_camera(camera)
    sensor_info = await camera_proxy.get_sensor_info()
    info = {
        **sensor_info,
        "camera": camera,
        "backend": camera_proxy.backend,
        "device_name": camera_proxy.device_name,
        "initialized": camera_proxy.is_connected,
    }
    if camera_proxy.is_connected:
        try:
            info["current_exposure"] = await camera_proxy.get_exposure()
            info["current_gain"] = await camera_proxy.get_gain()
            info["current_roi"] = await camera_proxy.get_roi()
            info["current_pixel_format"] = await camera_proxy.get_pixel_format()
        except Exception as e:
            info["settings_error"] = str(e)
    return StatusResponse(
        success=True,
        data=info,
        message=f"Camera information retrieved for '{camera}'"
    )

# Backend Management Endpoints
async def list_backends() -> ListResponse:
    """List all available camera backends.
    
    Returns:
        ListResponse containing backend names
    """
    manager = get_camera_manager()
    backends = manager._discovered_backends
    return ListResponse(success=True, data=backends, message=f"Found {len(backends)} backends")

<<<<<<< HEAD
async def get_backend_info() -> DictResponse:
    """Get detailed information about all backends.
    
    Returns:
        DictResponse with backend information including availability and camera counts
    """
    manager = get_camera_manager()
    backends = manager._discovered_backends
    backend_info = {}
    for backend in backends:
        try:
            cameras = manager.discover_cameras(backends=backend)
            backend_info[backend] = {
                "name": backend,
                "available": True,
                "sdk_available": True,
                "cameras": cameras,
                "camera_count": len(cameras)
            }
        except Exception as e:
            backend_info[backend] = {
                "name": backend,
                "available": False,
                "sdk_available": False,
                "error": str(e),
                "cameras": [],
                "camera_count": 0
            }
    return DictResponse(success=True, data=backend_info, message=f"Backend info for {len(backend_info)} backends")

async def get_specific_backend_info(backend: str) -> DictResponse:
    """Get detailed information about a specific backend.
    
    Args:
        backend: Backend name
        
    Returns:
        DictResponse with backend information
        
    Raises:
        HTTPException: If backend is not found
    """
    manager = get_camera_manager()
    backend_name = backend
    backends = manager._discovered_backends
    if backend_name not in backends:
        raise HTTPException(status_code=404, detail=f"Backend '{backend_name}' not found")
    
    info = {
        "name": backend_name,
        "available": True,
        "sdk_available": True,
        "cameras": []
    }
    
    try:
        cameras = manager.discover_cameras(backends=backend_name)
        info["cameras"] = cameras
        info["camera_count"] = len(cameras)
        
        if backend_name.startswith("Mock"):
            info["type"] = "mock"
            info["description"] = f"Mock backend for testing ({backend_name})"
        else:
            info["type"] = "hardware"
            info["description"] = f"Hardware backend for {backend_name} cameras"
            
    except Exception as e:
        info["cameras"] = []
        info["camera_count"] = 0
        info["error"] = str(e)
    
    return DictResponse(
        success=True,
        data=info,
        message=f"Backend information retrieved for '{backend_name}'"
    )

async def check_backends_health() -> DictResponse:
    """Check the health status of all backends.
    
    Returns:
        DictResponse with health status for each backend
    """
    manager = get_camera_manager()
    backends = manager._discovered_backends
    health_status = {
        "total_backends": len(backends),
        "healthy_backends": 0,
        "unhealthy_backends": 0,
        "backend_status": {}
=======
@app.get("/")
async def root():
    """Root endpoint with basic API information."""
    return {
        "message": "Camera API",
        "version": "1.0.0",
        "docs_url": "/docs",
        "redoc_url": "/redoc",
        "health_url": "/health",
>>>>>>> 906a5ac3
    }
    
    for backend in backends:
        try:
            cameras = manager.discover_cameras(backends=backend)
            health_status["backend_status"][backend] = {
                "healthy": True,
                "camera_count": len(cameras),
                "message": "Backend is functioning normally"
            }
            health_status["healthy_backends"] += 1
            
        except Exception as e:
            health_status["backend_status"][backend] = {
                "healthy": False,
                "camera_count": 0,
                "error": str(e),
                "message": f"Backend health check failed: {str(e)}"
            }
            health_status["unhealthy_backends"] += 1
    
    overall_healthy = health_status["unhealthy_backends"] == 0
    
    return DictResponse(
        success=overall_healthy,
        data=health_status,
        message=f"Backend health check completed. {health_status['healthy_backends']} healthy, "
               f"{health_status['unhealthy_backends']} unhealthy"
    )

# Capture Endpoints
async def capture_image(camera: str, payload: CaptureRequest = None) -> CaptureResponse:
    """Capture a single image from a camera.
    
    Args:
        camera: Camera name in format 'Backend:device_name'
        payload: Optional capture parameters including save path and GCS settings
        
    Returns:
        CaptureResponse with base64 encoded image data and GCS URI
        
    Raises:
        ValueError: If camera name format is invalid
        CameraNotFoundError: If camera is not initialized
        CameraCaptureError: If capture fails
    """
    manager = get_camera_manager()
    if ":" not in camera:
        raise ValueError("Invalid camera name format. Expected 'Backend:device_name'")
    active_cameras = manager.get_active_cameras()
    if camera not in active_cameras:
        raise CameraNotFoundError(f"Camera '{camera}' not initialized")
    camera_proxy = manager.get_camera(camera)
    
    # Extract parameters from payload
    save_path = payload.save_path if payload else None
    gcs_bucket = payload.gcs_bucket if payload else None
    gcs_path = payload.gcs_path if payload else None
    gcs_metadata = payload.gcs_metadata if payload else None
    return_image = payload.return_image if payload else True
    
    capture_result = await camera_proxy.capture(
        save_path=save_path,
        gcs_bucket=gcs_bucket,
        gcs_path=gcs_path,
        gcs_metadata=gcs_metadata
    )
    
    # Handle different return types
    if isinstance(capture_result, dict) and "image" in capture_result:
        # New structured response with GCS URI
        image_data = capture_result["image"]
        gcs_uri = capture_result.get("gcs_uri")
    elif isinstance(capture_result, tuple):
        # Legacy tuple response (success, image)
        success, image_data = capture_result
        if not success:
            raise CameraCaptureError(f"Failed to capture from '{camera}'")
        gcs_uri = None
    else:
        # Direct image return
        image_data = capture_result
        gcs_uri = None
    
    # Conditionally encode and include image data
    image_base64 = None
    if return_image:
        image_base64 = _encode_image_to_base64(image_data)
    
    # Build response message
    message_parts = [f"Image captured from '{camera}'"]
    if save_path:
        message_parts.append(f"saved to '{save_path}'")
    if gcs_uri:
        message_parts.append("uploaded to GCS")
    if not return_image:
        message_parts.append("(image data excluded)")
    
    return CaptureResponse(
        success=True,
        message=" and ".join(message_parts),
        image_data=image_base64,
        save_path=save_path,
        gcs_uri=gcs_uri,
        media_type="image/jpeg" if image_base64 else None
    )

<<<<<<< HEAD
async def capture_batch(payload: BatchCaptureRequest) -> BatchOperationResponse:
    """Capture images from multiple cameras in batch.
    
    Args:
        payload: Batch capture request containing camera names
        
    Returns:
        BatchOperationResponse with results for each camera
        
    Raises:
        ValueError: If any camera name format is invalid
        CameraNotFoundError: If any camera is not initialized
    """
    manager = get_camera_manager()
    for camera in payload.cameras:
        if ":" not in camera:
            raise ValueError(f"Invalid camera name format '{camera}'. Expected 'Backend:device_name'")
    active_cameras = manager.get_active_cameras()
    uninitialized = [cam for cam in payload.cameras if cam not in active_cameras]
    if uninitialized:
        raise CameraNotFoundError(f"Cameras not initialized: {', '.join(uninitialized)}")
    # Extract return_images parameter
    return_images = payload.return_images if payload else True
    
    capture_results = await manager.batch_capture(payload.cameras)
    results = {camera: data is not None for camera, data in capture_results.items()}
    successful_count = sum(results.values())
    
    # Build message based on return_images setting
    message = f"Batch capture: {successful_count} successful"
    if not return_images:
        message += " (image data excluded)"
    
    return BatchOperationResponse(
        success=len(payload.cameras) - successful_count == 0,
        results=results,
        successful_count=successful_count,
        failed_count=len(payload.cameras) - successful_count,
        message=message
    )

async def capture_hdr(camera: str, payload: HDRCaptureRequest = None) -> HDRCaptureResponse:
    """Capture HDR (High Dynamic Range) images from a camera.
    
    Args:
        camera: Camera name in format 'Backend:device_name'
        payload: Optional HDR capture parameters including GCS settings
        
    Returns:
        HDRCaptureResponse with multiple images at different exposure levels and GCS URIs
        
    Raises:
        ValueError: If camera name format is invalid
        CameraNotFoundError: If camera is not initialized
    """
    manager = get_camera_manager()
    if ":" not in camera:
        raise ValueError("Invalid camera name format. Expected 'Backend:device_name'")
    active_cameras = manager.get_active_cameras()
    if camera not in active_cameras:
        raise CameraNotFoundError(f"Camera '{camera}' not initialized")
    
    # Use defaults if no payload provided
    save_path_pattern = payload.save_path_pattern if payload else None
    exposure_levels = payload.exposure_levels if payload else 3
    exposure_multiplier = payload.exposure_multiplier if payload else 2.0
    return_images = payload.return_images if payload else True
    gcs_bucket = payload.gcs_bucket if payload else None
    gcs_path_pattern = payload.gcs_path_pattern if payload else None
    gcs_metadata = payload.gcs_metadata if payload else None
    
    camera_proxy = manager.get_camera(camera)
    hdr_result = await camera_proxy.capture_hdr(
        save_path_pattern=save_path_pattern,
        exposure_levels=exposure_levels,
        exposure_multiplier=exposure_multiplier,
        return_images=return_images,
        gcs_bucket=gcs_bucket,
        gcs_path_pattern=gcs_path_pattern,
        gcs_metadata=gcs_metadata
    )
    
    images_base64 = []
    exposure_levels_list = []
    gcs_uris = None
    
    if return_images and isinstance(hdr_result, dict) and hdr_result.get("images"):
        # New structured response with GCS URIs
        for img in hdr_result["images"]:
            img_b64 = _encode_image_to_base64(img)
            if img_b64:
                images_base64.append(img_b64)
        exposure_levels_list = hdr_result.get("exposure_levels", [])
        gcs_uris = hdr_result.get("gcs_uris", [])
    elif return_images and isinstance(hdr_result, list):
        # Legacy list response (no GCS URIs)
        for img in hdr_result:
            img_b64 = _encode_image_to_base64(img)
            if img_b64:
                images_base64.append(img_b64)
    
    successful_captures = len(images_base64) if return_images else exposure_levels
    
    # Build response message
    message_parts = [f"HDR capture completed for '{camera}'"]
    if save_path_pattern:
        message_parts.append("saved locally")
    if gcs_uris:
        message_parts.append("uploaded to GCS")
    if not return_images:
        message_parts.append("(image data excluded)")
    
    return HDRCaptureResponse(
        success=True,
        images=images_base64 if images_base64 else None,
        exposure_levels=exposure_levels_list if exposure_levels_list else None,
        gcs_uris=gcs_uris,
        successful_captures=successful_captures,
        message=" and ".join(message_parts)
    )

async def capture_hdr_batch(payload: BatchHDRCaptureRequest) -> BatchHDRCaptureResponse:
    """Capture HDR images from multiple cameras in batch.
    
    Args:
        payload: Batch HDR capture request containing camera names and parameters
        
    Returns:
        BatchHDRCaptureResponse with results for each camera
        
    Raises:
        ValueError: If any camera name format is invalid
        CameraNotFoundError: If any camera is not initialized
    """
    manager = get_camera_manager()
    for camera in payload.cameras:
        if ":" not in camera:
            raise ValueError(f"Invalid camera name format '{camera}'. Expected 'Backend:device_name'")
    
    active_cameras = manager.get_active_cameras()
    uninitialized = [cam for cam in payload.cameras if cam not in active_cameras]
    if uninitialized:
        raise CameraNotFoundError(f"Cameras not initialized: {', '.join(uninitialized)}")
    
    hdr_results = await manager.batch_capture_hdr(
        payload.cameras,
        save_path_pattern=payload.save_path_pattern,
        exposure_levels=payload.exposure_levels,
        exposure_multiplier=payload.exposure_multiplier,
        return_images=payload.return_images,
        gcs_bucket=payload.gcs_bucket,
        gcs_path_pattern=payload.gcs_path_pattern,
        gcs_metadata=payload.gcs_metadata
    )
    
    response_results = {}
    for camera_name, hdr_result in hdr_results.items():
        if payload.return_images and isinstance(hdr_result, dict) and hdr_result.get("images"):
            # New structured response with GCS URIs
            encoded_images = []
            for image in hdr_result["images"]:
                encoded_image = _encode_image_to_base64(image)
                if encoded_image:
                    encoded_images.append(encoded_image)
            
            successful_captures = len(encoded_images)
            gcs_uris = hdr_result.get("gcs_uris", [])
            exposure_levels = hdr_result.get("exposure_levels", [])
            
            # Build response message
            message_parts = [f"HDR capture completed: {successful_captures} images"]
            if gcs_uris:
                message_parts.append("uploaded to GCS")
            if not payload.return_images:
                message_parts.append("(image data excluded)")
            
            response_results[camera_name] = HDRCaptureResponse(
                success=successful_captures > 0,
                message=" and ".join(message_parts),
                images=encoded_images,
                exposure_levels=exposure_levels,
                gcs_uris=gcs_uris,
                successful_captures=successful_captures
            )
        elif payload.return_images and isinstance(hdr_result, list):
            # Legacy list response (no GCS URIs)
            encoded_images = []
            for image in hdr_result:
                encoded_image = _encode_image_to_base64(image)
                if encoded_image:
                    encoded_images.append(encoded_image)
            
            successful_captures = len(encoded_images)
            message = f"HDR capture completed: {successful_captures} images"
            if not payload.return_images:
                message += " (image data excluded)"
            response_results[camera_name] = HDRCaptureResponse(
                success=successful_captures > 0,
                message=message,
                images=encoded_images,
                successful_captures=successful_captures
            )
        elif isinstance(hdr_result, bool):
            successful_captures = payload.exposure_levels if hdr_result else 0
            message = f"HDR capture {'completed' if hdr_result else 'failed'}"
            if not payload.return_images:
                message += " (image data excluded)"
            response_results[camera_name] = HDRCaptureResponse(
                success=hdr_result,
                message=message,
                successful_captures=successful_captures
            )
        else:
            response_results[camera_name] = HDRCaptureResponse(
                success=False,
                message="HDR capture failed",
                successful_captures=0
            )
    
    return BatchHDRCaptureResponse(
        success=len(response_results) > 0,
        data=response_results,
        message=f"Batch HDR capture completed for {len(response_results)} cameras"
    )

async def video_stream(camera: str) -> StreamingResponse:
    """Start a video stream from a camera.
    
    Args:
        camera: Camera name in format 'Backend:device_name'
        
    Returns:
        StreamingResponse with MJPEG video stream
        
    Raises:
        CameraNotFoundError: If camera is not initialized
    """
    manager = get_camera_manager()
    active_cameras = manager.get_active_cameras()
    if camera not in active_cameras:
        raise CameraNotFoundError(f"Camera '{camera}' not initialized")
    
    camera_proxy = manager.get_camera(camera)
    
    async def generate():
        consecutive_failures = 0
        max_consecutive_failures = 10
        
        while True:
            try:
                # Check if camera is still active before attempting capture
                active_cameras = manager.get_active_cameras()
                if camera not in active_cameras:
                    logger.info(f"Camera '{camera}' no longer active, stopping video stream")
                    break
                
                capture_result = await camera_proxy.capture()
                if isinstance(capture_result, tuple):
                    success, img = capture_result
                else:
                    success = True
                    img = capture_result
                
                if not success or img is None:
                    consecutive_failures += 1
                    if consecutive_failures >= max_consecutive_failures:
                        logger.warning(f"Camera '{camera}' failed {max_consecutive_failures} consecutive captures, stopping stream")
                        break
                    await asyncio.sleep(0.1)
                    continue
                
                # Reset failure counter on successful capture
                consecutive_failures = 0
                
                is_success, buffer = await asyncio.to_thread(cv2.imencode, ".jpg", img)
                if not is_success:
                    await asyncio.sleep(0.1)
                    continue
                frame = buffer.tobytes()
                yield (b'--frame\r\n'
                       b'Content-Type: image/jpeg\r\n\r\n' + frame + b'\r\n')
                await asyncio.sleep(0.01)
            except CameraConnectionError:
                # Camera connection lost, likely closed
                logger.info(f"Camera '{camera}' connection lost, stopping video stream")
                break
            except KeyError:
                # Camera proxy no longer exists, likely closed
                logger.info(f"Camera '{camera}' proxy no longer exists, stopping video stream")
                break
            except Exception as e:
                consecutive_failures += 1
                logger.error(f"video_stream_frame_failed: {e}")
                if consecutive_failures >= max_consecutive_failures:
                    logger.warning(f"Camera '{camera}' failed {max_consecutive_failures} consecutive times, stopping stream")
                    break
                await asyncio.sleep(0.1)
    
    return StreamingResponse(generate(), media_type="multipart/x-mixed-replace; boundary=frame")

# Configuration Endpoints - Async
async def get_exposure(camera: str) -> FloatResponse:
    """Get the current exposure setting for a camera.
    
    Args:
        camera: Camera name in format 'Backend:device_name'
        
    Returns:
        FloatResponse with exposure value in microseconds
    """
    manager = get_camera_manager()
    camera_proxy = manager.get_camera(camera)
    exposure = await camera_proxy.get_exposure()
    return FloatResponse(success=True, data=exposure, message=f"Exposure: {exposure} μs")

async def set_exposure(camera: str, payload: ExposureRequest) -> BoolResponse:
    """Set the exposure for a camera.
    
    Args:
        camera: Camera name in format 'Backend:device_name'
        payload: Exposure request containing the exposure value
        
    Returns:
        BoolResponse indicating success/failure
        
    Raises:
        CameraConfigurationError: If setting exposure fails
    """
    manager = get_camera_manager()
    camera_proxy = manager.get_camera(camera)
    success = await camera_proxy.set_exposure(payload.exposure)
    if not success:
        raise CameraConfigurationError(f"Failed to set exposure to {payload.exposure} μs")
    return BoolResponse(success=True, message=f"Exposure set to {payload.exposure} μs")

async def get_exposure_range(camera: str) -> RangeResponse:
    """Get the valid exposure range for a camera.
    
    Args:
        camera: Camera name in format 'Backend:device_name'
        
    Returns:
        RangeResponse with minimum and maximum exposure values
    """
    manager = get_camera_manager()
    camera_proxy = manager.get_camera(camera)
    exposure_range = await camera_proxy.get_exposure_range()
    return RangeResponse(
        success=True,
        data=exposure_range,
        message=f"Exposure range: {exposure_range[0]} - {exposure_range[1]} μs"
    )

async def get_trigger_mode(camera: str) -> StringResponse:
    """Get the current trigger mode for a camera.
    
    Args:
        camera: Camera name in format 'Backend:device_name'
        
    Returns:
        StringResponse with trigger mode ('continuous' or 'trigger')
    """
    manager = get_camera_manager()
    camera_proxy = manager.get_camera(camera)
    trigger_mode = await camera_proxy.get_trigger_mode()
    return StringResponse(success=True, data=trigger_mode, message=f"Trigger mode: {trigger_mode}")

async def set_trigger_mode(camera: str, payload: TriggerModeRequest) -> BoolResponse:
    """Set the trigger mode for a camera.
    
    Args:
        camera: Camera name in format 'Backend:device_name'
        payload: Trigger mode request containing the mode
        
    Returns:
        BoolResponse indicating success/failure
        
    Raises:
        ValueError: If trigger mode is invalid
        CameraConfigurationError: If setting trigger mode fails
    """
    manager = get_camera_manager()
    if payload.mode not in ["continuous", "trigger"]:
        raise ValueError("Invalid trigger mode. Must be 'continuous' or 'trigger'")
    camera_proxy = manager.get_camera(camera)
    success = await camera_proxy.set_trigger_mode(payload.mode)
    if not success:
        raise CameraConfigurationError(f"Failed to set trigger mode to {payload.mode}")
    return BoolResponse(success=True, message=f"Trigger mode set to {payload.mode}")

async def get_white_balance(camera: str) -> StringResponse:
    """Get the current white balance setting for a camera.
    
    Args:
        camera: Camera name in format 'Backend:device_name'
        
    Returns:
        StringResponse with white balance mode
    """
    manager = get_camera_manager()
    camera_proxy = manager.get_camera(camera)
    white_balance = await camera_proxy.get_white_balance()
    return StringResponse(success=True, data=white_balance, message=f"White balance: {white_balance}")

async def set_white_balance(camera: str, payload: WhiteBalanceRequest) -> BoolResponse:
    """Set the white balance for a camera.
    
    Args:
        camera: Camera name in format 'Backend:device_name'
        payload: White balance request containing the mode
        
    Returns:
        BoolResponse indicating success/failure
        
    Raises:
        CameraConfigurationError: If setting white balance fails
    """
    manager = get_camera_manager()
    camera_proxy = manager.get_camera(camera)
    success = await camera_proxy.set_white_balance(payload.mode)
    if not success:
        raise CameraConfigurationError(f"Failed to set white balance to {payload.mode}")
    return BoolResponse(success=True, message=f"White balance set to {payload.mode}")

async def get_white_balance_modes(camera: str) -> WhiteBalanceListResponse:
    """Get available white balance modes for a camera.
    
    Args:
        camera: Camera name in format 'Backend:device_name'
        
    Returns:
        WhiteBalanceListResponse with list of available modes
    """
    manager = get_camera_manager()
    camera_proxy = manager.get_camera(camera)
    modes = await camera_proxy.get_available_white_balance_modes()
    return WhiteBalanceListResponse(success=True, data=modes, message=f"Available white balance modes")

async def configure_batch_async(payload: BatchCameraConfigRequest) -> BatchOperationResponse:
    """Configure multiple cameras with async parameters in batch.
    
    Args:
        payload: Batch configuration request containing camera settings
        
    Returns:
        BatchOperationResponse with results for each camera
        
    Raises:
        ValueError: If any camera name format is invalid
    """
    manager = get_camera_manager()
    for camera_name in payload.configurations.keys():
        if ":" not in camera_name:
            raise ValueError(f"Invalid camera name format '{camera_name}'. Expected 'Backend:device_name'")
    
    async_configs = {}
    for camera_name, settings in payload.configurations.items():
        async_settings = {}
        for param, value in settings.items():
            if param in ["exposure", "trigger_mode", "white_balance"]:
                async_settings[param] = value
        
        if async_settings:
            async_configs[camera_name] = async_settings
    
    if not async_configs:
        return BatchOperationResponse(
            success=True,
            results={},
            successful_count=0,
            failed_count=0,
            message="No async configuration parameters provided"
        )
    
    results = await manager.batch_configure(async_configs)
    successful_count = sum(1 for success in results.values() if success)
    failed_count = len(results) - successful_count
    
    return BatchOperationResponse(
        success=failed_count == 0,
        results=results,
        successful_count=successful_count,
        failed_count=failed_count,
        message=f"Batch async configuration completed: {successful_count} successful, {failed_count} failed"
    )

# Configuration Endpoints - Sync
async def get_gain(camera: str) -> FloatResponse:
    """Get the current gain setting for a camera.
    
    Args:
        camera: Camera name in format 'Backend:device_name'
        
    Returns:
        FloatResponse with gain value
    """
    manager = get_camera_manager()
    camera_proxy = manager.get_camera(camera)
    gain = await camera_proxy.get_gain()
    return FloatResponse(success=True, data=gain, message=f"Gain: {gain}")

async def set_gain(camera: str, payload: GainRequest) -> BoolResponse:
    """Set the gain for a camera.
    
    Args:
        camera: Camera name in format 'Backend:device_name'
        payload: Gain request containing the gain value
        
    Returns:
        BoolResponse indicating success/failure
        
    Raises:
        CameraConfigurationError: If setting gain fails
    """
    manager = get_camera_manager()
    camera_proxy = manager.get_camera(camera)
    success = await camera_proxy.set_gain(payload.gain)
    if not success:
        raise CameraConfigurationError(f"Failed to set gain to {payload.gain}")
    return BoolResponse(success=True, message=f"Gain set to {payload.gain}")

async def get_gain_range(camera: str) -> RangeResponse:
    """Get the valid gain range for a camera.
    
    Args:
        camera: Camera name in format 'Backend:device_name'
        
    Returns:
        RangeResponse with minimum and maximum gain values
    """
    manager = get_camera_manager()
    camera_proxy = manager.get_camera(camera)
    gain_range = await camera_proxy.get_gain_range()
    return RangeResponse(
        success=True,
        data=gain_range,
        message=f"Gain range: {gain_range[0]} - {gain_range[1]}"
    )

async def get_roi(camera: str) -> DictResponse:
    """Get the current ROI (Region of Interest) for a camera.
    
    Args:
        camera: Camera name in format 'Backend:device_name'
        
    Returns:
        DictResponse with ROI parameters (x, y, width, height)
    """
    manager = get_camera_manager()
    camera_proxy = manager.get_camera(camera)
    roi = await camera_proxy.get_roi()
    return DictResponse(success=True, data=roi, message=f"Current ROI: {roi}")

async def set_roi(camera: str, payload: ROIRequest) -> BoolResponse:
    """Set the ROI (Region of Interest) for a camera.
    
    Args:
        camera: Camera name in format 'Backend:device_name'
        payload: ROI request containing x, y, width, height
        
    Returns:
        BoolResponse indicating success/failure
        
    Raises:
        ValueError: If ROI parameters are invalid
        CameraConfigurationError: If setting ROI fails
    """
    manager = get_camera_manager()
    if payload.width <= 0 or payload.height <= 0:
        raise ValueError("ROI width and height must be positive")
    if payload.x < 0 or payload.y < 0:
        raise ValueError("ROI x and y coordinates must be non-negative")
    
    camera_proxy = manager.get_camera(camera)
    success = await camera_proxy.set_roi(payload.x, payload.y, payload.width, payload.height)
    if not success:
        raise CameraConfigurationError(f"Failed to set ROI")
    return BoolResponse(success=True, message=f"ROI set to ({payload.x}, {payload.y}, {payload.width}, {payload.height})")

async def reset_roi(camera: str) -> BoolResponse:
    """Reset the ROI to full sensor size for a camera.
    
    Args:
        camera: Camera name in format 'Backend:device_name'
        
    Returns:
        BoolResponse indicating success/failure
        
    Raises:
        CameraConfigurationError: If resetting ROI fails
    """
    manager = get_camera_manager()
    camera_proxy = manager.get_camera(camera)
    success = await camera_proxy.reset_roi()
    if not success:
        raise CameraConfigurationError(f"Failed to reset ROI")
    return BoolResponse(success=True, message="ROI reset to full sensor size")

async def get_pixel_format(camera: str) -> StringResponse:
    """Get the current pixel format for a camera.
    
    Args:
        camera: Camera name in format 'Backend:device_name'
        
    Returns:
        StringResponse with pixel format
    """
    manager = get_camera_manager()
    camera_proxy = manager.get_camera(camera)
    pixel_format = await camera_proxy.get_pixel_format()
    return StringResponse(success=True, data=pixel_format, message=f"Pixel format: {pixel_format}")

async def set_pixel_format(camera: str, payload: PixelFormatRequest) -> BoolResponse:
    """Set the pixel format for a camera.
    
    Args:
        camera: Camera name in format 'Backend:device_name'
        payload: Pixel format request containing the format
        
    Returns:
        BoolResponse indicating success/failure
        
    Raises:
        CameraConfigurationError: If setting pixel format fails
    """
    manager = get_camera_manager()
    camera_proxy = manager.get_camera(camera)
    success = await camera_proxy.set_pixel_format(payload.format)
    if not success:
        raise CameraConfigurationError(f"Failed to set pixel format to {payload.format}")
    return BoolResponse(success=True, message=f"Pixel format set to {payload.format}")

async def get_pixel_formats(camera: str) -> PixelFormatListResponse:
    """Get available pixel formats for a camera.
    
    Args:
        camera: Camera name in format 'Backend:device_name'
        
    Returns:
        PixelFormatListResponse with list of available formats
    """
    manager = get_camera_manager()
    camera_proxy = manager.get_camera(camera)
    formats = await camera_proxy.get_available_pixel_formats()
    return PixelFormatListResponse(success=True, data=formats, message=f"Available pixel formats")

async def get_image_enhancement(camera: str) -> BoolResponse:
    """Get the current image enhancement status for a camera.
    
    Args:
        camera: Camera name in format 'Backend:device_name'
        
    Returns:
        BoolResponse with enhancement status
    """
    manager = get_camera_manager()
    camera_proxy = manager.get_camera(camera)
    enabled = await camera_proxy.get_image_enhancement()
    return BoolResponse(success=True, data=enabled, message=f"Image enhancement: {'enabled' if enabled else 'disabled'}")

async def set_image_enhancement(camera: str, payload: ImageEnhancementRequest) -> BoolResponse:
    """Set the image enhancement for a camera.
    
    Args:
        camera: Camera name in format 'Backend:device_name'
        payload: Image enhancement request containing enabled flag
        
    Returns:
        BoolResponse indicating success/failure
        
    Raises:
        CameraConfigurationError: If setting image enhancement fails
    """
    manager = get_camera_manager()
    camera_proxy = manager.get_camera(camera)
    success = await camera_proxy.set_image_enhancement(payload.enabled)
    if not success:
        raise CameraConfigurationError(f"Failed to set image enhancement")
    return BoolResponse(success=True, message=f"Image enhancement {'enabled' if payload.enabled else 'disabled'}")

async def configure_batch_sync(payload: BatchCameraConfigRequest) -> BatchOperationResponse:
    """Configure multiple cameras with sync parameters in batch.
    
    Args:
        payload: Batch configuration request containing camera settings
        
    Returns:
        BatchOperationResponse with results for each camera
        
    Raises:
        ValueError: If any camera name format is invalid
    """
    manager = get_camera_manager()
    for camera_name in payload.configurations.keys():
        if ":" not in camera_name:
            raise ValueError(f"Invalid camera name format '{camera_name}'. Expected 'Backend:device_name'")
    
    sync_configs = {}
    for camera_name, settings in payload.configurations.items():
        sync_settings = {}
        for param, value in settings.items():
            if param in ["gain", "roi", "pixel_format", "image_enhancement"]:
                sync_settings[param] = value
        
        if sync_settings:
            sync_configs[camera_name] = sync_settings
    
    if not sync_configs:
        return BatchOperationResponse(
            success=True,
            results={},
            successful_count=0,
            failed_count=0,
            message="No sync configuration parameters provided"
        )
    
    results = await manager.batch_configure(sync_configs)
    successful_count = sum(1 for success in results.values() if success)
    failed_count = len(results) - successful_count
    
    return BatchOperationResponse(
        success=failed_count == 0,
        results=results,
        successful_count=successful_count,
        failed_count=failed_count,
        message=f"Batch sync configuration completed: {successful_count} successful, {failed_count} failed"
    )

# Configuration Persistence Endpoints
async def export_config(camera: str, payload: ConfigFileRequest) -> BoolResponse:
    """Export camera configuration to a file.
    
    Args:
        camera: Camera name in format 'Backend:device_name'
        payload: Config file request containing the file path
        
    Returns:
        BoolResponse indicating success/failure
        
    Raises:
        ValueError: If camera name format is invalid
        CameraNotFoundError: If camera is not initialized
        CameraConfigurationError: If export fails
    """
    manager = get_camera_manager()
    if ":" not in camera:
        raise ValueError("Invalid camera name format. Expected 'Backend:device_name'")
    
    active_cameras = manager.get_active_cameras()
    if camera not in active_cameras:
        raise CameraNotFoundError(f"Camera '{camera}' not initialized")
    
    camera_proxy = manager.get_camera(camera)
    success = await camera_proxy.save_config(payload.config_path)
    
    if not success:
        raise CameraConfigurationError(f"Failed to export configuration")
    
    return BoolResponse(
        success=True,
        message=f"Configuration exported to '{payload.config_path}'"
    )

async def import_config(camera: str, payload: ConfigFileRequest) -> BoolResponse:
    """Import camera configuration from a file.
    
    Args:
        camera: Camera name in format 'Backend:device_name'
        payload: Config file request containing the file path
        
    Returns:
        BoolResponse indicating success/failure
        
    Raises:
        ValueError: If camera name format is invalid
        CameraNotFoundError: If camera is not initialized
        CameraConfigurationError: If import fails
    """
    manager = get_camera_manager()
    if ":" not in camera:
        raise ValueError("Invalid camera name format. Expected 'Backend:device_name'")
    
    active_cameras = manager.get_active_cameras()
    if camera not in active_cameras:
        raise CameraNotFoundError(f"Camera '{camera}' not initialized")
    
    camera_proxy = manager.get_camera(camera)
    success = await camera_proxy.load_config(payload.config_path)
    
    if not success:
        raise CameraConfigurationError(f"Failed to import configuration")
    
    return BoolResponse(
        success=True,
        message=f"Configuration imported from '{payload.config_path}'"
    )

async def export_batch_config(payload: BatchConfigExportRequest) -> BatchOperationResponse:
    """Export configurations for multiple cameras in batch.
    
    Args:
        payload: Batch config export request containing camera names and file path pattern
        
    Returns:
        BatchOperationResponse with results for each camera
        
    Raises:
        ValueError: If any camera name format is invalid
    """
    manager = get_camera_manager()
    
    # Handle cameras as list
    camera_list = payload.cameras
    
    for camera_name in camera_list:
        if ":" not in camera_name:
            raise ValueError(f"Invalid camera name format '{camera_name}'. Expected 'Backend:device_name'")
    
    active_cameras = manager.get_active_cameras()
    results = {}
    for camera_name in camera_list:
        try:
            if camera_name not in active_cameras:
                results[camera_name] = False
                continue
                
            safe_camera_name = camera_name.replace(":", "_")
            config_path = payload.config_path.replace("{camera}", safe_camera_name)
            
            camera = manager.get_camera(camera_name)
            success = await camera.save_config(config_path)
            results[camera_name] = success
            
        except Exception as e:
            results[camera_name] = False
    
    successful_count = sum(1 for success in results.values() if success)
    failed_count = len(results) - successful_count
    
    return BatchOperationResponse(
        success=failed_count == 0,
        results=results,
        successful_count=successful_count,
        failed_count=failed_count,
        message=f"Batch export completed: {successful_count} successful, {failed_count} failed"
    )

async def import_batch_config(payload: BatchConfigImportRequest) -> BatchOperationResponse:
    """Import configurations for multiple cameras in batch.
    
    Args:
        payload: Batch config import request containing camera names and file path pattern
        
    Returns:
        BatchOperationResponse with results for each camera
        
    Raises:
        ValueError: If any camera name format is invalid
    """
    manager = get_camera_manager()
    
    # Handle cameras as list
    camera_list = payload.cameras
    
    active_cameras = manager.get_active_cameras()
    
    for camera_name in camera_list:
        if ":" not in camera_name:
            raise ValueError(f"Invalid camera name format '{camera_name}'. Expected 'Backend:device_name'")
    
    results = {}
    for camera_name in camera_list:
        try:
            if camera_name not in active_cameras:
                results[camera_name] = False
                continue
                
            safe_camera_name = camera_name.replace(":", "_")
            config_path = payload.config_path.replace("{camera}", safe_camera_name)
            
            camera = manager.get_camera(camera_name)
            success = await camera.load_config(config_path)
            results[camera_name] = success
            
        except Exception as e:
            results[camera_name] = False
    
    successful_count = sum(1 for success in results.values() if success)
    failed_count = len(results) - successful_count
    
    return BatchOperationResponse(
        success=failed_count == 0,
        results=results,
        successful_count=successful_count,
        failed_count=failed_count,
        message=f"Batch import completed: {successful_count} successful, {failed_count} failed"
    )

# Network Management Endpoints
async def get_bandwidth_info() -> DictResponse:
    """Get network bandwidth information and camera usage statistics.
    
    Returns:
        DictResponse with bandwidth info, camera counts by type, and network status
    """
    manager = get_camera_manager()
    bandwidth_info = manager.get_network_bandwidth_info()
    active_cameras = list(manager.get_active_cameras())
    
    gige_cameras = [cam for cam in active_cameras if "Basler" in cam or "Daheng" in cam]
    usb_cameras = [cam for cam in active_cameras if "OpenCV" in cam]
    mock_cameras = [cam for cam in active_cameras if "Mock" in cam]
    
    estimated_bandwidth_mb = (len(gige_cameras) * 6) + (len(usb_cameras) * 2)
    
    enhanced_info = {
        **bandwidth_info,
        "active_cameras_by_type": {
            "gige": len(gige_cameras),
            "usb": len(usb_cameras),
            "mock": len(mock_cameras),
            "total": len(active_cameras)
        },
        "camera_details": {
            "gige_cameras": gige_cameras,
            "usb_cameras": usb_cameras,
            "mock_cameras": mock_cameras
        },
        "estimated_bandwidth_mb_per_capture": estimated_bandwidth_mb,
        "network_status": "healthy" if len(active_cameras) <= bandwidth_info["max_concurrent_captures"] else "at_capacity"
    }
    
    return DictResponse(success=True, data=enhanced_info, message="Network bandwidth info retrieved")

async def get_concurrent_limit() -> IntResponse:
    """Get the current maximum concurrent capture limit.
    
    Returns:
        IntResponse with the current limit
    """
    manager = get_camera_manager()
    current_limit = manager.get_max_concurrent_captures()
    return IntResponse(success=True, data=current_limit, message=f"Current concurrent limit: {current_limit}")
=======
# Middleware to log requests
@app.middleware("http")
async def log_requests(request: Request, call_next):
    """Log all incoming requests."""
    start_time = datetime.utcnow()

    response = await call_next(request)

    process_time = (datetime.utcnow() - start_time).total_seconds()

    logger.info(f"{request.method} {request.url} - Status: {response.status_code} - Time: {process_time:.4f}s")

    return response
>>>>>>> 906a5ac3

async def set_concurrent_limit(payload: NetworkConcurrentLimitRequest) -> BoolResponse:
    """Set the maximum concurrent capture limit.
    
    Args:
        payload: Network concurrent limit request containing the new limit
        
    Returns:
        BoolResponse indicating success/failure
        
    Raises:
        ValueError: If limit is outside valid range (1-10)
    """
    manager = get_camera_manager()
    if payload.limit < 1 or payload.limit > 10:
        raise ValueError(f"Concurrent limit must be between 1 and 10, got {payload.limit}")
    manager.set_max_concurrent_captures(payload.limit)
    return BoolResponse(success=True, message=f"Concurrent limit set to {payload.limit}")

async def get_network_health() -> DictResponse:
    """Get comprehensive network health status and recommendations.
    
    Returns:
        DictResponse with health status, usage statistics, and recommendations
    """
    manager = get_camera_manager()
    active_cameras = list(manager.get_active_cameras())
    bandwidth_info = manager.get_network_bandwidth_info()
    
    max_concurrent = bandwidth_info["max_concurrent_captures"]
    current_usage = len(active_cameras)
    usage_percentage = (current_usage / max_concurrent) * 100 if max_concurrent > 0 else 0
    
    if usage_percentage <= 50:
        health_status = "healthy"
    elif usage_percentage <= 80:
        health_status = "at_capacity"
    else:
        health_status = "overloaded"
    
    recommendations = []
    warning_messages = []
    
    if health_status == "overloaded":
        recommendations.append(f"Consider increasing concurrent capture limit from {max_concurrent}")
        recommendations.append("Monitor network bandwidth during simultaneous captures")
        warning_messages.append(f"Current usage ({current_usage}) exceeds 80% of capacity ({max_concurrent})")
    
    gige_count = len([cam for cam in active_cameras if "Basler" in cam or "Daheng" in cam])
    if gige_count > 2:
        recommendations.append("Monitor GigE network switch performance with multiple cameras")
        if max_concurrent > 2:
            warning_messages.append(f"Multiple GigE cameras ({gige_count}) with high concurrent limit may saturate network")
    
    if not active_cameras:
        recommendations.append("Initialize cameras to begin network monitoring")
    
    health_report = {
        "status": health_status,
        "usage_percentage": round(usage_percentage, 1),
        "current_usage": current_usage,
        "max_capacity": max_concurrent,
        "camera_breakdown": {
            "gige": len([cam for cam in active_cameras if "Basler" in cam or "Daheng" in cam]),
            "usb": len([cam for cam in active_cameras if "OpenCV" in cam]),
            "mock": len([cam for cam in active_cameras if "Mock" in cam])
        },
        "recommendations": recommendations,
        "warning_messages": warning_messages,
        "timestamp": bandwidth_info
    }
    
    return DictResponse(success=True, data=health_report, message=f"Network health: {health_status} ({usage_percentage:.1f}% usage)")

# TaskSchemas
discover_cameras_task = TaskSchema(name="discover_cameras", input_schema=None, output_schema=ListResponse)
list_active_cameras_task = TaskSchema(name="list_active_cameras", input_schema=None, output_schema=ListResponse)
initialize_camera_task = TaskSchema(name="initialize_camera", input_schema=CameraInitializeRequest, output_schema=BoolResponse)
initialize_cameras_batch_task = TaskSchema(name="initialize_cameras_batch", input_schema=BatchCameraInitializeRequest, output_schema=BatchOperationResponse)
close_camera_task = TaskSchema(name="close_camera", input_schema=None, output_schema=BoolResponse)
close_all_cameras_task = TaskSchema(name="close_all_cameras", input_schema=None, output_schema=BoolResponse)
check_camera_connection_task = TaskSchema(name="check_camera_connection", input_schema=None, output_schema=StatusResponse)
get_camera_info_task = TaskSchema(name="get_camera_info", input_schema=None, output_schema=StatusResponse)

list_backends_task = TaskSchema(name="list_backends", input_schema=None, output_schema=ListResponse)
get_backend_info_task = TaskSchema(name="get_backend_info", input_schema=None, output_schema=DictResponse)
get_specific_backend_info_task = TaskSchema(name="get_specific_backend_info", input_schema=None, output_schema=DictResponse)
check_backends_health_task = TaskSchema(name="check_backends_health", input_schema=None, output_schema=DictResponse)

capture_image_task = TaskSchema(name="capture_image", input_schema=CaptureRequest, output_schema=CaptureResponse)
capture_batch_task = TaskSchema(name="capture_batch", input_schema=BatchCaptureRequest, output_schema=BatchOperationResponse)
capture_hdr_task = TaskSchema(name="capture_hdr", input_schema=HDRCaptureRequest, output_schema=HDRCaptureResponse)
capture_hdr_batch_task = TaskSchema(name="capture_hdr_batch", input_schema=BatchHDRCaptureRequest, output_schema=BatchHDRCaptureResponse)
video_stream_task = TaskSchema(name="video_stream", input_schema=None, output_schema=None)

get_exposure_task = TaskSchema(name="get_exposure", input_schema=None, output_schema=FloatResponse)
set_exposure_task = TaskSchema(name="set_exposure", input_schema=ExposureRequest, output_schema=BoolResponse)
get_exposure_range_task = TaskSchema(name="get_exposure_range", input_schema=None, output_schema=RangeResponse)
get_trigger_mode_task = TaskSchema(name="get_trigger_mode", input_schema=None, output_schema=StringResponse)
set_trigger_mode_task = TaskSchema(name="set_trigger_mode", input_schema=TriggerModeRequest, output_schema=BoolResponse)
get_white_balance_task = TaskSchema(name="get_white_balance", input_schema=None, output_schema=StringResponse)
set_white_balance_task = TaskSchema(name="set_white_balance", input_schema=WhiteBalanceRequest, output_schema=BoolResponse)
get_white_balance_modes_task = TaskSchema(name="get_white_balance_modes", input_schema=None, output_schema=WhiteBalanceListResponse)
configure_batch_async_task = TaskSchema(name="configure_batch_async", input_schema=BatchCameraConfigRequest, output_schema=BatchOperationResponse)

get_gain_task = TaskSchema(name="get_gain", input_schema=None, output_schema=FloatResponse)
set_gain_task = TaskSchema(name="set_gain", input_schema=GainRequest, output_schema=BoolResponse)
get_gain_range_task = TaskSchema(name="get_gain_range", input_schema=None, output_schema=RangeResponse)
get_roi_task = TaskSchema(name="get_roi", input_schema=None, output_schema=DictResponse)
set_roi_task = TaskSchema(name="set_roi", input_schema=ROIRequest, output_schema=BoolResponse)
reset_roi_task = TaskSchema(name="reset_roi", input_schema=None, output_schema=BoolResponse)
get_pixel_format_task = TaskSchema(name="get_pixel_format", input_schema=None, output_schema=StringResponse)
set_pixel_format_task = TaskSchema(name="set_pixel_format", input_schema=PixelFormatRequest, output_schema=BoolResponse)
get_pixel_formats_task = TaskSchema(name="get_pixel_formats", input_schema=None, output_schema=PixelFormatListResponse)
get_image_enhancement_task = TaskSchema(name="get_image_enhancement", input_schema=None, output_schema=BoolResponse)
set_image_enhancement_task = TaskSchema(name="set_image_enhancement", input_schema=ImageEnhancementRequest, output_schema=BoolResponse)
configure_batch_sync_task = TaskSchema(name="configure_batch_sync", input_schema=BatchCameraConfigRequest, output_schema=BatchOperationResponse)

export_config_task = TaskSchema(name="export_config", input_schema=ConfigFileRequest, output_schema=BoolResponse)
import_config_task = TaskSchema(name="import_config", input_schema=ConfigFileRequest, output_schema=BoolResponse)
export_batch_config_task = TaskSchema(name="export_batch_config", input_schema=BatchConfigExportRequest, output_schema=BatchOperationResponse)
import_batch_config_task = TaskSchema(name="import_batch_config", input_schema=BatchConfigImportRequest, output_schema=BatchOperationResponse)

get_bandwidth_info_task = TaskSchema(name="get_bandwidth_info", input_schema=None, output_schema=DictResponse)
get_concurrent_limit_task = TaskSchema(name="get_concurrent_limit", input_schema=None, output_schema=IntResponse)
set_concurrent_limit_task = TaskSchema(name="set_concurrent_limit", input_schema=NetworkConcurrentLimitRequest, output_schema=BoolResponse)
get_network_health_task = TaskSchema(name="get_network_health", input_schema=None, output_schema=DictResponse)

class CameraAPIService(Service):
    """Camera API Service providing REST endpoints for camera management and control.
    
    This service extends the base Service class to provide a comprehensive REST API
    for camera operations including discovery, initialization, configuration,
    capture, and network management. It supports multiple camera backends with
    unified async interfaces and proper error handling.
    
    The service includes:
    - Camera management (discovery, initialization, closing)
    - Backend management and health monitoring
    - Image capture (single, batch, HDR)
    - Video streaming
    - Camera configuration (exposure, gain, ROI, etc.)
    - Configuration persistence (import/export)
    - Network bandwidth management
    """
    
    def __init__(self, **kwargs):
        """Initialize the Camera API Service with all endpoints and middleware.
        
        Args:
            **kwargs: Additional arguments passed to the base Service class
        """
        super().__init__(
            summary="Camera API Service",
            description="REST API for camera management and control",
            **kwargs
        )
        
        # Add CORS middleware for web client support
        self.app.add_middleware(
            CORSMiddleware,
            allow_origins=["http://localhost:3000", "http://localhost:3001", "http://localhost:8080"],
            allow_credentials=True,
            allow_methods=["*"],
            allow_headers=["*"],
        )
        
        # Register exception handlers for proper error responses
        self.app.add_exception_handler(CameraError, camera_error_handler)
        self.app.add_exception_handler(ValueError, value_error_handler)
        self.app.add_exception_handler(KeyError, key_error_handler)
        self.app.add_exception_handler(Exception, general_exception_handler)
        
        # Add request logging middleware
        self.app.middleware("http")(log_requests)
        
        # Register all endpoints with proper HTTP methods
        self._register_camera_management_endpoints()
        self._register_backend_management_endpoints()
        self._register_capture_endpoints()
        self._register_configuration_endpoints()
        self._register_network_management_endpoints()
    
    def _register_camera_management_endpoints(self):
        """Register camera management endpoints."""
        # Camera Management - GET endpoints
        self.add_endpoint("cameras/discover", discover_cameras, discover_cameras_task, methods=["GET"])
        self.add_endpoint("cameras/active", list_active_cameras, list_active_cameras_task, methods=["GET"])
        self.add_endpoint("cameras/{camera}/connection", check_camera_connection, check_camera_connection_task, methods=["GET"])
        self.add_endpoint("cameras/{camera}/info", get_camera_info, get_camera_info_task, methods=["GET"])
        
        # Camera Management - POST endpoints
        self.add_endpoint("cameras/batch/initialize", initialize_cameras_batch, initialize_cameras_batch_task, methods=["POST"])
        self.add_endpoint("cameras/{camera}/initialize", initialize_camera, initialize_camera_task, methods=["POST"])
        
        # Camera Management - DELETE endpoints
        self.add_endpoint("cameras/{camera}", close_camera, close_camera_task, methods=["DELETE"])
        self.add_endpoint("cameras", close_all_cameras, close_all_cameras_task, methods=["DELETE"])
    
    def _register_backend_management_endpoints(self):
        """Register backend management endpoints."""
        # Backend Management - GET endpoints
        self.add_endpoint("backends", list_backends, list_backends_task, methods=["GET"])
        self.add_endpoint("backends/info", get_backend_info, get_backend_info_task, methods=["GET"])
        self.add_endpoint("backends/{backend}/info", get_specific_backend_info, get_specific_backend_info_task, methods=["GET"])
        self.add_endpoint("backends/health", check_backends_health, check_backends_health_task, methods=["GET"])
    
    def _register_capture_endpoints(self):
        """Register capture and streaming endpoints."""
        # Capture - POST endpoints
        self.add_endpoint("cameras/batch/capture", capture_batch, capture_batch_task, methods=["POST"])
        self.add_endpoint("cameras/batch/capture/hdr", capture_hdr_batch, capture_hdr_batch_task, methods=["POST"])
        self.add_endpoint("cameras/{camera}/capture", capture_image, capture_image_task, methods=["POST"])
        self.add_endpoint("cameras/{camera}/capture/hdr", capture_hdr, capture_hdr_task, methods=["POST"])
        
        # Video Streaming - GET endpoints
        self.add_endpoint("cameras/{camera}/stream", video_stream, video_stream_task, methods=["GET"])
    
    def _register_configuration_endpoints(self):
        """Register configuration and persistence endpoints."""
        # Configuration - Async - GET endpoints
        self.add_endpoint("cameras/{camera}/exposure", get_exposure, get_exposure_task, methods=["GET"])
        self.add_endpoint("cameras/{camera}/exposure/range", get_exposure_range, get_exposure_range_task, methods=["GET"])
        self.add_endpoint("cameras/{camera}/trigger-mode", get_trigger_mode, get_trigger_mode_task, methods=["GET"])
        self.add_endpoint("cameras/{camera}/white-balance", get_white_balance, get_white_balance_task, methods=["GET"])
        self.add_endpoint("cameras/{camera}/white-balance/modes", get_white_balance_modes, get_white_balance_modes_task, methods=["GET"])
        
        # Configuration - Async - PUT endpoints
        self.add_endpoint("cameras/{camera}/exposure", set_exposure, set_exposure_task, methods=["PUT"])
        self.add_endpoint("cameras/{camera}/trigger-mode", set_trigger_mode, set_trigger_mode_task, methods=["PUT"])
        self.add_endpoint("cameras/{camera}/white-balance", set_white_balance, set_white_balance_task, methods=["PUT"])
        
        # Configuration - Async - POST endpoints
        self.add_endpoint("cameras/batch/configure/async", configure_batch_async, configure_batch_async_task, methods=["POST"])
        
        # Configuration - Sync - GET endpoints
        self.add_endpoint("cameras/{camera}/gain", get_gain, get_gain_task, methods=["GET"])
        self.add_endpoint("cameras/{camera}/gain/range", get_gain_range, get_gain_range_task, methods=["GET"])
        self.add_endpoint("cameras/{camera}/roi", get_roi, get_roi_task, methods=["GET"])
        self.add_endpoint("cameras/{camera}/pixel-format", get_pixel_format, get_pixel_format_task, methods=["GET"])
        self.add_endpoint("cameras/{camera}/pixel-format/modes", get_pixel_formats, get_pixel_formats_task, methods=["GET"])
        self.add_endpoint("cameras/{camera}/image-enhancement", get_image_enhancement, get_image_enhancement_task, methods=["GET"])
        
        # Configuration - Sync - PUT endpoints
        self.add_endpoint("cameras/{camera}/gain", set_gain, set_gain_task, methods=["PUT"])
        self.add_endpoint("cameras/{camera}/roi", set_roi, set_roi_task, methods=["PUT"])
        self.add_endpoint("cameras/{camera}/pixel-format", set_pixel_format, set_pixel_format_task, methods=["PUT"])
        self.add_endpoint("cameras/{camera}/image-enhancement", set_image_enhancement, set_image_enhancement_task, methods=["PUT"])
        
        # Configuration - Sync - DELETE endpoints
        self.add_endpoint("cameras/{camera}/roi", reset_roi, reset_roi_task, methods=["DELETE"])
        
        # Configuration - Sync - POST endpoints
        self.add_endpoint("cameras/batch/configure/sync", configure_batch_sync, configure_batch_sync_task, methods=["POST"])
        
        # Configuration Persistence - POST endpoints
        self.add_endpoint("cameras/batch/config/export", export_batch_config, export_batch_config_task, methods=["POST"])
        self.add_endpoint("cameras/batch/config/import", import_batch_config, import_batch_config_task, methods=["POST"])
        self.add_endpoint("cameras/{camera}/config/export", export_config, export_config_task, methods=["POST"])
        self.add_endpoint("cameras/{camera}/config/import", import_config, import_config_task, methods=["POST"])
    
    def _register_network_management_endpoints(self):
        """Register network management endpoints."""
        # Network Management - GET endpoints
        self.add_endpoint("network/bandwidth", get_bandwidth_info, get_bandwidth_info_task, methods=["GET"])
        self.add_endpoint("network/concurrent-limit", get_concurrent_limit, get_concurrent_limit_task, methods=["GET"])
        self.add_endpoint("network/health", get_network_health, get_network_health_task, methods=["GET"])
        
        # Network Management - PUT endpoints
        self.add_endpoint("network/concurrent-limit", set_concurrent_limit, set_concurrent_limit_task, methods=["PUT"])

camera_api_service = CameraAPIService()
app = camera_api_service.app

if __name__ == "__main__":
    import uvicorn

    uvicorn.run(app, host="0.0.0.0", port=8000, log_level="info")<|MERGE_RESOLUTION|>--- conflicted
+++ resolved
@@ -8,14 +8,8 @@
 """
 
 import logging
-<<<<<<< HEAD
-import base64
-from datetime import datetime, UTC
-from typing import Dict, Any, List, Optional, Tuple
-=======
 from datetime import datetime
 from typing import Any, Dict
->>>>>>> 906a5ac3
 
 from fastapi import Request, HTTPException
 from fastapi.middleware.cors import CORSMiddleware
@@ -25,27 +19,6 @@
 import asyncio
 from pydantic import BaseModel
 
-<<<<<<< HEAD
-from mindtrace.services.core.service import Service
-from mindtrace.core import TaskSchema
-from mindtrace.hardware.core.exceptions import (
-    CameraError,
-    CameraNotFoundError,
-    CameraInitializationError,
-    CameraCaptureError,
-    CameraConfigurationError,
-    CameraConnectionError,
-    SDKNotAvailableError,
-    CameraTimeoutError,
-)
-from mindtrace.hardware.models.responses import ErrorResponse
-from mindtrace.hardware.api.dependencies import get_camera_manager
-from mindtrace.hardware.models.requests import *
-from mindtrace.hardware.models.responses import *
-
-logger = logging.getLogger(__name__)
-
-=======
 from mindtrace.hardware.api.routes import (
     backends,
     cameras,
@@ -97,7 +70,6 @@
 
 
 # Exception mapping for camera errors
->>>>>>> 906a5ac3
 EXCEPTION_MAPPING = {
     CameraNotFoundError: (404, "CAMERA_NOT_FOUND"),
     CameraInitializationError: (409, "CAMERA_INITIALIZATION_ERROR"),
@@ -112,12 +84,9 @@
 def camera_error_handler(request: Request, exc: CameraError):
     """Handle camera-specific exceptions and return appropriate HTTP responses."""
     status_code, error_code = EXCEPTION_MAPPING.get(type(exc), (500, "UNKNOWN_CAMERA_ERROR"))
-<<<<<<< HEAD
-=======
 
     logger.error(f"Camera error: {exc} (Request: {request.method} {request.url})")
 
->>>>>>> 906a5ac3
     return JSONResponse(
         status_code=status_code,
         content=ErrorResponse(
@@ -125,14 +94,6 @@
             message=str(exc),
             error_type=type(exc).__name__,
             error_code=error_code,
-<<<<<<< HEAD
-            timestamp=datetime.now(UTC)
-        ).model_dump(mode="json")
-    )
-
-def value_error_handler(request: Request, exc: ValueError):
-    """Handle ValueError exceptions and return appropriate HTTP responses."""
-=======
             timestamp=datetime.utcnow(),
         ).model_dump(mode="json"),
     )
@@ -143,7 +104,6 @@
     """Handle value errors (typically validation errors)."""
     logger.warning(f"Value error: {exc} (Request: {request.method} {request.url})")
 
->>>>>>> 906a5ac3
     return JSONResponse(
         status_code=400,
         content=ErrorResponse(
@@ -151,14 +111,6 @@
             message=str(exc),
             error_type="ValueError",
             error_code="VALIDATION_ERROR",
-<<<<<<< HEAD
-            timestamp=datetime.now(UTC)
-        ).model_dump(mode="json")
-    )
-
-def key_error_handler(request: Request, exc: KeyError):
-    """Handle KeyError exceptions and return appropriate HTTP responses."""
-=======
             timestamp=datetime.utcnow(),
         ).model_dump(mode="json"),
     )
@@ -169,7 +121,6 @@
     """Handle key errors (typically missing camera or resource)."""
     logger.warning(f"Key error: {exc} (Request: {request.method} {request.url})")
 
->>>>>>> 906a5ac3
     return JSONResponse(
         status_code=404,
         content=ErrorResponse(
@@ -177,14 +128,6 @@
             message=f"Resource not found: {exc}",
             error_type="KeyError",
             error_code="RESOURCE_NOT_FOUND",
-<<<<<<< HEAD
-            timestamp=datetime.now(UTC)
-        ).model_dump(mode="json")
-    )
-
-def general_exception_handler(request: Request, exc: Exception):
-    """Handle general exceptions and return appropriate HTTP responses."""
-=======
             timestamp=datetime.utcnow(),
         ).model_dump(mode="json"),
     )
@@ -195,7 +138,6 @@
     """Handle unexpected exceptions."""
     logger.error(f"Unexpected error: {exc} (Request: {request.method} {request.url})", exc_info=True)
 
->>>>>>> 906a5ac3
     return JSONResponse(
         status_code=500,
         content=ErrorResponse(
@@ -203,21 +145,46 @@
             message="An unexpected error occurred",
             error_type=type(exc).__name__,
             error_code="INTERNAL_SERVER_ERROR",
-<<<<<<< HEAD
-            timestamp=datetime.now(UTC)
-        ).model_dump(mode="json")
-=======
             timestamp=datetime.utcnow(),
         ).model_dump(mode="json"),
->>>>>>> 906a5ac3
-    )
-
+    )
+
+
+@app.get("/health")
+async def health_check() -> Dict[str, Any]:
+    """Health check endpoint."""
+    return {
+        "status": "healthy",
+        "timestamp": datetime.utcnow().isoformat(),
+        "version": "1.0.0",
+        "service": "Camera API",
+    }
+
+
+@app.get("/")
+async def root():
+    """Root endpoint with basic API information."""
+    return {
+        "message": "Camera API",
+        "version": "1.0.0",
+        "docs_url": "/docs",
+        "redoc_url": "/redoc",
+        "health_url": "/health",
+    }
+
+
+# Middleware to log requests
+@app.middleware("http")
 async def log_requests(request: Request, call_next):
-    """Middleware to log request processing time and status."""
-    start_time = datetime.now(UTC)
+    """Log all incoming requests."""
+    start_time = datetime.utcnow()
+
     response = await call_next(request)
-    process_time = (datetime.now(UTC) - start_time).total_seconds()
-    logger.info(f"{request.method} {request.url} - {response.status_code} - {process_time:.4f}s")
+
+    process_time = (datetime.utcnow() - start_time).total_seconds()
+
+    logger.info(f"{request.method} {request.url} - Status: {response.status_code} - Time: {process_time:.4f}s")
+
     return response
 
 def _encode_image_to_base64(image_array) -> Optional[str]:
@@ -360,7 +327,6 @@
     await manager.close_all_cameras()
     return BoolResponse(success=True, message=f"Successfully closed {camera_count} cameras")
 
-<<<<<<< HEAD
 async def check_camera_connection(camera: str) -> StatusResponse:
     """Check if a camera is connected and responsive.
     
@@ -379,16 +345,6 @@
         "initialized": camera_proxy.is_connected,
         "backend": camera_proxy.backend,
         "device_name": camera_proxy.device_name
-=======
-@app.get("/health")
-async def health_check() -> Dict[str, Any]:
-    """Health check endpoint."""
-    return {
-        "status": "healthy",
-        "timestamp": datetime.utcnow().isoformat(),
-        "version": "1.0.0",
-        "service": "Camera API",
->>>>>>> 906a5ac3
     }
     return StatusResponse(
         success=is_connected,
@@ -440,7 +396,6 @@
     backends = manager._discovered_backends
     return ListResponse(success=True, data=backends, message=f"Found {len(backends)} backends")
 
-<<<<<<< HEAD
 async def get_backend_info() -> DictResponse:
     """Get detailed information about all backends.
     
@@ -532,17 +487,6 @@
         "healthy_backends": 0,
         "unhealthy_backends": 0,
         "backend_status": {}
-=======
-@app.get("/")
-async def root():
-    """Root endpoint with basic API information."""
-    return {
-        "message": "Camera API",
-        "version": "1.0.0",
-        "docs_url": "/docs",
-        "redoc_url": "/redoc",
-        "health_url": "/health",
->>>>>>> 906a5ac3
     }
     
     for backend in backends:
@@ -650,7 +594,6 @@
         media_type="image/jpeg" if image_base64 else None
     )
 
-<<<<<<< HEAD
 async def capture_batch(payload: BatchCaptureRequest) -> BatchOperationResponse:
     """Capture images from multiple cameras in batch.
     
@@ -1594,21 +1537,6 @@
     manager = get_camera_manager()
     current_limit = manager.get_max_concurrent_captures()
     return IntResponse(success=True, data=current_limit, message=f"Current concurrent limit: {current_limit}")
-=======
-# Middleware to log requests
-@app.middleware("http")
-async def log_requests(request: Request, call_next):
-    """Log all incoming requests."""
-    start_time = datetime.utcnow()
-
-    response = await call_next(request)
-
-    process_time = (datetime.utcnow() - start_time).total_seconds()
-
-    logger.info(f"{request.method} {request.url} - Status: {response.status_code} - Time: {process_time:.4f}s")
-
-    return response
->>>>>>> 906a5ac3
 
 async def set_concurrent_limit(payload: NetworkConcurrentLimitRequest) -> BoolResponse:
     """Set the maximum concurrent capture limit.
