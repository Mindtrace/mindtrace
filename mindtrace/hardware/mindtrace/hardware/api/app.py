--- conflicted
+++ resolved
@@ -3,14 +3,9 @@
 """
 
 import logging
-<<<<<<< HEAD
 import base64
 from datetime import datetime
 from typing import Dict, Any, List, Optional, Tuple
-=======
-from datetime import datetime, UTC
-from typing import Dict, Any
->>>>>>> 735cf68c
 
 from fastapi import Request, HTTPException
 from fastapi.middleware.cors import CORSMiddleware
@@ -106,7 +101,6 @@
     logger.info(f"{request.method} {request.url} - {response.status_code} - {process_time:.4f}s")
     return response
 
-<<<<<<< HEAD
 def _encode_image_to_base64(image_array) -> Optional[str]:
     """Convert image array to base64 string."""
     try:
@@ -198,16 +192,6 @@
         "initialized": camera_proxy.is_connected,
         "backend": camera_proxy.backend,
         "device_name": camera_proxy.device_name
-=======
-@app.get("/health")
-async def health_check() -> Dict[str, Any]:
-    """Health check endpoint."""
-    return {
-        "status": "healthy",
-        "timestamp": datetime.now(UTC).isoformat(),
-        "version": "1.0.0",
-        "service": "Camera API"
->>>>>>> 735cf68c
     }
     return StatusResponse(
         success=is_connected,
@@ -392,7 +376,6 @@
         message=f"Batch capture: {successful_count} successful"
     )
 
-<<<<<<< HEAD
 async def capture_hdr(camera: str, payload: HDRCaptureRequest = None) -> HDRCaptureResponse:
     manager = get_camera_manager()
     if ":" not in camera:
@@ -400,13 +383,6 @@
     active_cameras = manager.get_active_cameras()
     if camera not in active_cameras:
         raise CameraNotFoundError(f"Camera '{camera}' not initialized")
-=======
-# Middleware to log requests
-@app.middleware("http")
-async def log_requests(request: Request, call_next):
-    """Log all incoming requests."""
-    start_time = datetime.now(UTC)
->>>>>>> 735cf68c
     
     # Use defaults if no payload provided
     save_path_pattern = payload.save_path_pattern if payload else None
@@ -414,7 +390,6 @@
     exposure_multiplier = payload.exposure_multiplier if payload else 2.0
     return_images = payload.return_images if payload else True
     
-<<<<<<< HEAD
     camera_proxy = manager.get_camera(camera)
     hdr_result = await camera_proxy.capture_hdr(
         save_path_pattern=save_path_pattern,
@@ -425,9 +400,6 @@
     
     images_base64 = []
     exposure_levels_list = []
-=======
-    process_time = (datetime.now(UTC) - start_time).total_seconds()
->>>>>>> 735cf68c
     
     if return_images and isinstance(hdr_result, dict) and hdr_result.get("images"):
         for img in hdr_result["images"]:
