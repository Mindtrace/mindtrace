"""
Camera API Service using Mindtrace Service base class.

This module provides a comprehensive REST API for camera management and control,
including camera discovery, initialization, configuration, capture operations,
and network management. The service supports multiple camera backends (OpenCV,
Basler, Daheng, and mock backends) with unified async interfaces.
"""

import logging
<<<<<<< HEAD
import base64
from datetime import datetime, UTC
from typing import Dict, Any, List, Optional, Tuple
=======
from datetime import datetime
from typing import Any, Dict
>>>>>>> 1bcc5b53

from fastapi import Request, HTTPException
from fastapi.middleware.cors import CORSMiddleware
from fastapi.responses import JSONResponse
from starlette.responses import StreamingResponse
import cv2
import asyncio
from pydantic import BaseModel

<<<<<<< HEAD
from mindtrace.services.core.service import Service
from mindtrace.core import TaskSchema
from mindtrace.hardware.core.exceptions import (
    CameraError,
    CameraNotFoundError,
    CameraInitializationError,
    CameraCaptureError,
    CameraConfigurationError,
    CameraConnectionError,
    SDKNotAvailableError,
    CameraTimeoutError,
)
from mindtrace.hardware.models.responses import ErrorResponse
from mindtrace.hardware.api.dependencies import get_camera_manager
from mindtrace.hardware.models.requests import *
from mindtrace.hardware.models.responses import *

logger = logging.getLogger(__name__)

=======
from mindtrace.hardware.api.routes import (
    backends,
    cameras,
    capture,
    config_async,
    config_persistence,
    config_sync,
    network,
)
from mindtrace.hardware.core.exceptions import (
    CameraCaptureError,
    CameraConfigurationError,
    CameraConnectionError,
    CameraError,
    CameraInitializationError,
    CameraNotFoundError,
    CameraTimeoutError,
    SDKNotAvailableError,
)
from mindtrace.hardware.models.responses import ErrorResponse

# Configure logging
logging.basicConfig(level=logging.INFO, format="%(asctime)s - %(name)s - %(levelname)s - %(message)s")
logger = logging.getLogger(__name__)


# Create FastAPI application
app = FastAPI(
    title="Camera API",
    description="REST API for camera management and control using CameraManager",
    version="1.0.0",
    docs_url="/docs",
    redoc_url="/redoc",
)


# Configure CORS middleware
app.add_middleware(
    CORSMiddleware,
    allow_origins=[
        "http://localhost:3000",  # React development server
        "http://localhost:3001",  # Alternative React port
        "http://localhost:8080",  # Alternative frontend port
    ],
    allow_credentials=True,
    allow_methods=["*"],
    allow_headers=["*"],
)


# Exception mapping for camera errors
>>>>>>> 1bcc5b53
EXCEPTION_MAPPING = {
    CameraNotFoundError: (404, "CAMERA_NOT_FOUND"),
    CameraInitializationError: (409, "CAMERA_INITIALIZATION_ERROR"),
    CameraCaptureError: (422, "CAMERA_CAPTURE_ERROR"),
    CameraConfigurationError: (422, "CAMERA_CONFIGURATION_ERROR"),
    CameraConnectionError: (503, "CAMERA_CONNECTION_ERROR"),
    SDKNotAvailableError: (503, "SDK_NOT_AVAILABLE"),
    CameraTimeoutError: (408, "CAMERA_TIMEOUT"),
    CameraError: (500, "CAMERA_ERROR"),
}

def camera_error_handler(request: Request, exc: CameraError):
    """Handle camera-specific exceptions and return appropriate HTTP responses."""
    status_code, error_code = EXCEPTION_MAPPING.get(type(exc), (500, "UNKNOWN_CAMERA_ERROR"))
<<<<<<< HEAD
=======

    logger.error(f"Camera error: {exc} (Request: {request.method} {request.url})")

>>>>>>> 1bcc5b53
    return JSONResponse(
        status_code=status_code,
        content=ErrorResponse(
            success=False,
            message=str(exc),
            error_type=type(exc).__name__,
            error_code=error_code,
<<<<<<< HEAD
            timestamp=datetime.now(UTC)
        ).model_dump(mode="json")
    )

def value_error_handler(request: Request, exc: ValueError):
    """Handle ValueError exceptions and return appropriate HTTP responses."""
=======
            timestamp=datetime.utcnow(),
        ).model_dump(mode="json"),
    )


@app.exception_handler(ValueError)
async def value_error_handler(request: Request, exc: ValueError):
    """Handle value errors (typically validation errors)."""
    logger.warning(f"Value error: {exc} (Request: {request.method} {request.url})")

>>>>>>> 1bcc5b53
    return JSONResponse(
        status_code=400,
        content=ErrorResponse(
            success=False,
            message=str(exc),
            error_type="ValueError",
            error_code="VALIDATION_ERROR",
<<<<<<< HEAD
            timestamp=datetime.now(UTC)
        ).model_dump(mode="json")
    )

def key_error_handler(request: Request, exc: KeyError):
    """Handle KeyError exceptions and return appropriate HTTP responses."""
=======
            timestamp=datetime.utcnow(),
        ).model_dump(mode="json"),
    )


@app.exception_handler(KeyError)
async def key_error_handler(request: Request, exc: KeyError):
    """Handle key errors (typically missing camera or resource)."""
    logger.warning(f"Key error: {exc} (Request: {request.method} {request.url})")

>>>>>>> 1bcc5b53
    return JSONResponse(
        status_code=404,
        content=ErrorResponse(
            success=False,
            message=f"Resource not found: {exc}",
            error_type="KeyError",
            error_code="RESOURCE_NOT_FOUND",
<<<<<<< HEAD
            timestamp=datetime.now(UTC)
        ).model_dump(mode="json")
    )

def general_exception_handler(request: Request, exc: Exception):
    """Handle general exceptions and return appropriate HTTP responses."""
=======
            timestamp=datetime.utcnow(),
        ).model_dump(mode="json"),
    )


@app.exception_handler(Exception)
async def general_exception_handler(request: Request, exc: Exception):
    """Handle unexpected exceptions."""
    logger.error(f"Unexpected error: {exc} (Request: {request.method} {request.url})", exc_info=True)

>>>>>>> 1bcc5b53
    return JSONResponse(
        status_code=500,
        content=ErrorResponse(
            success=False,
            message="An unexpected error occurred",
            error_type=type(exc).__name__,
            error_code="INTERNAL_SERVER_ERROR",
<<<<<<< HEAD
            timestamp=datetime.now(UTC)
        ).model_dump(mode="json")
=======
            timestamp=datetime.utcnow(),
        ).model_dump(mode="json"),
>>>>>>> 1bcc5b53
    )

async def log_requests(request: Request, call_next):
    """Middleware to log request processing time and status."""
    start_time = datetime.now(UTC)
    response = await call_next(request)
    process_time = (datetime.now(UTC) - start_time).total_seconds()
    logger.info(f"{request.method} {request.url} - {response.status_code} - {process_time:.4f}s")
    return response

def _encode_image_to_base64(image_array) -> Optional[str]:
    """Convert image array to base64 string.
    
    Args:
        image_array: numpy array representing the image
        
    Returns:
        Base64 encoded string of the image in JPEG format, or None if conversion fails
    """
    try:
        import cv2
        import numpy as np
        
        if image_array is None:
            return None
        
        if isinstance(image_array, np.ndarray):
            if len(image_array.shape) == 3 and image_array.shape[2] == 3:
                image_bgr = cv2.cvtColor(image_array, cv2.COLOR_RGB2BGR)
            else:
                image_bgr = image_array
            
            success, buffer = cv2.imencode('.jpg', image_bgr)
            if success:
                jpg_as_text = base64.b64encode(buffer).decode('utf-8')
                return jpg_as_text
        
        return None
        
    except Exception as e:
        logger.warning(f"Failed to encode image to base64: {e}")
        return None

# Camera Management Endpoints
async def discover_cameras(backend: str = None) -> ListResponse:
    """Discover available cameras across all backends or a specific backend.
    
    Args:
        backend: Optional backend name to filter cameras
        
    Returns:
        ListResponse containing discovered camera names
    """
    manager = get_camera_manager()
    cameras = manager.discover_cameras(backends=backend if backend else None)
    return ListResponse(success=True, data=cameras, message=f"Found {len(cameras)} cameras")

async def list_active_cameras() -> ListResponse:
    """List all currently initialized cameras.
    
    Returns:
        ListResponse containing active camera names
    """
    manager = get_camera_manager()
    active_cameras = manager.get_active_cameras()
    return ListResponse(success=True, data=active_cameras, message=f"Found {len(active_cameras)} active cameras")

async def initialize_camera(camera: str, payload: CameraInitializeRequest = None) -> BoolResponse:
    """Initialize a single camera.
    
    Args:
        camera: Camera name in format 'Backend:device_name'
        payload: Optional initialization parameters
        
    Returns:
        BoolResponse indicating success/failure
        
    Raises:
        ValueError: If camera name format is invalid
    """
    manager = get_camera_manager()
    if ":" not in camera:
        raise ValueError("Invalid camera name format. Expected 'Backend:device_name'")
    active_cameras = manager.get_active_cameras()
    if camera in active_cameras:
        return BoolResponse(success=True, message=f"Camera '{camera}' already initialized")
    test_connection = payload.test_connection if payload else True
    await manager.initialize_camera(camera, test_connection=test_connection)
    return BoolResponse(success=True, message=f"Camera '{camera}' initialized")

async def initialize_cameras_batch(payload: BatchCameraInitializeRequest) -> BatchOperationResponse:
    """Initialize multiple cameras in batch.
    
    Args:
        payload: Batch initialization request containing camera names and parameters
        
    Returns:
        BatchOperationResponse with results for each camera
        
    Raises:
        ValueError: If any camera name format is invalid
    """
    manager = get_camera_manager()
    for camera in payload.cameras:
        if ":" not in camera:
            raise ValueError(f"Invalid camera name format '{camera}'. Expected 'Backend:device_name'")
    failed_cameras = await manager.initialize_cameras(payload.cameras, test_connections=payload.test_connections)
    successful_count = len(payload.cameras) - len(failed_cameras)
    results = {camera: camera not in failed_cameras for camera in payload.cameras}
    return BatchOperationResponse(
        success=len(failed_cameras) == 0,
        results=results,
        successful_count=successful_count,
        failed_count=len(failed_cameras),
        message=f"Batch initialization: {successful_count} successful, {len(failed_cameras)} failed"
    )

async def close_camera(camera: str) -> BoolResponse:
    """Close a single camera.
    
    Args:
        camera: Camera name in format 'Backend:device_name'
        
    Returns:
        BoolResponse indicating success/failure
        
    Raises:
        ValueError: If camera name format is invalid
    """
    manager = get_camera_manager()
    if ":" not in camera:
        raise ValueError("Invalid camera name format. Expected 'Backend:device_name'")
    active_cameras = manager.get_active_cameras()
    if camera not in active_cameras:
        return BoolResponse(success=True, message=f"Camera '{camera}' already closed")
    await manager.close_camera(camera)
    return BoolResponse(success=True, message=f"Camera '{camera}' closed")

async def close_all_cameras() -> BoolResponse:
    """Close all active cameras.
    
    Returns:
        BoolResponse indicating success/failure
    """
    manager = get_camera_manager()
    active_cameras = manager.get_active_cameras()
    camera_count = len(active_cameras)
    await manager.close_all_cameras()
    return BoolResponse(success=True, message=f"Successfully closed {camera_count} cameras")

<<<<<<< HEAD
async def check_camera_connection(camera: str) -> StatusResponse:
    """Check if a camera is connected and responsive.
    
    Args:
        camera: Camera name in format 'Backend:device_name'
        
    Returns:
        StatusResponse with connection status and camera information
    """
    manager = get_camera_manager()
    camera_proxy = manager.get_camera(camera)
    is_connected = await camera_proxy.check_connection()
    status_info = {
        "camera": camera,
        "connected": is_connected,
        "initialized": camera_proxy.is_connected,
        "backend": camera_proxy.backend,
        "device_name": camera_proxy.device_name
=======
@app.get("/health")
async def health_check() -> Dict[str, Any]:
    """Health check endpoint."""
    return {
        "status": "healthy",
        "timestamp": datetime.utcnow().isoformat(),
        "version": "1.0.0",
        "service": "Camera API",
>>>>>>> 1bcc5b53
    }
    return StatusResponse(
        success=is_connected,
        data=status_info,
        message=f"Camera '{camera}' is {'connected' if is_connected else 'disconnected'}"
    )

async def get_camera_info(camera: str) -> StatusResponse:
    """Get comprehensive information about a camera.
    
    Args:
        camera: Camera name in format 'Backend:device_name'
        
    Returns:
        StatusResponse with detailed camera information including sensor info and current settings
    """
    manager = get_camera_manager()
    camera_proxy = manager.get_camera(camera)
    sensor_info = await camera_proxy.get_sensor_info()
    info = {
        **sensor_info,
        "camera": camera,
        "backend": camera_proxy.backend,
        "device_name": camera_proxy.device_name,
        "initialized": camera_proxy.is_connected,
    }
    if camera_proxy.is_connected:
        try:
            info["current_exposure"] = await camera_proxy.get_exposure()
            info["current_gain"] = await camera_proxy.get_gain()
            info["current_roi"] = await camera_proxy.get_roi()
            info["current_pixel_format"] = await camera_proxy.get_pixel_format()
        except Exception as e:
            info["settings_error"] = str(e)
    return StatusResponse(
        success=True,
        data=info,
        message=f"Camera information retrieved for '{camera}'"
    )

# Backend Management Endpoints
async def list_backends() -> ListResponse:
    """List all available camera backends.
    
    Returns:
        ListResponse containing backend names
    """
    manager = get_camera_manager()
    backends = manager._discovered_backends
    return ListResponse(success=True, data=backends, message=f"Found {len(backends)} backends")

<<<<<<< HEAD
async def get_backend_info() -> DictResponse:
    """Get detailed information about all backends.
    
    Returns:
        DictResponse with backend information including availability and camera counts
    """
    manager = get_camera_manager()
    backends = manager._discovered_backends
    backend_info = {}
    for backend in backends:
        try:
            cameras = manager.discover_cameras(backends=backend)
            backend_info[backend] = {
                "name": backend,
                "available": True,
                "sdk_available": True,
                "cameras": cameras,
                "camera_count": len(cameras)
            }
        except Exception as e:
            backend_info[backend] = {
                "name": backend,
                "available": False,
                "sdk_available": False,
                "error": str(e),
                "cameras": [],
                "camera_count": 0
            }
    return DictResponse(success=True, data=backend_info, message=f"Backend info for {len(backend_info)} backends")

async def get_specific_backend_info(backend: str) -> DictResponse:
    """Get detailed information about a specific backend.
    
    Args:
        backend: Backend name
        
    Returns:
        DictResponse with backend information
        
    Raises:
        HTTPException: If backend is not found
    """
    manager = get_camera_manager()
    backend_name = backend
    backends = manager._discovered_backends
    if backend_name not in backends:
        raise HTTPException(status_code=404, detail=f"Backend '{backend_name}' not found")
    
    info = {
        "name": backend_name,
        "available": True,
        "sdk_available": True,
        "cameras": []
    }
    
    try:
        cameras = manager.discover_cameras(backends=backend_name)
        info["cameras"] = cameras
        info["camera_count"] = len(cameras)
        
        if backend_name.startswith("Mock"):
            info["type"] = "mock"
            info["description"] = f"Mock backend for testing ({backend_name})"
        else:
            info["type"] = "hardware"
            info["description"] = f"Hardware backend for {backend_name} cameras"
            
    except Exception as e:
        info["cameras"] = []
        info["camera_count"] = 0
        info["error"] = str(e)
    
    return DictResponse(
        success=True,
        data=info,
        message=f"Backend information retrieved for '{backend_name}'"
    )

async def check_backends_health() -> DictResponse:
    """Check the health status of all backends.
    
    Returns:
        DictResponse with health status for each backend
    """
    manager = get_camera_manager()
    backends = manager._discovered_backends
    health_status = {
        "total_backends": len(backends),
        "healthy_backends": 0,
        "unhealthy_backends": 0,
        "backend_status": {}
=======
@app.get("/")
async def root():
    """Root endpoint with basic API information."""
    return {
        "message": "Camera API",
        "version": "1.0.0",
        "docs_url": "/docs",
        "redoc_url": "/redoc",
        "health_url": "/health",
>>>>>>> 1bcc5b53
    }
    
    for backend in backends:
        try:
            cameras = manager.discover_cameras(backends=backend)
            health_status["backend_status"][backend] = {
                "healthy": True,
                "camera_count": len(cameras),
                "message": "Backend is functioning normally"
            }
            health_status["healthy_backends"] += 1
            
        except Exception as e:
            health_status["backend_status"][backend] = {
                "healthy": False,
                "camera_count": 0,
                "error": str(e),
                "message": f"Backend health check failed: {str(e)}"
            }
            health_status["unhealthy_backends"] += 1
    
    overall_healthy = health_status["unhealthy_backends"] == 0
    
    return DictResponse(
        success=overall_healthy,
        data=health_status,
        message=f"Backend health check completed. {health_status['healthy_backends']} healthy, "
               f"{health_status['unhealthy_backends']} unhealthy"
    )

# Capture Endpoints
async def capture_image(camera: str, payload: CaptureRequest = None) -> CaptureResponse:
    """Capture a single image from a camera.
    
    Args:
        camera: Camera name in format 'Backend:device_name'
        payload: Optional capture parameters including save path and GCS settings
        
    Returns:
        CaptureResponse with base64 encoded image data and GCS URI
        
    Raises:
        ValueError: If camera name format is invalid
        CameraNotFoundError: If camera is not initialized
        CameraCaptureError: If capture fails
    """
    manager = get_camera_manager()
    if ":" not in camera:
        raise ValueError("Invalid camera name format. Expected 'Backend:device_name'")
    active_cameras = manager.get_active_cameras()
    if camera not in active_cameras:
        raise CameraNotFoundError(f"Camera '{camera}' not initialized")
    camera_proxy = manager.get_camera(camera)
    
    # Extract parameters from payload
    save_path = payload.save_path if payload else None
    gcs_bucket = payload.gcs_bucket if payload else None
    gcs_path = payload.gcs_path if payload else None
    gcs_metadata = payload.gcs_metadata if payload else None
    return_image = payload.return_image if payload else True
    
    capture_result = await camera_proxy.capture(
        save_path=save_path,
        gcs_bucket=gcs_bucket,
        gcs_path=gcs_path,
        gcs_metadata=gcs_metadata
    )
    
    # Handle different return types
    if isinstance(capture_result, dict) and "image" in capture_result:
        # New structured response with GCS URI
        image_data = capture_result["image"]
        gcs_uri = capture_result.get("gcs_uri")
    elif isinstance(capture_result, tuple):
        # Legacy tuple response (success, image)
        success, image_data = capture_result
        if not success:
            raise CameraCaptureError(f"Failed to capture from '{camera}'")
        gcs_uri = None
    else:
        # Direct image return
        image_data = capture_result
        gcs_uri = None
    
    # Conditionally encode and include image data
    image_base64 = None
    if return_image:
        image_base64 = _encode_image_to_base64(image_data)
    
    # Build response message
    message_parts = [f"Image captured from '{camera}'"]
    if save_path:
        message_parts.append(f"saved to '{save_path}'")
    if gcs_uri:
        message_parts.append("uploaded to GCS")
    if not return_image:
        message_parts.append("(image data excluded)")
    
    return CaptureResponse(
        success=True,
        message=" and ".join(message_parts),
        image_data=image_base64,
        save_path=save_path,
        gcs_uri=gcs_uri,
        media_type="image/jpeg" if image_base64 else None
    )

<<<<<<< HEAD
async def capture_batch(payload: BatchCaptureRequest) -> BatchOperationResponse:
    """Capture images from multiple cameras in batch.
    
    Args:
        payload: Batch capture request containing camera names
        
    Returns:
        BatchOperationResponse with results for each camera
        
    Raises:
        ValueError: If any camera name format is invalid
        CameraNotFoundError: If any camera is not initialized
    """
    manager = get_camera_manager()
    for camera in payload.cameras:
        if ":" not in camera:
            raise ValueError(f"Invalid camera name format '{camera}'. Expected 'Backend:device_name'")
    active_cameras = manager.get_active_cameras()
    uninitialized = [cam for cam in payload.cameras if cam not in active_cameras]
    if uninitialized:
        raise CameraNotFoundError(f"Cameras not initialized: {', '.join(uninitialized)}")
    # Extract return_images parameter
    return_images = payload.return_images if payload else True
    
    capture_results = await manager.batch_capture(payload.cameras)
    results = {camera: data is not None for camera, data in capture_results.items()}
    successful_count = sum(results.values())
    
    # Build message based on return_images setting
    message = f"Batch capture: {successful_count} successful"
    if not return_images:
        message += " (image data excluded)"
    
    return BatchOperationResponse(
        success=len(payload.cameras) - successful_count == 0,
        results=results,
        successful_count=successful_count,
        failed_count=len(payload.cameras) - successful_count,
        message=message
    )

async def capture_hdr(camera: str, payload: HDRCaptureRequest = None) -> HDRCaptureResponse:
    """Capture HDR (High Dynamic Range) images from a camera.
    
    Args:
        camera: Camera name in format 'Backend:device_name'
        payload: Optional HDR capture parameters including GCS settings
        
    Returns:
        HDRCaptureResponse with multiple images at different exposure levels and GCS URIs
        
    Raises:
        ValueError: If camera name format is invalid
        CameraNotFoundError: If camera is not initialized
    """
    manager = get_camera_manager()
    if ":" not in camera:
        raise ValueError("Invalid camera name format. Expected 'Backend:device_name'")
    active_cameras = manager.get_active_cameras()
    if camera not in active_cameras:
        raise CameraNotFoundError(f"Camera '{camera}' not initialized")
    
    # Use defaults if no payload provided
    save_path_pattern = payload.save_path_pattern if payload else None
    exposure_levels = payload.exposure_levels if payload else 3
    exposure_multiplier = payload.exposure_multiplier if payload else 2.0
    return_images = payload.return_images if payload else True
    gcs_bucket = payload.gcs_bucket if payload else None
    gcs_path_pattern = payload.gcs_path_pattern if payload else None
    gcs_metadata = payload.gcs_metadata if payload else None
    
    camera_proxy = manager.get_camera(camera)
    hdr_result = await camera_proxy.capture_hdr(
        save_path_pattern=save_path_pattern,
        exposure_levels=exposure_levels,
        exposure_multiplier=exposure_multiplier,
        return_images=return_images,
        gcs_bucket=gcs_bucket,
        gcs_path_pattern=gcs_path_pattern,
        gcs_metadata=gcs_metadata
    )
    
    images_base64 = []
    exposure_levels_list = []
    gcs_uris = None
    
    if return_images and isinstance(hdr_result, dict) and hdr_result.get("images"):
        # New structured response with GCS URIs
        for img in hdr_result["images"]:
            img_b64 = _encode_image_to_base64(img)
            if img_b64:
                images_base64.append(img_b64)
        exposure_levels_list = hdr_result.get("exposure_levels", [])
        gcs_uris = hdr_result.get("gcs_uris", [])
    elif return_images and isinstance(hdr_result, list):
        # Legacy list response (no GCS URIs)
        for img in hdr_result:
            img_b64 = _encode_image_to_base64(img)
            if img_b64:
                images_base64.append(img_b64)
    
    successful_captures = len(images_base64) if return_images else exposure_levels
    
    # Build response message
    message_parts = [f"HDR capture completed for '{camera}'"]
    if save_path_pattern:
        message_parts.append("saved locally")
    if gcs_uris:
        message_parts.append("uploaded to GCS")
    if not return_images:
        message_parts.append("(image data excluded)")
    
    return HDRCaptureResponse(
        success=True,
        images=images_base64 if images_base64 else None,
        exposure_levels=exposure_levels_list if exposure_levels_list else None,
        gcs_uris=gcs_uris,
        successful_captures=successful_captures,
        message=" and ".join(message_parts)
    )

async def capture_hdr_batch(payload: BatchHDRCaptureRequest) -> BatchHDRCaptureResponse:
    """Capture HDR images from multiple cameras in batch.
    
    Args:
        payload: Batch HDR capture request containing camera names and parameters
        
    Returns:
        BatchHDRCaptureResponse with results for each camera
        
    Raises:
        ValueError: If any camera name format is invalid
        CameraNotFoundError: If any camera is not initialized
    """
    manager = get_camera_manager()
    for camera in payload.cameras:
        if ":" not in camera:
            raise ValueError(f"Invalid camera name format '{camera}'. Expected 'Backend:device_name'")
    
    active_cameras = manager.get_active_cameras()
    uninitialized = [cam for cam in payload.cameras if cam not in active_cameras]
    if uninitialized:
        raise CameraNotFoundError(f"Cameras not initialized: {', '.join(uninitialized)}")
    
    hdr_results = await manager.batch_capture_hdr(
        payload.cameras,
        save_path_pattern=payload.save_path_pattern,
        exposure_levels=payload.exposure_levels,
        exposure_multiplier=payload.exposure_multiplier,
        return_images=payload.return_images,
        gcs_bucket=payload.gcs_bucket,
        gcs_path_pattern=payload.gcs_path_pattern,
        gcs_metadata=payload.gcs_metadata
    )
    
    response_results = {}
    for camera_name, hdr_result in hdr_results.items():
        if payload.return_images and isinstance(hdr_result, dict) and hdr_result.get("images"):
            # New structured response with GCS URIs
            encoded_images = []
            for image in hdr_result["images"]:
                encoded_image = _encode_image_to_base64(image)
                if encoded_image:
                    encoded_images.append(encoded_image)
            
            successful_captures = len(encoded_images)
            gcs_uris = hdr_result.get("gcs_uris", [])
            exposure_levels = hdr_result.get("exposure_levels", [])
            
            # Build response message
            message_parts = [f"HDR capture completed: {successful_captures} images"]
            if gcs_uris:
                message_parts.append("uploaded to GCS")
            if not payload.return_images:
                message_parts.append("(image data excluded)")
            
            response_results[camera_name] = HDRCaptureResponse(
                success=successful_captures > 0,
                message=" and ".join(message_parts),
                images=encoded_images,
                exposure_levels=exposure_levels,
                gcs_uris=gcs_uris,
                successful_captures=successful_captures
            )
        elif payload.return_images and isinstance(hdr_result, list):
            # Legacy list response (no GCS URIs)
            encoded_images = []
            for image in hdr_result:
                encoded_image = _encode_image_to_base64(image)
                if encoded_image:
                    encoded_images.append(encoded_image)
            
            successful_captures = len(encoded_images)
            message = f"HDR capture completed: {successful_captures} images"
            if not payload.return_images:
                message += " (image data excluded)"
            response_results[camera_name] = HDRCaptureResponse(
                success=successful_captures > 0,
                message=message,
                images=encoded_images,
                successful_captures=successful_captures
            )
        elif isinstance(hdr_result, bool):
            successful_captures = payload.exposure_levels if hdr_result else 0
            message = f"HDR capture {'completed' if hdr_result else 'failed'}"
            if not payload.return_images:
                message += " (image data excluded)"
            response_results[camera_name] = HDRCaptureResponse(
                success=hdr_result,
                message=message,
                successful_captures=successful_captures
            )
        else:
            response_results[camera_name] = HDRCaptureResponse(
                success=False,
                message="HDR capture failed",
                successful_captures=0
            )
    
    return BatchHDRCaptureResponse(
        success=len(response_results) > 0,
        data=response_results,
        message=f"Batch HDR capture completed for {len(response_results)} cameras"
    )

async def video_stream(camera: str) -> StreamingResponse:
    """Start a video stream from a camera.
    
    Args:
        camera: Camera name in format 'Backend:device_name'
        
    Returns:
        StreamingResponse with MJPEG video stream
        
    Raises:
        CameraNotFoundError: If camera is not initialized
    """
    manager = get_camera_manager()
    active_cameras = manager.get_active_cameras()
    if camera not in active_cameras:
        raise CameraNotFoundError(f"Camera '{camera}' not initialized")
    
    camera_proxy = manager.get_camera(camera)
    
    async def generate():
        consecutive_failures = 0
        max_consecutive_failures = 10
        
        while True:
            try:
                # Check if camera is still active before attempting capture
                active_cameras = manager.get_active_cameras()
                if camera not in active_cameras:
                    logger.info(f"Camera '{camera}' no longer active, stopping video stream")
                    break
                
                capture_result = await camera_proxy.capture()
                if isinstance(capture_result, tuple):
                    success, img = capture_result
                else:
                    success = True
                    img = capture_result
                
                if not success or img is None:
                    consecutive_failures += 1
                    if consecutive_failures >= max_consecutive_failures:
                        logger.warning(f"Camera '{camera}' failed {max_consecutive_failures} consecutive captures, stopping stream")
                        break
                    await asyncio.sleep(0.1)
                    continue
                
                # Reset failure counter on successful capture
                consecutive_failures = 0
                
                is_success, buffer = await asyncio.to_thread(cv2.imencode, ".jpg", img)
                if not is_success:
                    await asyncio.sleep(0.1)
                    continue
                frame = buffer.tobytes()
                yield (b'--frame\r\n'
                       b'Content-Type: image/jpeg\r\n\r\n' + frame + b'\r\n')
                await asyncio.sleep(0.01)
            except CameraConnectionError:
                # Camera connection lost, likely closed
                logger.info(f"Camera '{camera}' connection lost, stopping video stream")
                break
            except KeyError:
                # Camera proxy no longer exists, likely closed
                logger.info(f"Camera '{camera}' proxy no longer exists, stopping video stream")
                break
            except Exception as e:
                consecutive_failures += 1
                logger.error(f"video_stream_frame_failed: {e}")
                if consecutive_failures >= max_consecutive_failures:
                    logger.warning(f"Camera '{camera}' failed {max_consecutive_failures} consecutive times, stopping stream")
                    break
                await asyncio.sleep(0.1)
    
    return StreamingResponse(generate(), media_type="multipart/x-mixed-replace; boundary=frame")

# Configuration Endpoints - Async
async def get_exposure(camera: str) -> FloatResponse:
    """Get the current exposure setting for a camera.
    
    Args:
        camera: Camera name in format 'Backend:device_name'
        
    Returns:
        FloatResponse with exposure value in microseconds
    """
    manager = get_camera_manager()
    camera_proxy = manager.get_camera(camera)
    exposure = await camera_proxy.get_exposure()
    return FloatResponse(success=True, data=exposure, message=f"Exposure: {exposure} μs")

async def set_exposure(camera: str, payload: ExposureRequest) -> BoolResponse:
    """Set the exposure for a camera.
    
    Args:
        camera: Camera name in format 'Backend:device_name'
        payload: Exposure request containing the exposure value
        
    Returns:
        BoolResponse indicating success/failure
        
    Raises:
        CameraConfigurationError: If setting exposure fails
    """
    manager = get_camera_manager()
    camera_proxy = manager.get_camera(camera)
    success = await camera_proxy.set_exposure(payload.exposure)
    if not success:
        raise CameraConfigurationError(f"Failed to set exposure to {payload.exposure} μs")
    return BoolResponse(success=True, message=f"Exposure set to {payload.exposure} μs")

async def get_exposure_range(camera: str) -> RangeResponse:
    """Get the valid exposure range for a camera.
    
    Args:
        camera: Camera name in format 'Backend:device_name'
        
    Returns:
        RangeResponse with minimum and maximum exposure values
    """
    manager = get_camera_manager()
    camera_proxy = manager.get_camera(camera)
    exposure_range = await camera_proxy.get_exposure_range()
    return RangeResponse(
        success=True,
        data=exposure_range,
        message=f"Exposure range: {exposure_range[0]} - {exposure_range[1]} μs"
    )

async def get_trigger_mode(camera: str) -> StringResponse:
    """Get the current trigger mode for a camera.
    
    Args:
        camera: Camera name in format 'Backend:device_name'
        
    Returns:
        StringResponse with trigger mode ('continuous' or 'trigger')
    """
    manager = get_camera_manager()
    camera_proxy = manager.get_camera(camera)
    trigger_mode = await camera_proxy.get_trigger_mode()
    return StringResponse(success=True, data=trigger_mode, message=f"Trigger mode: {trigger_mode}")

async def set_trigger_mode(camera: str, payload: TriggerModeRequest) -> BoolResponse:
    """Set the trigger mode for a camera.
    
    Args:
        camera: Camera name in format 'Backend:device_name'
        payload: Trigger mode request containing the mode
        
    Returns:
        BoolResponse indicating success/failure
        
    Raises:
        ValueError: If trigger mode is invalid
        CameraConfigurationError: If setting trigger mode fails
    """
    manager = get_camera_manager()
    if payload.mode not in ["continuous", "trigger"]:
        raise ValueError("Invalid trigger mode. Must be 'continuous' or 'trigger'")
    camera_proxy = manager.get_camera(camera)
    success = await camera_proxy.set_trigger_mode(payload.mode)
    if not success:
        raise CameraConfigurationError(f"Failed to set trigger mode to {payload.mode}")
    return BoolResponse(success=True, message=f"Trigger mode set to {payload.mode}")

async def get_white_balance(camera: str) -> StringResponse:
    """Get the current white balance setting for a camera.
    
    Args:
        camera: Camera name in format 'Backend:device_name'
        
    Returns:
        StringResponse with white balance mode
    """
    manager = get_camera_manager()
    camera_proxy = manager.get_camera(camera)
    white_balance = await camera_proxy.get_white_balance()
    return StringResponse(success=True, data=white_balance, message=f"White balance: {white_balance}")

async def set_white_balance(camera: str, payload: WhiteBalanceRequest) -> BoolResponse:
    """Set the white balance for a camera.
    
    Args:
        camera: Camera name in format 'Backend:device_name'
        payload: White balance request containing the mode
        
    Returns:
        BoolResponse indicating success/failure
        
    Raises:
        CameraConfigurationError: If setting white balance fails
    """
    manager = get_camera_manager()
    camera_proxy = manager.get_camera(camera)
    success = await camera_proxy.set_white_balance(payload.mode)
    if not success:
        raise CameraConfigurationError(f"Failed to set white balance to {payload.mode}")
    return BoolResponse(success=True, message=f"White balance set to {payload.mode}")

async def get_white_balance_modes(camera: str) -> WhiteBalanceListResponse:
    """Get available white balance modes for a camera.
    
    Args:
        camera: Camera name in format 'Backend:device_name'
        
    Returns:
        WhiteBalanceListResponse with list of available modes
    """
    manager = get_camera_manager()
    camera_proxy = manager.get_camera(camera)
    modes = await camera_proxy.get_available_white_balance_modes()
    return WhiteBalanceListResponse(success=True, data=modes, message=f"Available white balance modes")

async def configure_batch_async(payload: BatchCameraConfigRequest) -> BatchOperationResponse:
    """Configure multiple cameras with async parameters in batch.
    
    Args:
        payload: Batch configuration request containing camera settings
        
    Returns:
        BatchOperationResponse with results for each camera
        
    Raises:
        ValueError: If any camera name format is invalid
    """
    manager = get_camera_manager()
    for camera_name in payload.configurations.keys():
        if ":" not in camera_name:
            raise ValueError(f"Invalid camera name format '{camera_name}'. Expected 'Backend:device_name'")
    
    async_configs = {}
    for camera_name, settings in payload.configurations.items():
        async_settings = {}
        for param, value in settings.items():
            if param in ["exposure", "trigger_mode", "white_balance"]:
                async_settings[param] = value
        
        if async_settings:
            async_configs[camera_name] = async_settings
    
    if not async_configs:
        return BatchOperationResponse(
            success=True,
            results={},
            successful_count=0,
            failed_count=0,
            message="No async configuration parameters provided"
        )
    
    results = await manager.batch_configure(async_configs)
    successful_count = sum(1 for success in results.values() if success)
    failed_count = len(results) - successful_count
    
    return BatchOperationResponse(
        success=failed_count == 0,
        results=results,
        successful_count=successful_count,
        failed_count=failed_count,
        message=f"Batch async configuration completed: {successful_count} successful, {failed_count} failed"
    )

# Configuration Endpoints - Sync
async def get_gain(camera: str) -> FloatResponse:
    """Get the current gain setting for a camera.
    
    Args:
        camera: Camera name in format 'Backend:device_name'
        
    Returns:
        FloatResponse with gain value
    """
    manager = get_camera_manager()
    camera_proxy = manager.get_camera(camera)
    gain = await camera_proxy.get_gain()
    return FloatResponse(success=True, data=gain, message=f"Gain: {gain}")

async def set_gain(camera: str, payload: GainRequest) -> BoolResponse:
    """Set the gain for a camera.
    
    Args:
        camera: Camera name in format 'Backend:device_name'
        payload: Gain request containing the gain value
        
    Returns:
        BoolResponse indicating success/failure
        
    Raises:
        CameraConfigurationError: If setting gain fails
    """
    manager = get_camera_manager()
    camera_proxy = manager.get_camera(camera)
    success = await camera_proxy.set_gain(payload.gain)
    if not success:
        raise CameraConfigurationError(f"Failed to set gain to {payload.gain}")
    return BoolResponse(success=True, message=f"Gain set to {payload.gain}")

async def get_gain_range(camera: str) -> RangeResponse:
    """Get the valid gain range for a camera.
    
    Args:
        camera: Camera name in format 'Backend:device_name'
        
    Returns:
        RangeResponse with minimum and maximum gain values
    """
    manager = get_camera_manager()
    camera_proxy = manager.get_camera(camera)
    gain_range = await camera_proxy.get_gain_range()
    return RangeResponse(
        success=True,
        data=gain_range,
        message=f"Gain range: {gain_range[0]} - {gain_range[1]}"
    )

async def get_roi(camera: str) -> DictResponse:
    """Get the current ROI (Region of Interest) for a camera.
    
    Args:
        camera: Camera name in format 'Backend:device_name'
        
    Returns:
        DictResponse with ROI parameters (x, y, width, height)
    """
    manager = get_camera_manager()
    camera_proxy = manager.get_camera(camera)
    roi = await camera_proxy.get_roi()
    return DictResponse(success=True, data=roi, message=f"Current ROI: {roi}")

async def set_roi(camera: str, payload: ROIRequest) -> BoolResponse:
    """Set the ROI (Region of Interest) for a camera.
    
    Args:
        camera: Camera name in format 'Backend:device_name'
        payload: ROI request containing x, y, width, height
        
    Returns:
        BoolResponse indicating success/failure
        
    Raises:
        ValueError: If ROI parameters are invalid
        CameraConfigurationError: If setting ROI fails
    """
    manager = get_camera_manager()
    if payload.width <= 0 or payload.height <= 0:
        raise ValueError("ROI width and height must be positive")
    if payload.x < 0 or payload.y < 0:
        raise ValueError("ROI x and y coordinates must be non-negative")
    
    camera_proxy = manager.get_camera(camera)
    success = await camera_proxy.set_roi(payload.x, payload.y, payload.width, payload.height)
    if not success:
        raise CameraConfigurationError(f"Failed to set ROI")
    return BoolResponse(success=True, message=f"ROI set to ({payload.x}, {payload.y}, {payload.width}, {payload.height})")

async def reset_roi(camera: str) -> BoolResponse:
    """Reset the ROI to full sensor size for a camera.
    
    Args:
        camera: Camera name in format 'Backend:device_name'
        
    Returns:
        BoolResponse indicating success/failure
        
    Raises:
        CameraConfigurationError: If resetting ROI fails
    """
    manager = get_camera_manager()
    camera_proxy = manager.get_camera(camera)
    success = await camera_proxy.reset_roi()
    if not success:
        raise CameraConfigurationError(f"Failed to reset ROI")
    return BoolResponse(success=True, message="ROI reset to full sensor size")

async def get_pixel_format(camera: str) -> StringResponse:
    """Get the current pixel format for a camera.
    
    Args:
        camera: Camera name in format 'Backend:device_name'
        
    Returns:
        StringResponse with pixel format
    """
    manager = get_camera_manager()
    camera_proxy = manager.get_camera(camera)
    pixel_format = await camera_proxy.get_pixel_format()
    return StringResponse(success=True, data=pixel_format, message=f"Pixel format: {pixel_format}")

async def set_pixel_format(camera: str, payload: PixelFormatRequest) -> BoolResponse:
    """Set the pixel format for a camera.
    
    Args:
        camera: Camera name in format 'Backend:device_name'
        payload: Pixel format request containing the format
        
    Returns:
        BoolResponse indicating success/failure
        
    Raises:
        CameraConfigurationError: If setting pixel format fails
    """
    manager = get_camera_manager()
    camera_proxy = manager.get_camera(camera)
    success = await camera_proxy.set_pixel_format(payload.format)
    if not success:
        raise CameraConfigurationError(f"Failed to set pixel format to {payload.format}")
    return BoolResponse(success=True, message=f"Pixel format set to {payload.format}")

async def get_pixel_formats(camera: str) -> PixelFormatListResponse:
    """Get available pixel formats for a camera.
    
    Args:
        camera: Camera name in format 'Backend:device_name'
        
    Returns:
        PixelFormatListResponse with list of available formats
    """
    manager = get_camera_manager()
    camera_proxy = manager.get_camera(camera)
    formats = await camera_proxy.get_available_pixel_formats()
    return PixelFormatListResponse(success=True, data=formats, message=f"Available pixel formats")

async def get_image_enhancement(camera: str) -> BoolResponse:
    """Get the current image enhancement status for a camera.
    
    Args:
        camera: Camera name in format 'Backend:device_name'
        
    Returns:
        BoolResponse with enhancement status
    """
    manager = get_camera_manager()
    camera_proxy = manager.get_camera(camera)
    enabled = await camera_proxy.get_image_enhancement()
    return BoolResponse(success=True, data=enabled, message=f"Image enhancement: {'enabled' if enabled else 'disabled'}")

async def set_image_enhancement(camera: str, payload: ImageEnhancementRequest) -> BoolResponse:
    """Set the image enhancement for a camera.
    
    Args:
        camera: Camera name in format 'Backend:device_name'
        payload: Image enhancement request containing enabled flag
        
    Returns:
        BoolResponse indicating success/failure
        
    Raises:
        CameraConfigurationError: If setting image enhancement fails
    """
    manager = get_camera_manager()
    camera_proxy = manager.get_camera(camera)
    success = await camera_proxy.set_image_enhancement(payload.enabled)
    if not success:
        raise CameraConfigurationError(f"Failed to set image enhancement")
    return BoolResponse(success=True, message=f"Image enhancement {'enabled' if payload.enabled else 'disabled'}")

async def configure_batch_sync(payload: BatchCameraConfigRequest) -> BatchOperationResponse:
    """Configure multiple cameras with sync parameters in batch.
    
    Args:
        payload: Batch configuration request containing camera settings
        
    Returns:
        BatchOperationResponse with results for each camera
        
    Raises:
        ValueError: If any camera name format is invalid
    """
    manager = get_camera_manager()
    for camera_name in payload.configurations.keys():
        if ":" not in camera_name:
            raise ValueError(f"Invalid camera name format '{camera_name}'. Expected 'Backend:device_name'")
    
    sync_configs = {}
    for camera_name, settings in payload.configurations.items():
        sync_settings = {}
        for param, value in settings.items():
            if param in ["gain", "roi", "pixel_format", "image_enhancement"]:
                sync_settings[param] = value
        
        if sync_settings:
            sync_configs[camera_name] = sync_settings
    
    if not sync_configs:
        return BatchOperationResponse(
            success=True,
            results={},
            successful_count=0,
            failed_count=0,
            message="No sync configuration parameters provided"
        )
    
    results = await manager.batch_configure(sync_configs)
    successful_count = sum(1 for success in results.values() if success)
    failed_count = len(results) - successful_count
    
    return BatchOperationResponse(
        success=failed_count == 0,
        results=results,
        successful_count=successful_count,
        failed_count=failed_count,
        message=f"Batch sync configuration completed: {successful_count} successful, {failed_count} failed"
    )

# Configuration Persistence Endpoints
async def export_config(camera: str, payload: ConfigFileRequest) -> BoolResponse:
    """Export camera configuration to a file.
    
    Args:
        camera: Camera name in format 'Backend:device_name'
        payload: Config file request containing the file path
        
    Returns:
        BoolResponse indicating success/failure
        
    Raises:
        ValueError: If camera name format is invalid
        CameraNotFoundError: If camera is not initialized
        CameraConfigurationError: If export fails
    """
    manager = get_camera_manager()
    if ":" not in camera:
        raise ValueError("Invalid camera name format. Expected 'Backend:device_name'")
    
    active_cameras = manager.get_active_cameras()
    if camera not in active_cameras:
        raise CameraNotFoundError(f"Camera '{camera}' not initialized")
    
    camera_proxy = manager.get_camera(camera)
    success = await camera_proxy.save_config(payload.config_path)
    
    if not success:
        raise CameraConfigurationError(f"Failed to export configuration")
    
    return BoolResponse(
        success=True,
        message=f"Configuration exported to '{payload.config_path}'"
    )

async def import_config(camera: str, payload: ConfigFileRequest) -> BoolResponse:
    """Import camera configuration from a file.
    
    Args:
        camera: Camera name in format 'Backend:device_name'
        payload: Config file request containing the file path
        
    Returns:
        BoolResponse indicating success/failure
        
    Raises:
        ValueError: If camera name format is invalid
        CameraNotFoundError: If camera is not initialized
        CameraConfigurationError: If import fails
    """
    manager = get_camera_manager()
    if ":" not in camera:
        raise ValueError("Invalid camera name format. Expected 'Backend:device_name'")
    
    active_cameras = manager.get_active_cameras()
    if camera not in active_cameras:
        raise CameraNotFoundError(f"Camera '{camera}' not initialized")
    
    camera_proxy = manager.get_camera(camera)
    success = await camera_proxy.load_config(payload.config_path)
    
    if not success:
        raise CameraConfigurationError(f"Failed to import configuration")
    
    return BoolResponse(
        success=True,
        message=f"Configuration imported from '{payload.config_path}'"
    )

async def export_batch_config(payload: BatchConfigExportRequest) -> BatchOperationResponse:
    """Export configurations for multiple cameras in batch.
    
    Args:
        payload: Batch config export request containing camera names and file path pattern
        
    Returns:
        BatchOperationResponse with results for each camera
        
    Raises:
        ValueError: If any camera name format is invalid
    """
    manager = get_camera_manager()
    
    # Handle cameras as list
    camera_list = payload.cameras
    
    for camera_name in camera_list:
        if ":" not in camera_name:
            raise ValueError(f"Invalid camera name format '{camera_name}'. Expected 'Backend:device_name'")
    
    active_cameras = manager.get_active_cameras()
    results = {}
    for camera_name in camera_list:
        try:
            if camera_name not in active_cameras:
                results[camera_name] = False
                continue
                
            safe_camera_name = camera_name.replace(":", "_")
            config_path = payload.config_path.replace("{camera}", safe_camera_name)
            
            camera = manager.get_camera(camera_name)
            success = await camera.save_config(config_path)
            results[camera_name] = success
            
        except Exception as e:
            results[camera_name] = False
    
    successful_count = sum(1 for success in results.values() if success)
    failed_count = len(results) - successful_count
    
    return BatchOperationResponse(
        success=failed_count == 0,
        results=results,
        successful_count=successful_count,
        failed_count=failed_count,
        message=f"Batch export completed: {successful_count} successful, {failed_count} failed"
    )

async def import_batch_config(payload: BatchConfigImportRequest) -> BatchOperationResponse:
    """Import configurations for multiple cameras in batch.
    
    Args:
        payload: Batch config import request containing camera names and file path pattern
        
    Returns:
        BatchOperationResponse with results for each camera
        
    Raises:
        ValueError: If any camera name format is invalid
    """
    manager = get_camera_manager()
    
    # Handle cameras as list
    camera_list = payload.cameras
    
    active_cameras = manager.get_active_cameras()
    
    for camera_name in camera_list:
        if ":" not in camera_name:
            raise ValueError(f"Invalid camera name format '{camera_name}'. Expected 'Backend:device_name'")
    
    results = {}
    for camera_name in camera_list:
        try:
            if camera_name not in active_cameras:
                results[camera_name] = False
                continue
                
            safe_camera_name = camera_name.replace(":", "_")
            config_path = payload.config_path.replace("{camera}", safe_camera_name)
            
            camera = manager.get_camera(camera_name)
            success = await camera.load_config(config_path)
            results[camera_name] = success
            
        except Exception as e:
            results[camera_name] = False
    
    successful_count = sum(1 for success in results.values() if success)
    failed_count = len(results) - successful_count
    
    return BatchOperationResponse(
        success=failed_count == 0,
        results=results,
        successful_count=successful_count,
        failed_count=failed_count,
        message=f"Batch import completed: {successful_count} successful, {failed_count} failed"
    )

# Network Management Endpoints
async def get_bandwidth_info() -> DictResponse:
    """Get network bandwidth information and camera usage statistics.
    
    Returns:
        DictResponse with bandwidth info, camera counts by type, and network status
    """
    manager = get_camera_manager()
    bandwidth_info = manager.get_network_bandwidth_info()
    active_cameras = list(manager.get_active_cameras())
    
    gige_cameras = [cam for cam in active_cameras if "Basler" in cam or "Daheng" in cam]
    usb_cameras = [cam for cam in active_cameras if "OpenCV" in cam]
    mock_cameras = [cam for cam in active_cameras if "Mock" in cam]
    
    estimated_bandwidth_mb = (len(gige_cameras) * 6) + (len(usb_cameras) * 2)
    
    enhanced_info = {
        **bandwidth_info,
        "active_cameras_by_type": {
            "gige": len(gige_cameras),
            "usb": len(usb_cameras),
            "mock": len(mock_cameras),
            "total": len(active_cameras)
        },
        "camera_details": {
            "gige_cameras": gige_cameras,
            "usb_cameras": usb_cameras,
            "mock_cameras": mock_cameras
        },
        "estimated_bandwidth_mb_per_capture": estimated_bandwidth_mb,
        "network_status": "healthy" if len(active_cameras) <= bandwidth_info["max_concurrent_captures"] else "at_capacity"
    }
    
    return DictResponse(success=True, data=enhanced_info, message="Network bandwidth info retrieved")

async def get_concurrent_limit() -> IntResponse:
    """Get the current maximum concurrent capture limit.
    
    Returns:
        IntResponse with the current limit
    """
    manager = get_camera_manager()
    current_limit = manager.get_max_concurrent_captures()
    return IntResponse(success=True, data=current_limit, message=f"Current concurrent limit: {current_limit}")
=======
# Middleware to log requests
@app.middleware("http")
async def log_requests(request: Request, call_next):
    """Log all incoming requests."""
    start_time = datetime.utcnow()

    response = await call_next(request)

    process_time = (datetime.utcnow() - start_time).total_seconds()

    logger.info(f"{request.method} {request.url} - Status: {response.status_code} - Time: {process_time:.4f}s")

    return response
>>>>>>> 1bcc5b53

async def set_concurrent_limit(payload: NetworkConcurrentLimitRequest) -> BoolResponse:
    """Set the maximum concurrent capture limit.
    
    Args:
        payload: Network concurrent limit request containing the new limit
        
    Returns:
        BoolResponse indicating success/failure
        
    Raises:
        ValueError: If limit is outside valid range (1-10)
    """
    manager = get_camera_manager()
    if payload.limit < 1 or payload.limit > 10:
        raise ValueError(f"Concurrent limit must be between 1 and 10, got {payload.limit}")
    manager.set_max_concurrent_captures(payload.limit)
    return BoolResponse(success=True, message=f"Concurrent limit set to {payload.limit}")

async def get_network_health() -> DictResponse:
    """Get comprehensive network health status and recommendations.
    
    Returns:
        DictResponse with health status, usage statistics, and recommendations
    """
    manager = get_camera_manager()
    active_cameras = list(manager.get_active_cameras())
    bandwidth_info = manager.get_network_bandwidth_info()
    
    max_concurrent = bandwidth_info["max_concurrent_captures"]
    current_usage = len(active_cameras)
    usage_percentage = (current_usage / max_concurrent) * 100 if max_concurrent > 0 else 0
    
    if usage_percentage <= 50:
        health_status = "healthy"
    elif usage_percentage <= 80:
        health_status = "at_capacity"
    else:
        health_status = "overloaded"
    
    recommendations = []
    warning_messages = []
    
    if health_status == "overloaded":
        recommendations.append(f"Consider increasing concurrent capture limit from {max_concurrent}")
        recommendations.append("Monitor network bandwidth during simultaneous captures")
        warning_messages.append(f"Current usage ({current_usage}) exceeds 80% of capacity ({max_concurrent})")
    
    gige_count = len([cam for cam in active_cameras if "Basler" in cam or "Daheng" in cam])
    if gige_count > 2:
        recommendations.append("Monitor GigE network switch performance with multiple cameras")
        if max_concurrent > 2:
            warning_messages.append(f"Multiple GigE cameras ({gige_count}) with high concurrent limit may saturate network")
    
    if not active_cameras:
        recommendations.append("Initialize cameras to begin network monitoring")
    
    health_report = {
        "status": health_status,
        "usage_percentage": round(usage_percentage, 1),
        "current_usage": current_usage,
        "max_capacity": max_concurrent,
        "camera_breakdown": {
            "gige": len([cam for cam in active_cameras if "Basler" in cam or "Daheng" in cam]),
            "usb": len([cam for cam in active_cameras if "OpenCV" in cam]),
            "mock": len([cam for cam in active_cameras if "Mock" in cam])
        },
        "recommendations": recommendations,
        "warning_messages": warning_messages,
        "timestamp": bandwidth_info
    }
    
    return DictResponse(success=True, data=health_report, message=f"Network health: {health_status} ({usage_percentage:.1f}% usage)")

# TaskSchemas
discover_cameras_task = TaskSchema(name="discover_cameras", input_schema=None, output_schema=ListResponse)
list_active_cameras_task = TaskSchema(name="list_active_cameras", input_schema=None, output_schema=ListResponse)
initialize_camera_task = TaskSchema(name="initialize_camera", input_schema=CameraInitializeRequest, output_schema=BoolResponse)
initialize_cameras_batch_task = TaskSchema(name="initialize_cameras_batch", input_schema=BatchCameraInitializeRequest, output_schema=BatchOperationResponse)
close_camera_task = TaskSchema(name="close_camera", input_schema=None, output_schema=BoolResponse)
close_all_cameras_task = TaskSchema(name="close_all_cameras", input_schema=None, output_schema=BoolResponse)
check_camera_connection_task = TaskSchema(name="check_camera_connection", input_schema=None, output_schema=StatusResponse)
get_camera_info_task = TaskSchema(name="get_camera_info", input_schema=None, output_schema=StatusResponse)

list_backends_task = TaskSchema(name="list_backends", input_schema=None, output_schema=ListResponse)
get_backend_info_task = TaskSchema(name="get_backend_info", input_schema=None, output_schema=DictResponse)
get_specific_backend_info_task = TaskSchema(name="get_specific_backend_info", input_schema=None, output_schema=DictResponse)
check_backends_health_task = TaskSchema(name="check_backends_health", input_schema=None, output_schema=DictResponse)

capture_image_task = TaskSchema(name="capture_image", input_schema=CaptureRequest, output_schema=CaptureResponse)
capture_batch_task = TaskSchema(name="capture_batch", input_schema=BatchCaptureRequest, output_schema=BatchOperationResponse)
capture_hdr_task = TaskSchema(name="capture_hdr", input_schema=HDRCaptureRequest, output_schema=HDRCaptureResponse)
capture_hdr_batch_task = TaskSchema(name="capture_hdr_batch", input_schema=BatchHDRCaptureRequest, output_schema=BatchHDRCaptureResponse)
video_stream_task = TaskSchema(name="video_stream", input_schema=None, output_schema=None)

get_exposure_task = TaskSchema(name="get_exposure", input_schema=None, output_schema=FloatResponse)
set_exposure_task = TaskSchema(name="set_exposure", input_schema=ExposureRequest, output_schema=BoolResponse)
get_exposure_range_task = TaskSchema(name="get_exposure_range", input_schema=None, output_schema=RangeResponse)
get_trigger_mode_task = TaskSchema(name="get_trigger_mode", input_schema=None, output_schema=StringResponse)
set_trigger_mode_task = TaskSchema(name="set_trigger_mode", input_schema=TriggerModeRequest, output_schema=BoolResponse)
get_white_balance_task = TaskSchema(name="get_white_balance", input_schema=None, output_schema=StringResponse)
set_white_balance_task = TaskSchema(name="set_white_balance", input_schema=WhiteBalanceRequest, output_schema=BoolResponse)
get_white_balance_modes_task = TaskSchema(name="get_white_balance_modes", input_schema=None, output_schema=WhiteBalanceListResponse)
configure_batch_async_task = TaskSchema(name="configure_batch_async", input_schema=BatchCameraConfigRequest, output_schema=BatchOperationResponse)

get_gain_task = TaskSchema(name="get_gain", input_schema=None, output_schema=FloatResponse)
set_gain_task = TaskSchema(name="set_gain", input_schema=GainRequest, output_schema=BoolResponse)
get_gain_range_task = TaskSchema(name="get_gain_range", input_schema=None, output_schema=RangeResponse)
get_roi_task = TaskSchema(name="get_roi", input_schema=None, output_schema=DictResponse)
set_roi_task = TaskSchema(name="set_roi", input_schema=ROIRequest, output_schema=BoolResponse)
reset_roi_task = TaskSchema(name="reset_roi", input_schema=None, output_schema=BoolResponse)
get_pixel_format_task = TaskSchema(name="get_pixel_format", input_schema=None, output_schema=StringResponse)
set_pixel_format_task = TaskSchema(name="set_pixel_format", input_schema=PixelFormatRequest, output_schema=BoolResponse)
get_pixel_formats_task = TaskSchema(name="get_pixel_formats", input_schema=None, output_schema=PixelFormatListResponse)
get_image_enhancement_task = TaskSchema(name="get_image_enhancement", input_schema=None, output_schema=BoolResponse)
set_image_enhancement_task = TaskSchema(name="set_image_enhancement", input_schema=ImageEnhancementRequest, output_schema=BoolResponse)
configure_batch_sync_task = TaskSchema(name="configure_batch_sync", input_schema=BatchCameraConfigRequest, output_schema=BatchOperationResponse)

export_config_task = TaskSchema(name="export_config", input_schema=ConfigFileRequest, output_schema=BoolResponse)
import_config_task = TaskSchema(name="import_config", input_schema=ConfigFileRequest, output_schema=BoolResponse)
export_batch_config_task = TaskSchema(name="export_batch_config", input_schema=BatchConfigExportRequest, output_schema=BatchOperationResponse)
import_batch_config_task = TaskSchema(name="import_batch_config", input_schema=BatchConfigImportRequest, output_schema=BatchOperationResponse)

get_bandwidth_info_task = TaskSchema(name="get_bandwidth_info", input_schema=None, output_schema=DictResponse)
get_concurrent_limit_task = TaskSchema(name="get_concurrent_limit", input_schema=None, output_schema=IntResponse)
set_concurrent_limit_task = TaskSchema(name="set_concurrent_limit", input_schema=NetworkConcurrentLimitRequest, output_schema=BoolResponse)
get_network_health_task = TaskSchema(name="get_network_health", input_schema=None, output_schema=DictResponse)

class CameraAPIService(Service):
    """Camera API Service providing REST endpoints for camera management and control.
    
    This service extends the base Service class to provide a comprehensive REST API
    for camera operations including discovery, initialization, configuration,
    capture, and network management. It supports multiple camera backends with
    unified async interfaces and proper error handling.
    
    The service includes:
    - Camera management (discovery, initialization, closing)
    - Backend management and health monitoring
    - Image capture (single, batch, HDR)
    - Video streaming
    - Camera configuration (exposure, gain, ROI, etc.)
    - Configuration persistence (import/export)
    - Network bandwidth management
    """
    
    def __init__(self, **kwargs):
        """Initialize the Camera API Service with all endpoints and middleware.
        
        Args:
            **kwargs: Additional arguments passed to the base Service class
        """
        super().__init__(
            summary="Camera API Service",
            description="REST API for camera management and control",
            **kwargs
        )
        
        # Add CORS middleware for web client support
        self.app.add_middleware(
            CORSMiddleware,
            allow_origins=["http://localhost:3000", "http://localhost:3001", "http://localhost:8080"],
            allow_credentials=True,
            allow_methods=["*"],
            allow_headers=["*"],
        )
        
        # Register exception handlers for proper error responses
        self.app.add_exception_handler(CameraError, camera_error_handler)
        self.app.add_exception_handler(ValueError, value_error_handler)
        self.app.add_exception_handler(KeyError, key_error_handler)
        self.app.add_exception_handler(Exception, general_exception_handler)
        
        # Add request logging middleware
        self.app.middleware("http")(log_requests)
        
        # Register all endpoints with proper HTTP methods
        self._register_camera_management_endpoints()
        self._register_backend_management_endpoints()
        self._register_capture_endpoints()
        self._register_configuration_endpoints()
        self._register_network_management_endpoints()
    
    def _register_camera_management_endpoints(self):
        """Register camera management endpoints."""
        # Camera Management - GET endpoints
        self.add_endpoint("cameras/discover", discover_cameras, discover_cameras_task, methods=["GET"])
        self.add_endpoint("cameras/active", list_active_cameras, list_active_cameras_task, methods=["GET"])
        self.add_endpoint("cameras/{camera}/connection", check_camera_connection, check_camera_connection_task, methods=["GET"])
        self.add_endpoint("cameras/{camera}/info", get_camera_info, get_camera_info_task, methods=["GET"])
        
        # Camera Management - POST endpoints
        self.add_endpoint("cameras/batch/initialize", initialize_cameras_batch, initialize_cameras_batch_task, methods=["POST"])
        self.add_endpoint("cameras/{camera}/initialize", initialize_camera, initialize_camera_task, methods=["POST"])
        
        # Camera Management - DELETE endpoints
        self.add_endpoint("cameras/{camera}", close_camera, close_camera_task, methods=["DELETE"])
        self.add_endpoint("cameras", close_all_cameras, close_all_cameras_task, methods=["DELETE"])
    
    def _register_backend_management_endpoints(self):
        """Register backend management endpoints."""
        # Backend Management - GET endpoints
        self.add_endpoint("backends", list_backends, list_backends_task, methods=["GET"])
        self.add_endpoint("backends/info", get_backend_info, get_backend_info_task, methods=["GET"])
        self.add_endpoint("backends/{backend}/info", get_specific_backend_info, get_specific_backend_info_task, methods=["GET"])
        self.add_endpoint("backends/health", check_backends_health, check_backends_health_task, methods=["GET"])
    
    def _register_capture_endpoints(self):
        """Register capture and streaming endpoints."""
        # Capture - POST endpoints
        self.add_endpoint("cameras/batch/capture", capture_batch, capture_batch_task, methods=["POST"])
        self.add_endpoint("cameras/batch/capture/hdr", capture_hdr_batch, capture_hdr_batch_task, methods=["POST"])
        self.add_endpoint("cameras/{camera}/capture", capture_image, capture_image_task, methods=["POST"])
        self.add_endpoint("cameras/{camera}/capture/hdr", capture_hdr, capture_hdr_task, methods=["POST"])
        
        # Video Streaming - GET endpoints
        self.add_endpoint("cameras/{camera}/stream", video_stream, video_stream_task, methods=["GET"])
    
    def _register_configuration_endpoints(self):
        """Register configuration and persistence endpoints."""
        # Configuration - Async - GET endpoints
        self.add_endpoint("cameras/{camera}/exposure", get_exposure, get_exposure_task, methods=["GET"])
        self.add_endpoint("cameras/{camera}/exposure/range", get_exposure_range, get_exposure_range_task, methods=["GET"])
        self.add_endpoint("cameras/{camera}/trigger-mode", get_trigger_mode, get_trigger_mode_task, methods=["GET"])
        self.add_endpoint("cameras/{camera}/white-balance", get_white_balance, get_white_balance_task, methods=["GET"])
        self.add_endpoint("cameras/{camera}/white-balance/modes", get_white_balance_modes, get_white_balance_modes_task, methods=["GET"])
        
        # Configuration - Async - PUT endpoints
        self.add_endpoint("cameras/{camera}/exposure", set_exposure, set_exposure_task, methods=["PUT"])
        self.add_endpoint("cameras/{camera}/trigger-mode", set_trigger_mode, set_trigger_mode_task, methods=["PUT"])
        self.add_endpoint("cameras/{camera}/white-balance", set_white_balance, set_white_balance_task, methods=["PUT"])
        
        # Configuration - Async - POST endpoints
        self.add_endpoint("cameras/batch/configure/async", configure_batch_async, configure_batch_async_task, methods=["POST"])
        
        # Configuration - Sync - GET endpoints
        self.add_endpoint("cameras/{camera}/gain", get_gain, get_gain_task, methods=["GET"])
        self.add_endpoint("cameras/{camera}/gain/range", get_gain_range, get_gain_range_task, methods=["GET"])
        self.add_endpoint("cameras/{camera}/roi", get_roi, get_roi_task, methods=["GET"])
        self.add_endpoint("cameras/{camera}/pixel-format", get_pixel_format, get_pixel_format_task, methods=["GET"])
        self.add_endpoint("cameras/{camera}/pixel-format/modes", get_pixel_formats, get_pixel_formats_task, methods=["GET"])
        self.add_endpoint("cameras/{camera}/image-enhancement", get_image_enhancement, get_image_enhancement_task, methods=["GET"])
        
        # Configuration - Sync - PUT endpoints
        self.add_endpoint("cameras/{camera}/gain", set_gain, set_gain_task, methods=["PUT"])
        self.add_endpoint("cameras/{camera}/roi", set_roi, set_roi_task, methods=["PUT"])
        self.add_endpoint("cameras/{camera}/pixel-format", set_pixel_format, set_pixel_format_task, methods=["PUT"])
        self.add_endpoint("cameras/{camera}/image-enhancement", set_image_enhancement, set_image_enhancement_task, methods=["PUT"])
        
        # Configuration - Sync - DELETE endpoints
        self.add_endpoint("cameras/{camera}/roi", reset_roi, reset_roi_task, methods=["DELETE"])
        
        # Configuration - Sync - POST endpoints
        self.add_endpoint("cameras/batch/configure/sync", configure_batch_sync, configure_batch_sync_task, methods=["POST"])
        
        # Configuration Persistence - POST endpoints
        self.add_endpoint("cameras/batch/config/export", export_batch_config, export_batch_config_task, methods=["POST"])
        self.add_endpoint("cameras/batch/config/import", import_batch_config, import_batch_config_task, methods=["POST"])
        self.add_endpoint("cameras/{camera}/config/export", export_config, export_config_task, methods=["POST"])
        self.add_endpoint("cameras/{camera}/config/import", import_config, import_config_task, methods=["POST"])
    
    def _register_network_management_endpoints(self):
        """Register network management endpoints."""
        # Network Management - GET endpoints
        self.add_endpoint("network/bandwidth", get_bandwidth_info, get_bandwidth_info_task, methods=["GET"])
        self.add_endpoint("network/concurrent-limit", get_concurrent_limit, get_concurrent_limit_task, methods=["GET"])
        self.add_endpoint("network/health", get_network_health, get_network_health_task, methods=["GET"])
        
        # Network Management - PUT endpoints
        self.add_endpoint("network/concurrent-limit", set_concurrent_limit, set_concurrent_limit_task, methods=["PUT"])

camera_api_service = CameraAPIService()
app = camera_api_service.app

if __name__ == "__main__":
    import uvicorn

    uvicorn.run(app, host="0.0.0.0", port=8000, log_level="info")<|MERGE_RESOLUTION|>--- conflicted
+++ resolved
@@ -8,14 +8,9 @@
 """
 
 import logging
-<<<<<<< HEAD
 import base64
 from datetime import datetime, UTC
 from typing import Dict, Any, List, Optional, Tuple
-=======
-from datetime import datetime
-from typing import Any, Dict
->>>>>>> 1bcc5b53
 
 from fastapi import Request, HTTPException
 from fastapi.middleware.cors import CORSMiddleware
@@ -25,36 +20,8 @@
 import asyncio
 from pydantic import BaseModel
 
-<<<<<<< HEAD
 from mindtrace.services.core.service import Service
 from mindtrace.core import TaskSchema
-from mindtrace.hardware.core.exceptions import (
-    CameraError,
-    CameraNotFoundError,
-    CameraInitializationError,
-    CameraCaptureError,
-    CameraConfigurationError,
-    CameraConnectionError,
-    SDKNotAvailableError,
-    CameraTimeoutError,
-)
-from mindtrace.hardware.models.responses import ErrorResponse
-from mindtrace.hardware.api.dependencies import get_camera_manager
-from mindtrace.hardware.models.requests import *
-from mindtrace.hardware.models.responses import *
-
-logger = logging.getLogger(__name__)
-
-=======
-from mindtrace.hardware.api.routes import (
-    backends,
-    cameras,
-    capture,
-    config_async,
-    config_persistence,
-    config_sync,
-    network,
-)
 from mindtrace.hardware.core.exceptions import (
     CameraCaptureError,
     CameraConfigurationError,
@@ -66,38 +33,12 @@
     SDKNotAvailableError,
 )
 from mindtrace.hardware.models.responses import ErrorResponse
-
-# Configure logging
-logging.basicConfig(level=logging.INFO, format="%(asctime)s - %(name)s - %(levelname)s - %(message)s")
+from mindtrace.hardware.api.dependencies import get_camera_manager
+from mindtrace.hardware.models.requests import *
+from mindtrace.hardware.models.responses import *
+
 logger = logging.getLogger(__name__)
 
-
-# Create FastAPI application
-app = FastAPI(
-    title="Camera API",
-    description="REST API for camera management and control using CameraManager",
-    version="1.0.0",
-    docs_url="/docs",
-    redoc_url="/redoc",
-)
-
-
-# Configure CORS middleware
-app.add_middleware(
-    CORSMiddleware,
-    allow_origins=[
-        "http://localhost:3000",  # React development server
-        "http://localhost:3001",  # Alternative React port
-        "http://localhost:8080",  # Alternative frontend port
-    ],
-    allow_credentials=True,
-    allow_methods=["*"],
-    allow_headers=["*"],
-)
-
-
-# Exception mapping for camera errors
->>>>>>> 1bcc5b53
 EXCEPTION_MAPPING = {
     CameraNotFoundError: (404, "CAMERA_NOT_FOUND"),
     CameraInitializationError: (409, "CAMERA_INITIALIZATION_ERROR"),
@@ -112,12 +53,6 @@
 def camera_error_handler(request: Request, exc: CameraError):
     """Handle camera-specific exceptions and return appropriate HTTP responses."""
     status_code, error_code = EXCEPTION_MAPPING.get(type(exc), (500, "UNKNOWN_CAMERA_ERROR"))
-<<<<<<< HEAD
-=======
-
-    logger.error(f"Camera error: {exc} (Request: {request.method} {request.url})")
-
->>>>>>> 1bcc5b53
     return JSONResponse(
         status_code=status_code,
         content=ErrorResponse(
@@ -125,25 +60,12 @@
             message=str(exc),
             error_type=type(exc).__name__,
             error_code=error_code,
-<<<<<<< HEAD
             timestamp=datetime.now(UTC)
         ).model_dump(mode="json")
     )
 
 def value_error_handler(request: Request, exc: ValueError):
     """Handle ValueError exceptions and return appropriate HTTP responses."""
-=======
-            timestamp=datetime.utcnow(),
-        ).model_dump(mode="json"),
-    )
-
-
-@app.exception_handler(ValueError)
-async def value_error_handler(request: Request, exc: ValueError):
-    """Handle value errors (typically validation errors)."""
-    logger.warning(f"Value error: {exc} (Request: {request.method} {request.url})")
-
->>>>>>> 1bcc5b53
     return JSONResponse(
         status_code=400,
         content=ErrorResponse(
@@ -151,25 +73,12 @@
             message=str(exc),
             error_type="ValueError",
             error_code="VALIDATION_ERROR",
-<<<<<<< HEAD
             timestamp=datetime.now(UTC)
         ).model_dump(mode="json")
     )
 
 def key_error_handler(request: Request, exc: KeyError):
     """Handle KeyError exceptions and return appropriate HTTP responses."""
-=======
-            timestamp=datetime.utcnow(),
-        ).model_dump(mode="json"),
-    )
-
-
-@app.exception_handler(KeyError)
-async def key_error_handler(request: Request, exc: KeyError):
-    """Handle key errors (typically missing camera or resource)."""
-    logger.warning(f"Key error: {exc} (Request: {request.method} {request.url})")
-
->>>>>>> 1bcc5b53
     return JSONResponse(
         status_code=404,
         content=ErrorResponse(
@@ -177,25 +86,12 @@
             message=f"Resource not found: {exc}",
             error_type="KeyError",
             error_code="RESOURCE_NOT_FOUND",
-<<<<<<< HEAD
             timestamp=datetime.now(UTC)
         ).model_dump(mode="json")
     )
 
 def general_exception_handler(request: Request, exc: Exception):
     """Handle general exceptions and return appropriate HTTP responses."""
-=======
-            timestamp=datetime.utcnow(),
-        ).model_dump(mode="json"),
-    )
-
-
-@app.exception_handler(Exception)
-async def general_exception_handler(request: Request, exc: Exception):
-    """Handle unexpected exceptions."""
-    logger.error(f"Unexpected error: {exc} (Request: {request.method} {request.url})", exc_info=True)
-
->>>>>>> 1bcc5b53
     return JSONResponse(
         status_code=500,
         content=ErrorResponse(
@@ -203,13 +99,8 @@
             message="An unexpected error occurred",
             error_type=type(exc).__name__,
             error_code="INTERNAL_SERVER_ERROR",
-<<<<<<< HEAD
             timestamp=datetime.now(UTC)
         ).model_dump(mode="json")
-=======
-            timestamp=datetime.utcnow(),
-        ).model_dump(mode="json"),
->>>>>>> 1bcc5b53
     )
 
 async def log_requests(request: Request, call_next):
@@ -360,7 +251,6 @@
     await manager.close_all_cameras()
     return BoolResponse(success=True, message=f"Successfully closed {camera_count} cameras")
 
-<<<<<<< HEAD
 async def check_camera_connection(camera: str) -> StatusResponse:
     """Check if a camera is connected and responsive.
     
@@ -379,16 +269,6 @@
         "initialized": camera_proxy.is_connected,
         "backend": camera_proxy.backend,
         "device_name": camera_proxy.device_name
-=======
-@app.get("/health")
-async def health_check() -> Dict[str, Any]:
-    """Health check endpoint."""
-    return {
-        "status": "healthy",
-        "timestamp": datetime.utcnow().isoformat(),
-        "version": "1.0.0",
-        "service": "Camera API",
->>>>>>> 1bcc5b53
     }
     return StatusResponse(
         success=is_connected,
@@ -440,7 +320,6 @@
     backends = manager._discovered_backends
     return ListResponse(success=True, data=backends, message=f"Found {len(backends)} backends")
 
-<<<<<<< HEAD
 async def get_backend_info() -> DictResponse:
     """Get detailed information about all backends.
     
@@ -532,17 +411,6 @@
         "healthy_backends": 0,
         "unhealthy_backends": 0,
         "backend_status": {}
-=======
-@app.get("/")
-async def root():
-    """Root endpoint with basic API information."""
-    return {
-        "message": "Camera API",
-        "version": "1.0.0",
-        "docs_url": "/docs",
-        "redoc_url": "/redoc",
-        "health_url": "/health",
->>>>>>> 1bcc5b53
     }
     
     for backend in backends:
@@ -650,7 +518,6 @@
         media_type="image/jpeg" if image_base64 else None
     )
 
-<<<<<<< HEAD
 async def capture_batch(payload: BatchCaptureRequest) -> BatchOperationResponse:
     """Capture images from multiple cameras in batch.
     
@@ -1594,21 +1461,6 @@
     manager = get_camera_manager()
     current_limit = manager.get_max_concurrent_captures()
     return IntResponse(success=True, data=current_limit, message=f"Current concurrent limit: {current_limit}")
-=======
-# Middleware to log requests
-@app.middleware("http")
-async def log_requests(request: Request, call_next):
-    """Log all incoming requests."""
-    start_time = datetime.utcnow()
-
-    response = await call_next(request)
-
-    process_time = (datetime.utcnow() - start_time).total_seconds()
-
-    logger.info(f"{request.method} {request.url} - Status: {response.status_code} - Time: {process_time:.4f}s")
-
-    return response
->>>>>>> 1bcc5b53
 
 async def set_concurrent_limit(payload: NetworkConcurrentLimitRequest) -> BoolResponse:
     """Set the maximum concurrent capture limit.
