"""Mindtrace Hardware Module

A comprehensive hardware abstraction layer providing unified access to cameras, PLCs, sensors, and other industrial
hardware components with lazy imports to prevent cross-contamination between different backends.

Key Features:
    - Lazy import system to avoid loading all backends at startup
    - Unified interface for different hardware types
    - Async-first design for optimal performance
    - Thread-safe operations across all components
    - Comprehensive error handling and logging
    - Configuration management system
    - Mock backends for testing and development

Hardware Components:
    - CameraManager: Unified camera management (Basler, OpenCV)
    - PLCManager: Unified PLC management (Allen-Bradley, Siemens, Modbus)
    - SensorManager: Sensor data acquisition and monitoring (MQTT, HTTP, Serial)
    - SensorManagerService: Service wrapper for SensorManager with MCP endpoints
    - ActuatorManager: Actuator control and positioning (Future)

Design Philosophy:
    This module uses lazy imports to prevent SWIG warnings from pycomm3
    appearing in camera tests, and to avoid loading heavy SDKs unless
    they are actually needed. Each manager is only imported when accessed.

Usage:
    # Import managers only when needed
    from mindtrace.hardware import CameraManager, PLCManager, SensorManager
    from mindtrace.hardware.api.sensors import SensorManagerService

    # Camera operations
    async with CameraManager() as camera_manager:
        cameras = camera_manager.discover()
        camera = await camera_manager.open(cameras[0])
        image = await camera.capture()

    # PLC operations
    async with PLCManager() as plc_manager:
        await plc_manager.register_plc("PLC1", "AllenBradley", "192.168.1.100")
        await plc_manager.connect_plc("PLC1")
        values = await plc_manager.read_tag("PLC1", ["Tag1", "Tag2"])

    # Sensor operations (direct manager)
    async with SensorManager() as sensor_manager:
        await sensor_manager.connect_sensor("temp1", "mqtt", config, "sensors/temp")
        data = await sensor_manager.read_sensor_data("temp1")

    # Sensor operations (service with MCP endpoints)
    service = SensorManagerService()
    response = await service.connect_sensor(connection_request)

Configuration:
    All hardware components use the unified configuration system:
    - Environment variables with MINDTRACE_HW_ prefix
    - JSON configuration files
    - Programmatic configuration via dataclasses
    - Hierarchical configuration inheritance

Thread Safety:
    All hardware managers are thread-safe and can be used concurrently
    from multiple threads without interference.
"""


def __getattr__(name):
    """Lazy import implementation to avoid loading all backends at once."""
    if name == "CameraManager":
        from mindtrace.hardware.cameras.core.camera_manager import CameraManager

        return CameraManager
    elif name == "Camera":
        from mindtrace.hardware.cameras.core.camera import Camera

        return Camera
    elif name == "CameraBackend":
        from mindtrace.hardware.cameras.backends.camera_backend import CameraBackend

        return CameraBackend
    elif name == "PLCManager":
        from mindtrace.hardware.plcs.plc_manager import PLCManager

        return PLCManager
<<<<<<< HEAD
    elif name == "SensorManager":
        from .sensors.core.manager import SensorManager

        return SensorManager
=======
    elif name in {"HomographyCalibrator", "CalibrationData", "PlanarHomographyMeasurer", "MeasuredBox"}:
        from mindtrace.hardware.cameras.homography import (
            CalibrationData,
            HomographyCalibrator,
            MeasuredBox,
            PlanarHomographyMeasurer,
        )

        mapping = {
            "HomographyCalibrator": HomographyCalibrator,
            "CalibrationData": CalibrationData,
            "PlanarHomographyMeasurer": PlanarHomographyMeasurer,
            "MeasuredBox": MeasuredBox,
        }
        return mapping[name]
>>>>>>> e25b2abd
    else:
        raise AttributeError(f"module '{__name__}' has no attribute '{name}'")


<<<<<<< HEAD
__all__ = ["CameraManager", "PLCManager", "SensorManager"]
=======
__all__ = [
    "CameraManager",
    "PLCManager",
    "HomographyCalibrator",
    "CalibrationData",
    "PlanarHomographyMeasurer",
    "MeasuredBox",
]
>>>>>>> e25b2abd
<|MERGE_RESOLUTION|>--- conflicted
+++ resolved
@@ -81,12 +81,10 @@
         from mindtrace.hardware.plcs.plc_manager import PLCManager
 
         return PLCManager
-<<<<<<< HEAD
     elif name == "SensorManager":
         from .sensors.core.manager import SensorManager
 
         return SensorManager
-=======
     elif name in {"HomographyCalibrator", "CalibrationData", "PlanarHomographyMeasurer", "MeasuredBox"}:
         from mindtrace.hardware.cameras.homography import (
             CalibrationData,
@@ -102,20 +100,16 @@
             "MeasuredBox": MeasuredBox,
         }
         return mapping[name]
->>>>>>> e25b2abd
     else:
         raise AttributeError(f"module '{__name__}' has no attribute '{name}'")
 
 
-<<<<<<< HEAD
-__all__ = ["CameraManager", "PLCManager", "SensorManager"]
-=======
 __all__ = [
     "CameraManager",
     "PLCManager",
+    "SensorManager",
     "HomographyCalibrator",
     "CalibrationData",
     "PlanarHomographyMeasurer",
     "MeasuredBox",
-]
->>>>>>> e25b2abd
+]