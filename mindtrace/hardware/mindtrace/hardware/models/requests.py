"""
Request models for Camera API.

Contains all Pydantic models for API requests, ensuring proper
input validation and documentation.
"""

from typing import Any, Dict, List, Optional, Tuple, Union

from pydantic import BaseModel, Field


class CameraInitializeRequest(BaseModel):
    """Request model for camera initialization."""
<<<<<<< HEAD
=======

    camera: str = Field(..., description="Camera name in format 'Backend:device_name'")
>>>>>>> 906a5ac3
    test_connection: bool = Field(True, description="Test connection after initialization")


class BatchCameraInitializeRequest(BaseModel):
    """Request model for batch camera initialization."""

    cameras: List[str] = Field(..., description="List of camera names to initialize")
    test_connections: bool = Field(True, description="Test connections after initialization")


class CameraConfigRequest(BaseModel):
    """Request model for camera configuration."""

    camera: str = Field(..., description="Camera name in format 'Backend:device_name'")
    properties: Dict[str, Any] = Field(..., description="Camera properties to configure")


class BatchCameraConfigRequest(BaseModel):
    """Request model for batch camera configuration."""

    configurations: Dict[str, Dict[str, Any]] = Field(
        ..., description="Dictionary mapping camera names to their configuration properties"
    )


class CaptureRequest(BaseModel):
    """Request model for image capture."""
<<<<<<< HEAD
=======

    camera: str = Field(..., description="Camera name in format 'Backend:device_name'")
>>>>>>> 906a5ac3
    save_path: Optional[str] = Field(None, description="Optional path to save the captured image")
    gcs_bucket: Optional[str] = Field(None, description="GCS bucket name for cloud storage")
    gcs_path: Optional[str] = Field(None, description="GCS path within bucket for cloud storage")
    gcs_metadata: Optional[Dict[str, str]] = Field(None, description="Optional metadata for GCS upload")
    return_image: bool = Field(True, description="Whether to return captured image in response")


class BatchCaptureRequest(BaseModel):
    """Request model for batch image capture."""

    cameras: List[str] = Field(..., description="List of camera names to capture from")
    return_images: bool = Field(True, description="Whether to return captured images in response")


class HDRCaptureRequest(BaseModel):
    """Request model for HDR image capture."""
<<<<<<< HEAD
    exposure_levels: int = Field(
        ge=2, le=10, default=3, description="Number of different exposure levels to capture"
    )
    exposure_multiplier: float = Field(
        gt=1.0, le=5.0, default=2.0, description="Multiplier between exposure levels"
    )
=======

    camera: str = Field(..., description="Camera name in format 'Backend:device_name'")
    exposure_levels: int = Field(ge=2, le=10, default=3, description="Number of different exposure levels to capture")
    exposure_multiplier: float = Field(gt=1.0, le=5.0, default=2.0, description="Multiplier between exposure levels")
>>>>>>> 906a5ac3
    save_path_pattern: Optional[str] = Field(
        None, description="Optional path pattern for saving images. Use {exposure} placeholder"
    )
    gcs_bucket: Optional[str] = Field(None, description="GCS bucket name for cloud storage")
    gcs_path_pattern: Optional[str] = Field(None, description="GCS path pattern. Use {exposure} placeholder")
    gcs_metadata: Optional[Dict[str, str]] = Field(None, description="Optional metadata for GCS upload")
    return_images: bool = Field(True, description="Whether to return captured images in response")


class BatchHDRCaptureRequest(BaseModel):
    """Request model for batch HDR image capture."""

    cameras: List[str] = Field(..., description="List of camera names to capture HDR from")
    exposure_levels: int = Field(ge=2, le=10, default=3, description="Number of different exposure levels to capture")
    exposure_multiplier: float = Field(gt=1.0, le=5.0, default=2.0, description="Multiplier between exposure levels")
    save_path_pattern: Optional[str] = Field(
        None, description="Optional path pattern. Use {camera} and {exposure} placeholders"
    )
    gcs_bucket: Optional[str] = Field(None, description="GCS bucket name for cloud storage")
    gcs_path_pattern: Optional[str] = Field(None, description="GCS path pattern. Use {camera} and {exposure} placeholders")
    gcs_metadata: Optional[Dict[str, str]] = Field(None, description="Optional metadata for GCS upload")
    return_images: bool = Field(True, description="Whether to return captured images in response")


class ConfigFileRequest(BaseModel):
    """Request model for configuration file operations."""
<<<<<<< HEAD
=======

    camera: str = Field(..., description="Camera name in format 'Backend:device_name'")
>>>>>>> 906a5ac3
    config_path: str = Field(..., description="Path to configuration file")


class ExposureRequest(BaseModel):
    """Request model for exposure setting."""
<<<<<<< HEAD
=======

    camera: str = Field(..., description="Camera name in format 'Backend:device_name'")
>>>>>>> 906a5ac3
    exposure: Union[int, float] = Field(..., description="Exposure time in microseconds")


class GainRequest(BaseModel):
    """Request model for gain setting."""
<<<<<<< HEAD
=======

    camera: str = Field(..., description="Camera name in format 'Backend:device_name'")
>>>>>>> 906a5ac3
    gain: Union[int, float] = Field(..., description="Gain value")


class ROIRequest(BaseModel):
    """Request model for ROI (Region of Interest) setting."""
<<<<<<< HEAD
=======

    camera: str = Field(..., description="Camera name in format 'Backend:device_name'")
>>>>>>> 906a5ac3
    x: int = Field(..., description="X offset in pixels")
    y: int = Field(..., description="Y offset in pixels")
    width: int = Field(..., description="ROI width in pixels")
    height: int = Field(..., description="ROI height in pixels")


class TriggerModeRequest(BaseModel):
    """Request model for trigger mode setting."""
<<<<<<< HEAD
=======

    camera: str = Field(..., description="Camera name in format 'Backend:device_name'")
>>>>>>> 906a5ac3
    mode: str = Field(..., description="Trigger mode: 'continuous' or 'trigger'")


class PixelFormatRequest(BaseModel):
    """Request model for pixel format setting."""
<<<<<<< HEAD
=======

    camera: str = Field(..., description="Camera name in format 'Backend:device_name'")
>>>>>>> 906a5ac3
    format: str = Field(..., description="Pixel format (e.g., 'BGR8', 'Mono8', 'RGB8')")


class WhiteBalanceRequest(BaseModel):
    """Request model for white balance setting."""
<<<<<<< HEAD
=======

    camera: str = Field(..., description="Camera name in format 'Backend:device_name'")
>>>>>>> 906a5ac3
    mode: str = Field(..., description="White balance mode (e.g., 'auto', 'once', 'off')")


class ImageEnhancementRequest(BaseModel):
    """Request model for image enhancement setting."""
<<<<<<< HEAD
=======

    camera: str = Field(..., description="Camera name in format 'Backend:device_name'")
>>>>>>> 906a5ac3
    enabled: bool = Field(..., description="Whether to enable image enhancement")


class NetworkConcurrentLimitRequest(BaseModel):
    """Request model for setting network concurrent capture limit."""

    limit: int = Field(ge=1, le=10, description="Maximum number of concurrent captures (1-10)")


class CameraQueryRequest(BaseModel):
    """Request model for camera query operations."""

    camera: str = Field(..., description="Camera name in format 'Backend:device_name'")


class BackendFilterRequest(BaseModel):
    """Request model for backend filtering."""

    backend: Optional[str] = Field(None, description="Backend name to filter by")


class CameraPropertiesRequest(BaseModel):
    """Request model for setting multiple camera properties."""

    camera: str = Field(..., description="Camera name in format 'Backend:device_name'")
    exposure: Optional[Union[int, float]] = Field(None, description="Exposure time in microseconds")
    gain: Optional[Union[int, float]] = Field(None, description="Gain value")
    roi: Optional[Tuple[int, int, int, int]] = Field(None, description="ROI as (x, y, width, height)")
    trigger_mode: Optional[str] = Field(None, description="Trigger mode")
    pixel_format: Optional[str] = Field(None, description="Pixel format")
    white_balance: Optional[str] = Field(None, description="White balance mode")
    image_enhancement: Optional[bool] = Field(None, description="Image enhancement enabled")

    class Config:
        # Allow tuple types in request
<<<<<<< HEAD
        arbitrary_types_allowed = True 


class StreamRequest(BaseModel):
    """Request model for video stream endpoint."""
    camera: str = Field(..., description="Camera name in format 'Backend:device_name'")


class BatchConfigExportRequest(BaseModel):
    """Request model for batch configuration export."""
    cameras: List[str] = Field(..., description="List of camera names")
    config_path: str = Field(..., description="Path pattern with {camera} placeholder")


class BatchConfigImportRequest(BaseModel):
    """Request model for batch configuration import."""
    cameras: List[str] = Field(..., description="List of camera names")
    config_path: str = Field(..., description="Path pattern with {camera} placeholder") 
=======
        arbitrary_types_allowed = True
>>>>>>> 906a5ac3
<|MERGE_RESOLUTION|>--- conflicted
+++ resolved
@@ -12,11 +12,8 @@
 
 class CameraInitializeRequest(BaseModel):
     """Request model for camera initialization."""
-<<<<<<< HEAD
-=======
 
     camera: str = Field(..., description="Camera name in format 'Backend:device_name'")
->>>>>>> 906a5ac3
     test_connection: bool = Field(True, description="Test connection after initialization")
 
 
@@ -44,11 +41,8 @@
 
 class CaptureRequest(BaseModel):
     """Request model for image capture."""
-<<<<<<< HEAD
-=======
 
     camera: str = Field(..., description="Camera name in format 'Backend:device_name'")
->>>>>>> 906a5ac3
     save_path: Optional[str] = Field(None, description="Optional path to save the captured image")
     gcs_bucket: Optional[str] = Field(None, description="GCS bucket name for cloud storage")
     gcs_path: Optional[str] = Field(None, description="GCS path within bucket for cloud storage")
@@ -65,19 +59,10 @@
 
 class HDRCaptureRequest(BaseModel):
     """Request model for HDR image capture."""
-<<<<<<< HEAD
-    exposure_levels: int = Field(
-        ge=2, le=10, default=3, description="Number of different exposure levels to capture"
-    )
-    exposure_multiplier: float = Field(
-        gt=1.0, le=5.0, default=2.0, description="Multiplier between exposure levels"
-    )
-=======
 
     camera: str = Field(..., description="Camera name in format 'Backend:device_name'")
     exposure_levels: int = Field(ge=2, le=10, default=3, description="Number of different exposure levels to capture")
     exposure_multiplier: float = Field(gt=1.0, le=5.0, default=2.0, description="Multiplier between exposure levels")
->>>>>>> 906a5ac3
     save_path_pattern: Optional[str] = Field(
         None, description="Optional path pattern for saving images. Use {exposure} placeholder"
     )
@@ -104,41 +89,29 @@
 
 class ConfigFileRequest(BaseModel):
     """Request model for configuration file operations."""
-<<<<<<< HEAD
-=======
 
     camera: str = Field(..., description="Camera name in format 'Backend:device_name'")
->>>>>>> 906a5ac3
     config_path: str = Field(..., description="Path to configuration file")
 
 
 class ExposureRequest(BaseModel):
     """Request model for exposure setting."""
-<<<<<<< HEAD
-=======
 
     camera: str = Field(..., description="Camera name in format 'Backend:device_name'")
->>>>>>> 906a5ac3
     exposure: Union[int, float] = Field(..., description="Exposure time in microseconds")
 
 
 class GainRequest(BaseModel):
     """Request model for gain setting."""
-<<<<<<< HEAD
-=======
 
     camera: str = Field(..., description="Camera name in format 'Backend:device_name'")
->>>>>>> 906a5ac3
     gain: Union[int, float] = Field(..., description="Gain value")
 
 
 class ROIRequest(BaseModel):
     """Request model for ROI (Region of Interest) setting."""
-<<<<<<< HEAD
-=======
 
     camera: str = Field(..., description="Camera name in format 'Backend:device_name'")
->>>>>>> 906a5ac3
     x: int = Field(..., description="X offset in pixels")
     y: int = Field(..., description="Y offset in pixels")
     width: int = Field(..., description="ROI width in pixels")
@@ -147,41 +120,29 @@
 
 class TriggerModeRequest(BaseModel):
     """Request model for trigger mode setting."""
-<<<<<<< HEAD
-=======
 
     camera: str = Field(..., description="Camera name in format 'Backend:device_name'")
->>>>>>> 906a5ac3
     mode: str = Field(..., description="Trigger mode: 'continuous' or 'trigger'")
 
 
 class PixelFormatRequest(BaseModel):
     """Request model for pixel format setting."""
-<<<<<<< HEAD
-=======
 
     camera: str = Field(..., description="Camera name in format 'Backend:device_name'")
->>>>>>> 906a5ac3
     format: str = Field(..., description="Pixel format (e.g., 'BGR8', 'Mono8', 'RGB8')")
 
 
 class WhiteBalanceRequest(BaseModel):
     """Request model for white balance setting."""
-<<<<<<< HEAD
-=======
 
     camera: str = Field(..., description="Camera name in format 'Backend:device_name'")
->>>>>>> 906a5ac3
     mode: str = Field(..., description="White balance mode (e.g., 'auto', 'once', 'off')")
 
 
 class ImageEnhancementRequest(BaseModel):
     """Request model for image enhancement setting."""
-<<<<<<< HEAD
-=======
 
     camera: str = Field(..., description="Camera name in format 'Backend:device_name'")
->>>>>>> 906a5ac3
     enabled: bool = Field(..., description="Whether to enable image enhancement")
 
 
@@ -217,25 +178,4 @@
 
     class Config:
         # Allow tuple types in request
-<<<<<<< HEAD
-        arbitrary_types_allowed = True 
-
-
-class StreamRequest(BaseModel):
-    """Request model for video stream endpoint."""
-    camera: str = Field(..., description="Camera name in format 'Backend:device_name'")
-
-
-class BatchConfigExportRequest(BaseModel):
-    """Request model for batch configuration export."""
-    cameras: List[str] = Field(..., description="List of camera names")
-    config_path: str = Field(..., description="Path pattern with {camera} placeholder")
-
-
-class BatchConfigImportRequest(BaseModel):
-    """Request model for batch configuration import."""
-    cameras: List[str] = Field(..., description="List of camera names")
-    config_path: str = Field(..., description="Path pattern with {camera} placeholder") 
-=======
-        arbitrary_types_allowed = True
->>>>>>> 906a5ac3
+        arbitrary_types_allowed = True