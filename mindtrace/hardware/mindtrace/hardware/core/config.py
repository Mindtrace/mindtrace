"""
Hardware configuration management for Mindtrace project.

Provides unified configuration for all hardware components including cameras,
sensors, actuators, and other devices with support for environment variables,
JSON file loading/saving, and default values.

Features:
    - Unified configuration for all hardware components
    - Dataclass-based configuration structure
    - Environment variable integration with MINDTRACE_HW_ prefix
    - JSON file configuration loading and saving
    - Default values for all hardware settings
    - Component-specific configuration sections
    - Thread-safe global configuration instance

Configuration Sources:
    1. Default values defined in dataclasses
    2. Environment variables (MINDTRACE_HW_*)
    3. JSON configuration file (hardware_config.json)

Environment Variables:
    - MINDTRACE_HW_CONFIG: Path to configuration file
    - MINDTRACE_HW_CAMERA_IMAGE_QUALITY: Enable camera image quality enhancement
    - MINDTRACE_HW_CAMERA_RETRY_COUNT: Number of camera capture retry attempts
    - MINDTRACE_HW_CAMERA_DEFAULT_EXPOSURE: Default camera exposure time
    - MINDTRACE_HW_CAMERA_WHITE_BALANCE: Default camera white balance mode
    - MINDTRACE_HW_CAMERA_TIMEOUT: Camera capture timeout in seconds
    - MINDTRACE_HW_CAMERA_MAX_CONCURRENT_CAPTURES: Maximum concurrent captures for network bandwidth management
    - MINDTRACE_HW_CAMERA_OPENCV_WIDTH: OpenCV default frame width
    - MINDTRACE_HW_CAMERA_OPENCV_HEIGHT: OpenCV default frame height
    - MINDTRACE_HW_CAMERA_OPENCV_FPS: OpenCV default frame rate
    - MINDTRACE_HW_CAMERA_DAHENG_ENABLED: Enable Daheng backend
    - MINDTRACE_HW_CAMERA_BASLER_ENABLED: Enable Basler backend
    - MINDTRACE_HW_CAMERA_OPENCV_ENABLED: Enable OpenCV backend
    - MINDTRACE_HW_PATHS_LIB_DIR: Directory for library installations
    - MINDTRACE_HW_PATHS_BIN_DIR: Directory for binary installations
    - MINDTRACE_HW_PATHS_INCLUDE_DIR: Directory for header files
    - MINDTRACE_HW_PATHS_SHARE_DIR: Directory for shared data files
    - MINDTRACE_HW_PATHS_CACHE_DIR: Directory for temporary files and cache
    - MINDTRACE_HW_PATHS_LOG_DIR: Directory for log files
    - MINDTRACE_HW_PATHS_CONFIG_DIR: Directory for configuration files
    - MINDTRACE_HW_NETWORK_CAMERA_IP_RANGE: IP range for camera network communication
    - MINDTRACE_HW_NETWORK_FIREWALL_RULE_NAME: Name for firewall rules
    - MINDTRACE_HW_NETWORK_TIMEOUT_SECONDS: General network timeout in seconds
    - MINDTRACE_HW_NETWORK_FIREWALL_TIMEOUT: Timeout for firewall operations in seconds
    - MINDTRACE_HW_NETWORK_RETRY_COUNT: Number of retry attempts for network operations
    - MINDTRACE_HW_NETWORK_INTERFACE: Network interface to use for camera communication
    - MINDTRACE_HW_NETWORK_JUMBO_FRAMES_ENABLED: Enable jumbo frames for GigE camera optimization
    - MINDTRACE_HW_NETWORK_MULTICAST_ENABLED: Enable multicast for camera discovery
    - MINDTRACE_HW_GCS_DEFAULT_BUCKET: Default GCS bucket name for image uploads
    - MINDTRACE_HW_GCS_PROJECT_ID: Default GCP project ID
    - MINDTRACE_HW_GCS_CREDENTIALS_PATH: Path to service account credentials file
    - MINDTRACE_HW_GCS_CREATE_IF_MISSING: Create bucket if it doesn't exist
    - MINDTRACE_HW_GCS_LOCATION: Default bucket location (US, EU, ASIA, etc.)
    - MINDTRACE_HW_GCS_STORAGE_CLASS: Default storage class (STANDARD, NEARLINE, COLDLINE, ARCHIVE)
    - MINDTRACE_HW_GCS_DEFAULT_IMAGE_FORMAT: Default image format for uploads (jpg, png)
    - MINDTRACE_HW_GCS_DEFAULT_IMAGE_QUALITY: Default JPEG quality (1-100)
    - MINDTRACE_HW_GCS_AUTO_UPLOAD: Automatically upload captured images to GCS
    - MINDTRACE_HW_GCS_UPLOAD_METADATA: Include automatic metadata with uploads
    - MINDTRACE_HW_GCS_RETRY_COUNT: Number of retry attempts for GCS operations
    - MINDTRACE_HW_GCS_TIMEOUT_SECONDS: GCS operation timeout in seconds

Usage:
    from mindtrace.hardware.core.config import get_hardware_config

    config = get_hardware_config()
    camera_settings = config.get_config().cameras
    backend_settings = config.get_config().backends
"""

import json
import os
from dataclasses import asdict, dataclass, field
from pathlib import Path
from typing import Optional

import structlog

logger = structlog.get_logger(__name__)


@dataclass
class CameraSettings:
    """
    Configuration for camera settings.

    Attributes:
        # Core camera settings (actively used)
        image_quality_enhancement: Enable image quality enhancement processing
        retrieve_retry_count: Number of retry attempts for image capture
        trigger_mode: Camera trigger mode (continuous, trigger)
        exposure_time: Exposure time in microseconds
        white_balance: White balance mode (auto, off, once)
        gain: Camera gain value
        max_concurrent_captures: Maximum number of concurrent captures across all cameras (network bandwidth management)

        # OpenCV-specific settings (actively used)
        opencv_default_width: OpenCV default frame width
        opencv_default_height: OpenCV default frame height
        opencv_default_fps: OpenCV default frame rate
        opencv_default_exposure: OpenCV default exposure value
        opencv_exposure_range_min: OpenCV minimum exposure value
        opencv_exposure_range_max: OpenCV maximum exposure value
        opencv_width_range_min: OpenCV minimum frame width
        opencv_width_range_max: OpenCV maximum frame width
        opencv_height_range_min: OpenCV minimum frame height
        opencv_height_range_max: OpenCV maximum frame height

        # Timeout and discovery settings (actively used)
        timeout_ms: Operation timeout in milliseconds
        max_camera_index: Maximum camera index to test during discovery

        # Mock settings (for testing)
        mock_camera_count: Number of mock cameras to simulate

        # Image enhancement settings (for quality enhancement)
        enhancement_gamma: Gamma correction value for image enhancement
        enhancement_contrast: Contrast factor for image enhancement
    """

    # Core camera settings
    image_quality_enhancement: bool = False
    retrieve_retry_count: int = 3
    trigger_mode: str = "continuous"
    exposure_time: float = 1000.0
    white_balance: str = "auto"
    gain: float = 1.0
    max_concurrent_captures: int = 2  # Network bandwidth management for GigE cameras

    # OpenCV-specific settings
    opencv_default_width: int = 1280
    opencv_default_height: int = 720
    opencv_default_fps: int = 30
    opencv_default_exposure: float = -1.0
    opencv_exposure_range_min: float = -13.0
    opencv_exposure_range_max: float = -1.0
    opencv_width_range_min: int = 160
    opencv_width_range_max: int = 1920
    opencv_height_range_min: int = 120
    opencv_height_range_max: int = 1080

    # Timeout and discovery settings
    timeout_ms: int = 5000
    max_camera_index: int = 1

    # Mock settings
    mock_camera_count: int = 10

    # Image enhancement settings
    enhancement_gamma: float = 2.2
    enhancement_contrast: float = 1.2


@dataclass
class CameraBackends:
    """
    Configuration for camera backends.

    Attributes:
        daheng_enabled: Enable Daheng camera backend
        basler_enabled: Enable Basler camera backend
        opencv_enabled: Enable OpenCV camera backend
        mock_enabled: Enable mock camera backend for testing
        discovery_timeout: Camera discovery timeout in seconds
    """

    daheng_enabled: bool = True
    basler_enabled: bool = True
    opencv_enabled: bool = True
    mock_enabled: bool = False
    discovery_timeout: float = 10.0


@dataclass
class PathSettings:
    """
    Configuration for installation and library paths.

    Attributes:
        lib_dir: Directory for library installations (default: ~/.local/lib)
        bin_dir: Directory for binary installations (default: ~/.local/bin)
        include_dir: Directory for header files (default: ~/.local/include)
        share_dir: Directory for shared data files (default: ~/.local/share)
        cache_dir: Directory for temporary files and cache (default: ~/.cache/mindtrace)
        log_dir: Directory for log files (default: ~/.cache/mindtrace/logs)
        config_dir: Directory for configuration files (default: ~/.config/mindtrace)
    """

    lib_dir: str = "~/.local/lib"
    bin_dir: str = "~/.local/bin"
    include_dir: str = "~/.local/include"
    share_dir: str = "~/.local/share"
    cache_dir: str = "~/.cache/mindtrace"
    log_dir: str = "~/.cache/mindtrace/logs"
    config_dir: str = "~/.config/mindtrace"


@dataclass
class NetworkSettings:
    """
    Configuration for network settings and firewall management.

    Attributes:
        camera_ip_range: IP range for camera network communication (default: 192.168.50.0/24)
        firewall_rule_name: Name for firewall rules (default: "Allow Camera Network")
        timeout_seconds: General network timeout in seconds
        firewall_timeout: Timeout for firewall operations in seconds
        retry_count: Number of retry attempts for network operations
        network_interface: Network interface to use for camera communication
        jumbo_frames_enabled: Enable jumbo frames for GigE camera optimization
        multicast_enabled: Enable multicast for camera discovery
    """

    camera_ip_range: str = "192.168.50.0/24"
    firewall_rule_name: str = "Allow Camera Network"
    timeout_seconds: float = 30.0
    firewall_timeout: float = 30.0
    retry_count: int = 3
    network_interface: str = "auto"  # "auto" for automatic detection
    jumbo_frames_enabled: bool = True
    multicast_enabled: bool = True


@dataclass
class SensorSettings:
    """
    Configuration for sensor components.

    Attributes:
        auto_discovery: Automatically discover connected sensors
        polling_interval: Sensor polling interval in seconds
        timeout: Sensor operation timeout in seconds
        retry_count: Number of retry attempts for sensor operations
    """

    auto_discovery: bool = True
    polling_interval: float = 1.0
    timeout: float = 5.0
    retry_count: int = 3


@dataclass
class ActuatorSettings:
    """
    Configuration for actuator components.

    Attributes:
        auto_discovery: Automatically discover connected actuators
        default_speed: Default actuator movement speed
        timeout: Actuator operation timeout in seconds
        retry_count: Number of retry attempts for actuator operations
    """

    auto_discovery: bool = True
    default_speed: float = 1.0
    timeout: float = 10.0
    retry_count: int = 3


@dataclass
class GCSSettings:
    """
    Configuration for Google Cloud Storage integration.
    
    Attributes:
        default_bucket: Default GCS bucket name for image uploads
        project_id: Default GCP project ID
        credentials_path: Path to service account credentials file
        create_if_missing: Create bucket if it doesn't exist
        location: Default bucket location (US, EU, ASIA, etc.)
        storage_class: Default storage class (STANDARD, NEARLINE, COLDLINE, ARCHIVE)
        default_image_format: Default image format for uploads (jpg, png)
        default_image_quality: Default JPEG quality (1-100)
        auto_upload: Automatically upload captured images to GCS
        upload_metadata: Include automatic metadata with uploads
        retry_count: Number of retry attempts for GCS operations
        timeout_seconds: GCS operation timeout in seconds
    """
    default_bucket: str = "mtrix-datasets"
    project_id: str = "datalake-426010"
    credentials_path: str = "/home/yasser/Desktop/datalake-sa-key.json"
    create_if_missing: bool = False
    location: str = "US"
    storage_class: str = "STANDARD"
    default_image_format: str = "jpg"
    default_image_quality: int = 95
    auto_upload: bool = False
    upload_metadata: bool = True
    retry_count: int = 3
    timeout_seconds: float = 30.0


@dataclass
class PLCSettings:
    """
    Configuration for PLC components.

    Attributes:
        auto_discovery: Automatically discover connected PLCs
        connection_timeout: PLC connection timeout in seconds
        read_timeout: Tag read operation timeout in seconds
        write_timeout: Tag write operation timeout in seconds
        retry_count: Number of retry attempts for PLC operations
        retry_delay: Delay between retry attempts in seconds
        max_concurrent_connections: Maximum number of concurrent PLC connections
        keep_alive_interval: Keep-alive ping interval in seconds
        reconnect_attempts: Number of reconnection attempts
        default_scan_rate: Default tag scanning rate in milliseconds
    """

    auto_discovery: bool = True
    connection_timeout: float = 10.0
    read_timeout: float = 5.0
    write_timeout: float = 5.0
    retry_count: int = 3
    retry_delay: float = 1.0
    max_concurrent_connections: int = 10
    keep_alive_interval: float = 30.0
    reconnect_attempts: int = 3
    default_scan_rate: int = 1000


@dataclass
class PLCBackends:
    """
    Configuration for PLC backends.

    Attributes:
        allen_bradley_enabled: Enable Allen Bradley PLC backend (pycomm3)
        siemens_enabled: Enable Siemens PLC backend (python-snap7)
        modbus_enabled: Enable Modbus PLC backend (pymodbus)
        mock_enabled: Enable mock PLC backend for testing
        discovery_timeout: PLC discovery timeout in seconds
    """

    allen_bradley_enabled: bool = True
    siemens_enabled: bool = True
    modbus_enabled: bool = True
    mock_enabled: bool = False
    discovery_timeout: float = 15.0


@dataclass
class HardwareConfig:
    """
    Main hardware configuration container.

    Attributes:
        cameras: Camera-specific settings and parameters
        backends: Camera backend availability and configuration
        paths: Installation and library paths
        network: Network settings and firewall configuration
        sensors: Sensor component configuration
        actuators: Actuator component configuration
        plcs: PLC component configuration
        plc_backends: PLC backend availability and configuration
        gcs: Google Cloud Storage configuration
    """

    cameras: CameraSettings = field(default_factory=CameraSettings)
    backends: CameraBackends = field(default_factory=CameraBackends)
    paths: PathSettings = field(default_factory=PathSettings)
    network: NetworkSettings = field(default_factory=NetworkSettings)
    sensors: SensorSettings = field(default_factory=SensorSettings)
    actuators: ActuatorSettings = field(default_factory=ActuatorSettings)
    plcs: PLCSettings = field(default_factory=PLCSettings)
    plc_backends: PLCBackends = field(default_factory=PLCBackends)
    gcs: GCSSettings = field(default_factory=GCSSettings)


class HardwareConfigManager:
    """
    Hardware configuration manager for Mindtrace project.

    Manages hardware configuration from multiple sources including environment
    variables, JSON files, and default values. Provides a unified interface
    for accessing hardware settings across the application.

    Attributes:
        config_file: Path to the configuration file
        _config: Internal configuration data structure
    """

    def __init__(self, config_file: Optional[str] = None):
        """
        Initialize hardware configuration manager.

        Args:
            config_file: Path to configuration file (uses environment variable or default if None)
        """
        self.config_file = config_file or os.getenv("MINDTRACE_HW_CONFIG", "hardware_config.json")
        self._config = HardwareConfig()
        self._load_config()

    def _load_config(self):
        """Load configuration from environment variables and config file."""
        self._load_from_env()

        if os.path.exists(Path(self.config_file).expanduser()):
            try:
                self._load_from_file(str(Path(self.config_file).expanduser()))
                logger.info("hardware_config_loaded", source="file", file=self.config_file)
            except Exception as e:
                logger.warning("hardware_config_load_failed", source="file", file=self.config_file, error=str(e))
        else:
            logger.info("hardware_config_file_not_found", file=self.config_file, message="Using default configuration")

    def _load_from_env(self):
        """Load configuration from environment variables with MINDTRACE_HW_ prefix."""
        # Camera settings
        if env_val := os.getenv("MINDTRACE_HW_CAMERA_IMAGE_QUALITY"):
            self._config.cameras.image_quality_enhancement = env_val.lower() == "true"

        if env_val := os.getenv("MINDTRACE_HW_CAMERA_RETRY_COUNT"):
            self._config.cameras.retrieve_retry_count = int(env_val)

        if env_val := os.getenv("MINDTRACE_HW_CAMERA_DEFAULT_EXPOSURE"):
            self._config.cameras.exposure_time = float(env_val)

        if env_val := os.getenv("MINDTRACE_HW_CAMERA_WHITE_BALANCE"):
            self._config.cameras.white_balance = env_val

        if env_val := os.getenv("MINDTRACE_HW_CAMERA_TIMEOUT"):
            self._config.cameras.timeout_ms = int(env_val)

        if env_val := os.getenv("MINDTRACE_HW_CAMERA_OPENCV_WIDTH"):
            self._config.cameras.opencv_default_width = int(env_val)

        if env_val := os.getenv("MINDTRACE_HW_CAMERA_OPENCV_HEIGHT"):
            self._config.cameras.opencv_default_height = int(env_val)

        if env_val := os.getenv("MINDTRACE_HW_CAMERA_OPENCV_FPS"):
            self._config.cameras.opencv_default_fps = int(env_val)

        if env_val := os.getenv("MINDTRACE_HW_CAMERA_OPENCV_EXPOSURE"):
            self._config.cameras.opencv_default_exposure = float(env_val)

        if env_val := os.getenv("MINDTRACE_HW_CAMERA_TIMEOUT_MS"):
            self._config.cameras.timeout_ms = int(env_val)

        if env_val := os.getenv("MINDTRACE_HW_CAMERA_MAX_INDEX"):
            self._config.cameras.max_camera_index = int(env_val)

        if env_val := os.getenv("MINDTRACE_HW_CAMERA_MOCK_COUNT"):
            self._config.cameras.mock_camera_count = int(env_val)

        if env_val := os.getenv("MINDTRACE_HW_CAMERA_ENHANCEMENT_GAMMA"):
            self._config.cameras.enhancement_gamma = float(env_val)

        if env_val := os.getenv("MINDTRACE_HW_CAMERA_ENHANCEMENT_CONTRAST"):
            self._config.cameras.enhancement_contrast = float(env_val)

        # Network bandwidth management
        if env_val := os.getenv("MINDTRACE_HW_CAMERA_MAX_CONCURRENT_CAPTURES"):
            self._config.cameras.max_concurrent_captures = int(env_val)

        # Camera backends
        if env_val := os.getenv("MINDTRACE_HW_CAMERA_DAHENG_ENABLED"):
            self._config.backends.daheng_enabled = env_val.lower() == "true"

        if env_val := os.getenv("MINDTRACE_HW_CAMERA_BASLER_ENABLED"):
            self._config.backends.basler_enabled = env_val.lower() == "true"

        if env_val := os.getenv("MINDTRACE_HW_CAMERA_OPENCV_ENABLED"):
            self._config.backends.opencv_enabled = env_val.lower() == "true"

        if env_val := os.getenv("MINDTRACE_HW_CAMERA_MOCK_ENABLED"):
            self._config.backends.mock_enabled = env_val.lower() == "true"

        if env_val := os.getenv("MINDTRACE_HW_CAMERA_DISCOVERY_TIMEOUT"):
            self._config.backends.discovery_timeout = float(env_val)

        # Path settings
        if env_val := os.getenv("MINDTRACE_HW_PATHS_LIB_DIR"):
            self._config.paths.lib_dir = env_val

        if env_val := os.getenv("MINDTRACE_HW_PATHS_BIN_DIR"):
            self._config.paths.bin_dir = env_val

        if env_val := os.getenv("MINDTRACE_HW_PATHS_INCLUDE_DIR"):
            self._config.paths.include_dir = env_val

        if env_val := os.getenv("MINDTRACE_HW_PATHS_SHARE_DIR"):
            self._config.paths.share_dir = env_val

        if env_val := os.getenv("MINDTRACE_HW_PATHS_CACHE_DIR"):
            self._config.paths.cache_dir = env_val

        if env_val := os.getenv("MINDTRACE_HW_PATHS_LOG_DIR"):
            self._config.paths.log_dir = env_val

        if env_val := os.getenv("MINDTRACE_HW_PATHS_CONFIG_DIR"):
            self._config.paths.config_dir = env_val

        # Network settings
        if env_val := os.getenv("MINDTRACE_HW_NETWORK_CAMERA_IP_RANGE"):
            self._config.network.camera_ip_range = env_val

        if env_val := os.getenv("MINDTRACE_HW_NETWORK_FIREWALL_RULE_NAME"):
            self._config.network.firewall_rule_name = env_val

        if env_val := os.getenv("MINDTRACE_HW_NETWORK_TIMEOUT_SECONDS"):
            self._config.network.timeout_seconds = float(env_val)

        if env_val := os.getenv("MINDTRACE_HW_NETWORK_FIREWALL_TIMEOUT"):
            self._config.network.firewall_timeout = float(env_val)

        if env_val := os.getenv("MINDTRACE_HW_NETWORK_RETRY_COUNT"):
            self._config.network.retry_count = int(env_val)

        if env_val := os.getenv("MINDTRACE_HW_NETWORK_INTERFACE"):
            self._config.network.network_interface = env_val

        if env_val := os.getenv("MINDTRACE_HW_NETWORK_JUMBO_FRAMES_ENABLED"):
            self._config.network.jumbo_frames_enabled = env_val.lower() == "true"

        if env_val := os.getenv("MINDTRACE_HW_NETWORK_MULTICAST_ENABLED"):
            self._config.network.multicast_enabled = env_val.lower() == "true"

        # Sensor settings
        if env_val := os.getenv("MINDTRACE_HW_SENSOR_AUTO_DISCOVERY"):
            self._config.sensors.auto_discovery = env_val.lower() == "true"

        if env_val := os.getenv("MINDTRACE_HW_SENSOR_POLLING_INTERVAL"):
            self._config.sensors.polling_interval = float(env_val)

        if env_val := os.getenv("MINDTRACE_HW_SENSOR_TIMEOUT"):
            self._config.sensors.timeout = float(env_val)

        if env_val := os.getenv("MINDTRACE_HW_SENSOR_RETRY_COUNT"):
            self._config.sensors.retry_count = int(env_val)

        # Actuator settings
        if env_val := os.getenv("MINDTRACE_HW_ACTUATOR_AUTO_DISCOVERY"):
            self._config.actuators.auto_discovery = env_val.lower() == "true"

        if env_val := os.getenv("MINDTRACE_HW_ACTUATOR_DEFAULT_SPEED"):
            self._config.actuators.default_speed = float(env_val)

        if env_val := os.getenv("MINDTRACE_HW_ACTUATOR_TIMEOUT"):
            self._config.actuators.timeout = float(env_val)

        if env_val := os.getenv("MINDTRACE_HW_ACTUATOR_RETRY_COUNT"):
            self._config.actuators.retry_count = int(env_val)

        # PLC settings
        if env_val := os.getenv("MINDTRACE_HW_PLC_AUTO_DISCOVERY"):
            self._config.plcs.auto_discovery = env_val.lower() == "true"

        if env_val := os.getenv("MINDTRACE_HW_PLC_CONNECTION_TIMEOUT"):
            self._config.plcs.connection_timeout = float(env_val)

        if env_val := os.getenv("MINDTRACE_HW_PLC_READ_TIMEOUT"):
            self._config.plcs.read_timeout = float(env_val)

        if env_val := os.getenv("MINDTRACE_HW_PLC_WRITE_TIMEOUT"):
            self._config.plcs.write_timeout = float(env_val)

        if env_val := os.getenv("MINDTRACE_HW_PLC_RETRY_COUNT"):
            self._config.plcs.retry_count = int(env_val)

        # PLC backends
        if env_val := os.getenv("MINDTRACE_HW_PLC_ALLEN_BRADLEY_ENABLED"):
            self._config.plc_backends.allen_bradley_enabled = env_val.lower() == "true"

        if env_val := os.getenv("MINDTRACE_HW_PLC_SIEMENS_ENABLED"):
            self._config.plc_backends.siemens_enabled = env_val.lower() == "true"

        if env_val := os.getenv("MINDTRACE_HW_PLC_MODBUS_ENABLED"):
            self._config.plc_backends.modbus_enabled = env_val.lower() == "true"

        if env_val := os.getenv("MINDTRACE_HW_PLC_MOCK_ENABLED"):
            self._config.plc_backends.mock_enabled = env_val.lower() == "true"

        if env_val := os.getenv("MINDTRACE_HW_PLC_DISCOVERY_TIMEOUT"):
            self._config.plc_backends.discovery_timeout = float(env_val)

        if env_val := os.getenv("MINDTRACE_HW_PLC_RETRY_DELAY"):
            self._config.plcs.retry_delay = float(env_val)

        if env_val := os.getenv("MINDTRACE_HW_PLC_MAX_CONCURRENT_CONNECTIONS"):
            self._config.plc_backends.max_concurrent_connections = int(env_val)

        if env_val := os.getenv("MINDTRACE_HW_PLC_KEEP_ALIVE_INTERVAL"):
            self._config.plc_backends.keep_alive_interval = float(env_val)

        if env_val := os.getenv("MINDTRACE_HW_PLC_RECONNECT_ATTEMPTS"):
            self._config.plc_backends.reconnect_attempts = int(env_val)

        if env_val := os.getenv("MINDTRACE_HW_PLC_DEFAULT_SCAN_RATE"):
            self._config.plc_backends.default_scan_rate = int(env_val)
<<<<<<< HEAD
        
        # GCS settings
        if env_val := os.getenv("MINDTRACE_HW_GCS_DEFAULT_BUCKET"):
            self._config.gcs.default_bucket = env_val
        
        if env_val := os.getenv("MINDTRACE_HW_GCS_PROJECT_ID"):
            self._config.gcs.project_id = env_val
        
        if env_val := os.getenv("MINDTRACE_HW_GCS_CREDENTIALS_PATH"):
            self._config.gcs.credentials_path = env_val
        
        if env_val := os.getenv("MINDTRACE_HW_GCS_CREATE_IF_MISSING"):
            self._config.gcs.create_if_missing = env_val.lower() == "true"
        
        if env_val := os.getenv("MINDTRACE_HW_GCS_LOCATION"):
            self._config.gcs.location = env_val
        
        if env_val := os.getenv("MINDTRACE_HW_GCS_STORAGE_CLASS"):
            self._config.gcs.storage_class = env_val
        
        if env_val := os.getenv("MINDTRACE_HW_GCS_DEFAULT_IMAGE_FORMAT"):
            self._config.gcs.default_image_format = env_val
        
        if env_val := os.getenv("MINDTRACE_HW_GCS_DEFAULT_IMAGE_QUALITY"):
            self._config.gcs.default_image_quality = int(env_val)
        
        if env_val := os.getenv("MINDTRACE_HW_GCS_AUTO_UPLOAD"):
            self._config.gcs.auto_upload = env_val.lower() == "true"
        
        if env_val := os.getenv("MINDTRACE_HW_GCS_UPLOAD_METADATA"):
            self._config.gcs.upload_metadata = env_val.lower() == "true"
        
        if env_val := os.getenv("MINDTRACE_HW_GCS_RETRY_COUNT"):
            self._config.gcs.retry_count = int(env_val)
        
        if env_val := os.getenv("MINDTRACE_HW_GCS_TIMEOUT_SECONDS"):
            self._config.gcs.timeout_seconds = float(env_val)
    
=======

>>>>>>> 1bcc5b53
    def _load_from_file(self, config_file: str):
        """
        Load configuration from JSON file.

        Args:
            config_file: Path to JSON configuration file
        """
        with open(config_file, "r") as f:
            config_data = json.load(f)

        if "cameras" in config_data:
            for key, value in config_data["cameras"].items():
                if hasattr(self._config.cameras, key):
                    setattr(self._config.cameras, key, value)

        if "backends" in config_data:
            for key, value in config_data["backends"].items():
                if hasattr(self._config.backends, key):
                    setattr(self._config.backends, key, value)

        if "paths" in config_data:
            for key, value in config_data["paths"].items():
                if hasattr(self._config.paths, key):
                    setattr(self._config.paths, key, value)

        if "network" in config_data:
            for key, value in config_data["network"].items():
                if hasattr(self._config.network, key):
                    setattr(self._config.network, key, value)

        if "sensors" in config_data:
            for key, value in config_data["sensors"].items():
                if hasattr(self._config.sensors, key):
                    setattr(self._config.sensors, key, value)

        if "actuators" in config_data:
            for key, value in config_data["actuators"].items():
                if hasattr(self._config.actuators, key):
                    setattr(self._config.actuators, key, value)

        if "plcs" in config_data:
            for key, value in config_data["plcs"].items():
                if hasattr(self._config.plcs, key):
                    setattr(self._config.plcs, key, value)

        if "plc_backends" in config_data:
            for key, value in config_data["plc_backends"].items():
                if hasattr(self._config.plc_backends, key):
                    setattr(self._config.plc_backends, key, value)
<<<<<<< HEAD
        
        if "gcs" in config_data:
            for key, value in config_data["gcs"].items():
                if hasattr(self._config.gcs, key):
                    setattr(self._config.gcs, key, value)
    
=======

>>>>>>> 1bcc5b53
    def save_to_file(self, config_file: Optional[str] = None):
        """
        Save current configuration to JSON file.

        Args:
            config_file: Path to save configuration file (uses default if None)
        """
        file_path = config_file or self.config_file
        config_dict = asdict(self._config)

        Path(file_path).expanduser().parent.mkdir(parents=True, exist_ok=True)

        with open(Path(file_path).expanduser(), "w") as f:
            json.dump(config_dict, f, indent=2)

        logger.info("hardware_config_saved", file=file_path)

    def get_config(self) -> HardwareConfig:
        """
        Get current hardware configuration.

        Returns:
            Current hardware configuration object
        """
        return self._config

    def __getitem__(self, key):
        """
        Allow dictionary-style access to configuration.

        Args:
            key: Configuration section key ("cameras", "backends", "sensors", "actuators", "plcs", "plc_backends")

        Returns:
            Configuration section as dictionary
        """
        if key == "cameras":
            return asdict(self._config.cameras)
        elif key == "backends":
            return asdict(self._config.backends)
        elif key == "paths":
            return asdict(self._config.paths)
        elif key == "network":
            return asdict(self._config.network)
        elif key == "sensors":
            return asdict(self._config.sensors)
        elif key == "actuators":
            return asdict(self._config.actuators)
        elif key == "plcs":
            return asdict(self._config.plcs)
        elif key == "plc_backends":
            return asdict(self._config.plc_backends)
        elif key == "gcs":
            return asdict(self._config.gcs)
        else:
            return getattr(self._config, key, None)


_hardware_config_instance: Optional[HardwareConfigManager] = None


def get_hardware_config() -> HardwareConfigManager:
    """
    Get the global hardware configuration instance.

    Returns:
        Global hardware configuration manager instance
    """
    global _hardware_config_instance
    if _hardware_config_instance is None:
        _hardware_config_instance = HardwareConfigManager()
    return _hardware_config_instance


# Backward compatibility aliases for camera-specific access
def get_camera_config() -> HardwareConfigManager:
    """
    Get camera configuration (backward compatibility alias).

    Returns:
        Hardware configuration manager instance
    """
    return get_hardware_config()<|MERGE_RESOLUTION|>--- conflicted
+++ resolved
@@ -590,7 +590,6 @@
 
         if env_val := os.getenv("MINDTRACE_HW_PLC_DEFAULT_SCAN_RATE"):
             self._config.plc_backends.default_scan_rate = int(env_val)
-<<<<<<< HEAD
         
         # GCS settings
         if env_val := os.getenv("MINDTRACE_HW_GCS_DEFAULT_BUCKET"):
@@ -629,9 +628,6 @@
         if env_val := os.getenv("MINDTRACE_HW_GCS_TIMEOUT_SECONDS"):
             self._config.gcs.timeout_seconds = float(env_val)
     
-=======
-
->>>>>>> 1bcc5b53
     def _load_from_file(self, config_file: str):
         """
         Load configuration from JSON file.
@@ -681,16 +677,12 @@
             for key, value in config_data["plc_backends"].items():
                 if hasattr(self._config.plc_backends, key):
                     setattr(self._config.plc_backends, key, value)
-<<<<<<< HEAD
         
         if "gcs" in config_data:
             for key, value in config_data["gcs"].items():
                 if hasattr(self._config.gcs, key):
                     setattr(self._config.gcs, key, value)
     
-=======
-
->>>>>>> 1bcc5b53
     def save_to_file(self, config_file: Optional[str] = None):
         """
         Save current configuration to JSON file.
