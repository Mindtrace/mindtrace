--- conflicted
+++ resolved
@@ -22,13 +22,8 @@
 from mindtrace.hardware.plcs.backends.base import BasePLC
 
 try:
-<<<<<<< HEAD
-    from pycomm3 import LogixDriver, SLCDriver, CIPDriver # type: ignore
-    from pycomm3 import Tag # type: ignore
-=======
-    from pycomm3 import CIPDriver, LogixDriver, SLCDriver, Tag
-
->>>>>>> 1fb1b31e
+    from pycomm3 import CIPDriver, LogixDriver, SLCDriver, Tag # type; ignore
+
     PYCOMM3_AVAILABLE = True
 except ImportError:
     PYCOMM3_AVAILABLE = False
@@ -647,15 +642,6 @@
                         )
                         # Individual bits
                         for bit in range(0, 16):
-<<<<<<< HEAD
-                            self._tags_cache.extend([
-                                f"I:{slot}.{word}/{bit}",  # Input bit
-                                f"O:{slot}.{word}/{bit}",  # Output bit
-                            ])
-            
-            else:  # CIPDriver - Enhanced tag discovery using proper CIP method
-                assert CIPDriver is not None, "CIPDriver is required but CIPDriver is not available"
-=======
                             self._tags_cache.extend(
                                 [
                                     f"I:{slot}.{word}/{bit}",  # Input bit
@@ -663,8 +649,8 @@
                                 ]
                             )
 
-            else:  # CIPDriver - Enhanced tag discovery using proper CIP methods
->>>>>>> 1fb1b31e
+            else:  # CIPDriver - Enhanced tag discovery using proper CIP method
+                assert CIPDriver is not None, "CIPDriver is required but CIPDriver is not available"
                 # Enhanced CIP tag discovery using official pycomm3 methods
                 self._tags_cache = []
 
