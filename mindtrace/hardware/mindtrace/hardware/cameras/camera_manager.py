"""
Modern Camera Manager for Mindtrace Hardware System

A clean, intuitive camera management system that provides unified access to
multiple camera backends with async operations and proper resource management.

Key Features:
    - Automatic backend discovery and lazy loading
    - Clean async API with context manager support
    - Unified camera proxy interface
    - Thread-safe operations with proper locking
    - Comprehensive configuration management
    - Integrated error handling

Supported Backends:
    - Daheng: Industrial cameras (gxipy SDK)
    - Basler: Industrial cameras (pypylon SDK)
    - OpenCV: USB cameras and webcams
    - Mock backends for testing

Usage:
    # Simple usage
    async with CameraManager() as manager:
        cameras = manager.discover_cameras()
        camera = await manager.get_camera(cameras[0])
        image = await camera.capture()

    # With configuration
    async with CameraManager(include_mocks=True) as manager:
        camera = await manager.get_camera("MockDaheng:test_camera")
        await camera.configure(exposure=20000, gain=2.5)
        image = await camera.capture("output.jpg")
"""

import asyncio
import os
from typing import Any, Dict, List, Optional, Tuple, Union

import cv2

from mindtrace.core.base.mindtrace_base import Mindtrace
from mindtrace.hardware.cameras.backends.base import BaseCamera
from mindtrace.hardware.core.exceptions import (
    CameraCaptureError,
    CameraConfigurationError,
    CameraConnectionError,
    CameraInitializationError,
    CameraNotFoundError,
    CameraTimeoutError,
)

# Backend discovery and lazy loading
_backend_cache = {
    "daheng": {"checked": False, "available": False, "class": None},
    "basler": {"checked": False, "available": False, "class": None},
    "opencv": {"checked": False, "available": False, "class": None},
}


def _discover_backend(backend_name: str, logger=None) -> Tuple[bool, Optional[Any]]:
    """Discover and cache backend availability."""
    cache_key = backend_name.lower()
    if cache_key not in _backend_cache:
        return False, None

    cache = _backend_cache[cache_key]
    if cache["checked"]:
        return cache["available"], cache["class"]

    try:
        if cache_key == "daheng":
            from mindtrace.hardware.cameras.backends.daheng import DAHENG_AVAILABLE, DahengCamera

            cache["available"] = DAHENG_AVAILABLE
            cache["class"] = DahengCamera if DAHENG_AVAILABLE else None

        elif cache_key == "basler":
            from mindtrace.hardware.cameras.backends.basler import BASLER_AVAILABLE, BaslerCamera

            cache["available"] = BASLER_AVAILABLE
            cache["class"] = BaslerCamera if BASLER_AVAILABLE else None

        elif cache_key == "opencv":
            from mindtrace.hardware.cameras.backends.opencv import OPENCV_AVAILABLE, OpenCVCamera

            cache["available"] = OPENCV_AVAILABLE
            cache["class"] = OpenCVCamera if OPENCV_AVAILABLE else None

        if logger and cache["available"]:
            logger.debug(f"{backend_name} backend loaded successfully")

    except ImportError as e:
        cache["available"] = False
        cache["class"] = None
        if logger:
            logger.debug(f"{backend_name} backend not available: {e}")

    finally:
        cache["checked"] = True

    return cache["available"], cache["class"]


def _get_mock_camera(backend_name: str):
    """Get mock camera class for backend."""
    try:
        if backend_name.lower() == "daheng":
            from mindtrace.hardware.cameras.backends.daheng.mock_daheng import MockDahengCamera

            return MockDahengCamera
        elif backend_name.lower() == "basler":
            from mindtrace.hardware.cameras.backends.basler.mock_basler import MockBaslerCamera

            return MockBaslerCamera
        else:
            raise CameraInitializationError(f"Mock backend not available for {backend_name}")
    except ImportError as e:
        raise CameraInitializationError(f"Mock {backend_name} backend not available: {e}")


class CameraProxy:
    """
    Unified camera interface that wraps backend-specific camera instances.

    Provides a clean, consistent API regardless of the underlying camera backend
    while maintaining thread-safe operations through internal locking.
    """

    def __init__(self, camera: BaseCamera, full_name: str):
        self._camera = camera
        self._full_name = full_name
        self._lock = asyncio.Lock()

        # Parse backend and device name
        parts = full_name.split(":", 1)
        self._backend = parts[0]
        self._device_name = parts[1] if len(parts) > 1 else full_name

    @property
    def name(self) -> str:
        """Full camera name (Backend:device)."""
        return self._full_name

    @property
    def backend(self) -> str:
        """Backend name."""
        return self._backend

    @property
    def device_name(self) -> str:
        """Device name without backend prefix."""
        return self._device_name

    @property
    def is_connected(self) -> bool:
        """Check if camera is initialized and connected."""
        return self._camera.initialized

    # Core Operations
    async def capture(
        self, 
        save_path: Optional[str] = None,
        gcs_bucket: Optional[str] = None,
        gcs_path: Optional[str] = None,
        gcs_metadata: Optional[Dict[str, str]] = None
    ) -> Any:
        """
<<<<<<< HEAD
        Capture image from camera with advanced retry logic and optional GCS upload.
        
=======
        Capture image from camera with advanced retry logic.

>>>>>>> 906a5ac3
        This method uses sophisticated retry logic with exponential backoff
        to handle different types of errors appropriately:
        - Capture errors: Fast retry (0.1s base delay)
        - Connection errors: Slower retry (0.5s base delay)
        - Timeout errors: Moderate retry (0.3s base delay)

        Args:
<<<<<<< HEAD
            save_path: Optional path to save image locally
            gcs_bucket: Optional GCS bucket name for cloud storage
            gcs_path: Optional GCS path within bucket for cloud storage
            gcs_metadata: Optional metadata for GCS upload
            
=======
            save_path: Optional path to save image

>>>>>>> 906a5ac3
        Returns:
            Captured image as numpy array

        Raises:
            CameraCaptureError: If capture fails after all retries
            CameraConnectionError: If connection fails after all retries
            CameraTimeoutError: If timeout occurs after all retries
        """
        async with self._lock:
            # Get retry count from the camera
            retry_count = self._camera.retrieve_retry_count

            for attempt in range(retry_count):
                try:
                    # Call the actual capture method
                    success, image = await self._camera.capture()

                    if success and image is not None:
                        # Save image locally if path provided
                        if save_path:
                            # Only create directory if the path contains a directory component
                            dirname = os.path.dirname(save_path)
                            if dirname:  # Only create directory if there is one
                                os.makedirs(dirname, exist_ok=True)
                            cv2.imwrite(save_path, image)
                        
                        # Upload to GCS if bucket and path provided, or if auto-upload is enabled
                        should_upload = False
                        gcs_uri = None
                        
                        try:
                            import tempfile
                            from datetime import datetime, UTC
                            from mindtrace.storage import GCSStorageHandler
                            from mindtrace.hardware.core.config import get_hardware_config
                            
                            # Get GCS configuration
                            config = get_hardware_config()
                            gcs_config = config.get_config().gcs
                            
                            should_upload = (gcs_bucket and gcs_path) or (gcs_config.auto_upload and gcs_config.default_bucket)
                            
                            if should_upload:
                                # Use provided bucket/path or default from config
                                upload_bucket = gcs_bucket or gcs_config.default_bucket
                                upload_path = gcs_path or f"auto_upload/{datetime.now(UTC).strftime('%Y%m%d_%H%M%S')}_{self._full_name.replace(':', '_')}.{gcs_config.default_image_format}"
                                
                                # Create GCS handler with configuration
                                gcs_handler = GCSStorageHandler(
                                    bucket_name=upload_bucket,
                                    project_id=gcs_config.project_id or None,
                                    credentials_path=gcs_config.credentials_path or None,
                                    create_if_missing=gcs_config.create_if_missing,
                                    location=gcs_config.location,
                                    storage_class=gcs_config.storage_class
                                )
                                
                                # Create temporary file with configured format
                                with tempfile.NamedTemporaryFile(suffix=f".{gcs_config.default_image_format}", delete=False) as temp_file:
                                    # Save image to temp file with configured quality
                                    if gcs_config.default_image_format.lower() == "jpg":
                                        encode_params = [cv2.IMWRITE_JPEG_QUALITY, gcs_config.default_image_quality]
                                    else:
                                        encode_params = []
                                    
                                    success, encoded_image = cv2.imencode(f".{gcs_config.default_image_format}", image, encode_params)
                                    if not success:
                                        raise ValueError(f"Failed to encode image as {gcs_config.default_image_format}")
                                    
                                    temp_file.write(encoded_image.tobytes())
                                    temp_path = temp_file.name
                                
                                try:
                                    # Prepare metadata
                                    upload_metadata = gcs_metadata or {}
                                    if gcs_config.upload_metadata:
                                        upload_metadata.update({
                                            "camera_name": self._full_name,
                                            "camera_backend": self._camera.__class__.__name__,
                                            "capture_timestamp": datetime.now(UTC).isoformat(),
                                            "upload_timestamp": datetime.now(UTC).isoformat(),
                                            "image_format": gcs_config.default_image_format,
                                            "image_shape": f"{image.shape[1]}x{image.shape[0]}",
                                            "image_channels": str(image.shape[2]) if len(image.shape) > 2 else "1"
                                        })
                                    
                                    # Upload to GCS
                                    gcs_uri = gcs_handler.upload(
                                        local_path=temp_path,
                                        remote_path=upload_path,
                                        metadata=upload_metadata
                                    )
                                    
                                    self._camera.logger.info(f"Image uploaded to GCS: {gcs_uri}")
                                    
                                finally:
                                    # Clean up temporary file
                                    if os.path.exists(temp_path):
                                        os.unlink(temp_path)
                                        
                        except Exception as e:
                            self._camera.logger.warning(f"Failed to upload image to GCS: {e}")
                            print(f"Failed to upload image to GCS: {e}")
                            # Continue with capture even if GCS upload fails
                        
                        # Return both image and GCS URI if upload was successful
                        if should_upload:
                            return {
                                "image": image,
                                "gcs_uri": gcs_uri
                            }
                        else:
                            return image
                    else:
                        # Capture returned False or None - treat as capture error
                        raise CameraCaptureError(f"Capture returned failure for camera '{self._full_name}'")

                except CameraCaptureError as e:
                    # Fast retry for capture-specific errors (e.g., buffer issues, timing)
                    delay = 0.1 * (2**attempt)
                    self._camera.logger.warning(
                        f"Capture retry {attempt + 1}/{retry_count} for camera '{self._full_name}': {e}"
                    )
                    if attempt < retry_count - 1:
                        await asyncio.sleep(delay)
                    else:
                        self._camera.logger.error(
                            f"Capture failed after {retry_count} attempts for camera '{self._full_name}': {e}"
                        )
                        raise CameraCaptureError(
                            f"Capture failed after {retry_count} attempts for camera '{self._full_name}': {e}"
                        )

                except CameraConnectionError as e:
                    # Slower retry for network/connection issues (e.g., GigE camera network glitches)
                    delay = 0.5 * (2**attempt)
                    self._camera.logger.warning(
                        f"Network retry {attempt + 1}/{retry_count} for camera '{self._full_name}': {e}"
                    )
                    if attempt < retry_count - 1:
                        await asyncio.sleep(delay)
                    else:
                        self._camera.logger.error(
                            f"Connection failed after {retry_count} attempts for camera '{self._full_name}': {e}"
                        )
                        raise CameraConnectionError(
                            f"Connection failed after {retry_count} attempts for camera '{self._full_name}': {e}"
                        )

                except CameraTimeoutError as e:
                    # Moderate retry for timeout issues
                    delay = 0.3 * (2**attempt)
                    self._camera.logger.warning(
                        f"Timeout retry {attempt + 1}/{retry_count} for camera '{self._full_name}': {e}"
                    )
                    if attempt < retry_count - 1:
                        await asyncio.sleep(delay)
                    else:
                        self._camera.logger.error(
                            f"Timeout failed after {retry_count} attempts for camera '{self._full_name}': {e}"
                        )
                        raise CameraTimeoutError(
                            f"Timeout failed after {retry_count} attempts for camera '{self._full_name}': {e}"
                        )

                except (CameraNotFoundError, CameraInitializationError, CameraConfigurationError) as e:
                    # These errors are not retryable - fail immediately
                    self._camera.logger.error(f"Non-retryable error for camera '{self._full_name}': {e}")
                    raise

                except Exception as e:
                    # Unexpected errors - log and retry with moderate delay
                    delay = 0.2 * (2**attempt)
                    self._camera.logger.warning(
                        f"Unexpected error retry {attempt + 1}/{retry_count} for camera '{self._full_name}': {e}"
                    )
                    if attempt < retry_count - 1:
                        await asyncio.sleep(delay)
                    else:
                        self._camera.logger.error(
                            f"Unexpected error failed after {retry_count} attempts for camera '{self._full_name}': {e}"
                        )
                        raise RuntimeError(
                            f"Failed to capture image from camera '{self._full_name}' after {retry_count} attempts: {e}"
                        )

            # This should never be reached, but just in case
            raise RuntimeError(f"Failed to capture image from camera '{self._full_name}' after {retry_count} attempts")

    async def configure(self, **settings) -> bool:
        """
        Configure multiple camera settings at once.

        Args:
            exposure: Exposure time in microseconds
            gain: Gain value
            roi: ROI as (x, y, width, height) tuple
            trigger_mode: "continuous" or "trigger"
            pixel_format: Pixel format string
            white_balance: White balance mode
            image_enhancement: Enable/disable enhancement

        Returns:
            True if all settings applied successfully
        """
        async with self._lock:
<<<<<<< HEAD
            results = {}
            failed_settings = []
            
            # Configure each setting independently
            if "exposure" in settings:
                try:
                    exposure_success = await self._camera.set_exposure(settings["exposure"])
                    results["exposure"] = exposure_success
                    if not exposure_success:
                        failed_settings.append(f"exposure={settings['exposure']}")
                except Exception as e:
                    self._camera.logger.error(f"Failed to set exposure {settings['exposure']}: {e}")
                    failed_settings.append(f"exposure={settings['exposure']} (error: {e})")
                    results["exposure"] = False
            
            if "gain" in settings:
                try:
                    gain_success = await self._camera.set_gain(settings["gain"])
                    results["gain"] = gain_success
                    if not gain_success:
                        failed_settings.append(f"gain={settings['gain']}")
                except Exception as e:
                    self._camera.logger.error(f"Failed to set gain {settings['gain']}: {e}")
                    failed_settings.append(f"gain={settings['gain']} (error: {e})")
                    results["gain"] = False
            
            if "roi" in settings:
                try:
                    x, y, w, h = settings["roi"]
                    roi_success = await self._camera.set_ROI(x, y, w, h)
                    results["roi"] = roi_success
                    if not roi_success:
                        failed_settings.append(f"roi=({x},{y},{w},{h})")
                except Exception as e:
                    self._camera.logger.error(f"Failed to set ROI {settings['roi']}: {e}")
                    failed_settings.append(f"roi={settings['roi']} (error: {e})")
                    results["roi"] = False
            
            if "trigger_mode" in settings:
                try:
                    trigger_success = await self._camera.set_triggermode(settings["trigger_mode"])
                    results["trigger_mode"] = trigger_success
                    if not trigger_success:
                        failed_settings.append(f"trigger_mode={settings['trigger_mode']}")
                except Exception as e:
                    self._camera.logger.error(f"Failed to set trigger_mode {settings['trigger_mode']}: {e}")
                    failed_settings.append(f"trigger_mode={settings['trigger_mode']} (error: {e})")
                    results["trigger_mode"] = False
            
            if "pixel_format" in settings:
                try:
                    pixel_success = await self._camera.set_pixel_format(settings["pixel_format"])
                    results["pixel_format"] = pixel_success
                    if not pixel_success:
                        failed_settings.append(f"pixel_format={settings['pixel_format']}")
                except Exception as e:
                    self._camera.logger.error(f"Failed to set pixel_format {settings['pixel_format']}: {e}")
                    failed_settings.append(f"pixel_format={settings['pixel_format']} (error: {e})")
                    results["pixel_format"] = False
            
            if "white_balance" in settings:
                try:
                    wb_success = await self._camera.set_auto_wb_once(settings["white_balance"])
                    results["white_balance"] = wb_success
                    if not wb_success:
                        failed_settings.append(f"white_balance={settings['white_balance']}")
                except Exception as e:
                    self._camera.logger.error(f"Failed to set white_balance {settings['white_balance']}: {e}")
                    failed_settings.append(f"white_balance={settings['white_balance']} (error: {e})")
                    results["white_balance"] = False
            
            if "image_enhancement" in settings:
                try:
                    enhancement_success = await self._camera.set_image_quality_enhancement(settings["image_enhancement"])
                    results["image_enhancement"] = enhancement_success
                    if not enhancement_success:
                        failed_settings.append(f"image_enhancement={settings['image_enhancement']}")
                except Exception as e:
                    self._camera.logger.error(f"Failed to set image_enhancement {settings['image_enhancement']}: {e}")
                    failed_settings.append(f"image_enhancement={settings['image_enhancement']} (error: {e})")
                    results["image_enhancement"] = False
            
            # Log results
            if failed_settings:
                self._camera.logger.warning(f"Configuration partially failed for camera '{self._full_name}'. Failed settings: {', '.join(failed_settings)}")
                self._camera.logger.info(f"Configuration results: {results}")
            else:
                self._camera.logger.info(f"Configuration successful for camera '{self._full_name}': {results}")
            
            # Return True if at least one setting was successful
            return any(results.values())
    
=======
            success = True

            if "exposure" in settings:
                success &= await self._camera.set_exposure(settings["exposure"])

            if "gain" in settings:
                success &= self._camera.set_gain(settings["gain"])

            if "roi" in settings:
                x, y, w, h = settings["roi"]
                success &= self._camera.set_ROI(x, y, w, h)

            if "trigger_mode" in settings:
                success &= await self._camera.set_triggermode(settings["trigger_mode"])

            if "pixel_format" in settings:
                success &= self._camera.set_pixel_format(settings["pixel_format"])

            if "white_balance" in settings:
                success &= await self._camera.set_auto_wb_once(settings["white_balance"])

            if "image_enhancement" in settings:
                success &= self._camera.set_image_quality_enhancement(settings["image_enhancement"])

            return success

>>>>>>> 906a5ac3
    # Exposure Control
    async def set_exposure(self, exposure: Union[int, float]) -> bool:
        """
        Set camera exposure time.

        Args:
            exposure: Exposure time in microseconds

        Returns:
            True if exposure was set successfully, False otherwise

        Raises:
            CameraConfigurationError: If exposure value is invalid
            CameraConnectionError: If camera is not connected
        """
        async with self._lock:
            return await self._camera.set_exposure(exposure)

    async def get_exposure(self) -> float:
        """
        Get current camera exposure time.

        Returns:
            Current exposure time in microseconds

        Raises:
            CameraConnectionError: If camera is not connected
        """
        return await self._camera.get_exposure()

    async def get_exposure_range(self) -> Tuple[float, float]:
        """
        Get camera exposure range.

        Returns:
            Tuple of (minimum_exposure, maximum_exposure) in microseconds

        Raises:
            CameraConnectionError: If camera is not connected
        """
        range_list = await self._camera.get_exposure_range()
        return range_list[0], range_list[1]

    # Gain Control
    async def set_gain(self, gain: Union[int, float]) -> bool:
        """
        Set camera gain value.

        Args:
            gain: Gain value (range depends on camera model)

        Returns:
            True if gain was set successfully, False otherwise

        Raises:
            CameraConfigurationError: If gain value is invalid
        """
<<<<<<< HEAD
        async with self._lock:
            return await self._camera.set_gain(gain)
    
    async def get_gain(self) -> float:
=======
        return self._camera.set_gain(gain)

    def get_gain(self) -> float:
>>>>>>> 906a5ac3
        """
        Get current camera gain value.

        Returns:
            Current gain value

        Raises:
            CameraConnectionError: If camera is not connected
        """
<<<<<<< HEAD
        async with self._lock:
            return await self._camera.get_gain()
    
    async def get_gain_range(self) -> Tuple[float, float]:
=======
        return self._camera.get_gain()

    def get_gain_range(self) -> Tuple[float, float]:
>>>>>>> 906a5ac3
        """
        Get camera gain range.

        Returns:
            Tuple of (minimum_gain, maximum_gain)

        Raises:
            CameraConnectionError: If camera is not connected
        """
<<<<<<< HEAD
        async with self._lock:
            range_list = await self._camera.get_gain_range()
            return range_list[0], range_list[1]
    
=======
        range_list = self._camera.get_gain_range()
        return range_list[0], range_list[1]

>>>>>>> 906a5ac3
    # ROI Control
    async def set_roi(self, x: int, y: int, width: int, height: int) -> bool:
        """
        Set camera Region of Interest (ROI).

        Args:
            x: X offset in pixels
            y: Y offset in pixels
            width: ROI width in pixels
            height: ROI height in pixels

        Returns:
            True if ROI was set successfully, False otherwise

        Raises:
            CameraConfigurationError: If ROI parameters are invalid
        """
<<<<<<< HEAD
        async with self._lock:
            return await self._camera.set_ROI(x, y, width, height)
    
    async def get_roi(self) -> Dict[str, int]:
=======
        return self._camera.set_ROI(x, y, width, height)

    def get_roi(self) -> Dict[str, int]:
>>>>>>> 906a5ac3
        """
        Get current Region of Interest settings.

        Returns:
            Dictionary with keys: 'x', 'y', 'width', 'height'

        Raises:
            CameraConnectionError: If camera is not connected
        """
<<<<<<< HEAD
        async with self._lock:
            return await self._camera.get_ROI()
    
    async def reset_roi(self) -> bool:
=======
        return self._camera.get_ROI()

    def reset_roi(self) -> bool:
>>>>>>> 906a5ac3
        """
        Reset ROI to full sensor size.

        Returns:
            True if ROI was reset successfully, False otherwise

        Raises:
            CameraConnectionError: If camera is not connected
            CameraConfigurationError: If ROI reset fails
        """
<<<<<<< HEAD
        async with self._lock:
            return await self._camera.reset_ROI()
    
    # Trigger Control  
=======
        return self._camera.reset_ROI()

    # Trigger Control
>>>>>>> 906a5ac3
    async def set_trigger_mode(self, mode: str) -> bool:
        """
        Set camera trigger mode.

        Args:
            mode: Trigger mode ('continuous' for free-running, 'trigger' for external trigger)

        Returns:
            True if trigger mode was set successfully, False otherwise

        Raises:
            CameraConfigurationError: If trigger mode is invalid
            CameraConnectionError: If camera is not connected
        """
        async with self._lock:
            return await self._camera.set_triggermode(mode)

    async def get_trigger_mode(self) -> str:
        """
        Get current trigger mode.

        Returns:
            Current trigger mode ('continuous' or 'trigger')

        Raises:
            CameraConnectionError: If camera is not connected
        """
        return await self._camera.get_triggermode()

    # Pixel Format
    async def set_pixel_format(self, format: str) -> bool:
        """
        Set camera pixel format.

        Args:
            format: Pixel format string (e.g., 'BGR8', 'Mono8', 'RGB8')

        Returns:
            True if pixel format was set successfully, False otherwise

        Raises:
            CameraConfigurationError: If pixel format is not supported
        """
<<<<<<< HEAD
        async with self._lock:
            return await self._camera.set_pixel_format(format)
    
    async def get_pixel_format(self) -> str:
=======
        return self._camera.set_pixel_format(format)

    def get_pixel_format(self) -> str:
>>>>>>> 906a5ac3
        """
        Get current pixel format.

        Returns:
            Current pixel format string

        Raises:
            CameraConnectionError: If camera is not connected
        """
<<<<<<< HEAD
        async with self._lock:
            return await self._camera.get_current_pixel_format()
    
    async def get_available_pixel_formats(self) -> List[str]:
=======
        return self._camera.get_current_pixel_format()

    def get_available_pixel_formats(self) -> List[str]:
>>>>>>> 906a5ac3
        """
        Get list of available pixel formats.

        Returns:
            List of supported pixel format strings

        Raises:
            CameraConnectionError: If camera is not connected
        """
<<<<<<< HEAD
        async with self._lock:
            return await self._camera.get_pixel_format_range()
    
=======
        return self._camera.get_pixel_format_range()

>>>>>>> 906a5ac3
    # White Balance
    async def set_white_balance(self, mode: str) -> bool:
        """
        Set white balance mode.

        Args:
            mode: White balance mode ('auto', 'once', 'off', or specific mode)

        Returns:
            True if white balance was set successfully, False otherwise

        Raises:
            CameraConfigurationError: If white balance mode is invalid
            CameraConnectionError: If camera is not connected
        """
        async with self._lock:
            return await self._camera.set_auto_wb_once(mode)

    async def get_white_balance(self) -> str:
        """
        Get current white balance mode.

        Returns:
            Current white balance mode string

        Raises:
            CameraConnectionError: If camera is not connected
        """
        return await self._camera.get_wb()
<<<<<<< HEAD
    
    async def get_available_white_balance_modes(self) -> List[str]:
=======

    def get_available_white_balance_modes(self) -> List[str]:
>>>>>>> 906a5ac3
        """
        Get list of available white balance modes.

        Returns:
            List of supported white balance mode strings

        Raises:
            CameraConnectionError: If camera is not connected
        """
<<<<<<< HEAD
        async with self._lock:
            return await self._camera.get_wb_range()
    
=======
        return self._camera.get_wb_range()

>>>>>>> 906a5ac3
    # Image Enhancement
    async def set_image_enhancement(self, enabled: bool) -> bool:
        """
        Enable or disable image quality enhancement.

        Image enhancement may include gamma correction, contrast adjustment,
        and color correction depending on the camera backend.

        Args:
            enabled: True to enable enhancement, False to disable

        Returns:
            True if setting was applied successfully, False otherwise
        """
<<<<<<< HEAD
        async with self._lock:
            return await self._camera.set_image_quality_enhancement(enabled)
    
    async def get_image_enhancement(self) -> bool:
=======
        return self._camera.set_image_quality_enhancement(enabled)

    def get_image_enhancement(self) -> bool:
>>>>>>> 906a5ac3
        """
        Get current image enhancement status.

        Returns:
            True if image enhancement is enabled, False otherwise
        """
<<<<<<< HEAD
        async with self._lock:
            return await self._camera.get_image_quality_enhancement()
    
=======
        return self._camera.get_image_quality_enhancement()

>>>>>>> 906a5ac3
    # Configuration Management
    async def save_config(self, path: str) -> bool:
        """
        Save current camera configuration to file.

        Args:
            path: File path to save configuration to

        Returns:
            True if configuration was saved successfully, False otherwise

        Raises:
            CameraConnectionError: If camera is not connected
            IOError: If file cannot be written
        """
        async with self._lock:
            return await self._camera.export_config(path)

    async def load_config(self, path: str) -> bool:
        """
        Load camera configuration from file.

        Args:
<<<<<<< HEAD
            path: Path to configuration file
            
        Returns:
            True if configuration was loaded successfully
=======
            path: File path to load configuration from

        Returns:
            True if configuration was loaded successfully, False otherwise

        Raises:
            CameraConnectionError: If camera is not connected
            IOError: If file cannot be read
            CameraConfigurationError: If configuration is invalid
>>>>>>> 906a5ac3
        """
        async with self._lock:
            return await self._camera.import_config(path)

    # Status and Info
    async def check_connection(self) -> bool:
        """
        Check if camera is connected and responding.

        Returns:
            True if camera is connected and responsive, False otherwise
        """
        return await self._camera.check_connection()

    async def get_sensor_info(self) -> Dict[str, Any]:
        """
        Get sensor information and capabilities.

        Returns:
            Dictionary with sensor information
        """
        # This would need to be implemented per backend
        # For now, return basic info
        return {
            "name": self._full_name,
            "backend": self._backend,
            "device_name": self._device_name,
            "connected": self.is_connected,
        }

    async def capture_hdr(
        self,
        save_path_pattern: Optional[str] = None,
        exposure_levels: int = 3,
        exposure_multiplier: float = 2.0,
        return_images: bool = True,
<<<<<<< HEAD
        gcs_bucket: Optional[str] = None,
        gcs_path_pattern: Optional[str] = None,
        gcs_metadata: Optional[Dict[str, str]] = None
=======
>>>>>>> 906a5ac3
    ) -> Union[List[Any], bool]:
        """
        Capture HDR (High Dynamic Range) images with multiple exposure levels.

        This method captures multiple images at different exposure levels to create
        HDR imagery. It temporarily modifies the camera's exposure settings and
        restores the original exposure when complete.

        Args:
            save_path_pattern: Optional path pattern for saving images. Use {} for exposure placeholder.
                              Example: "hdr_image_{}.jpg" will save as "hdr_image_1000.jpg", etc.
            exposure_levels: Number of different exposure levels to capture (default: 3)
            exposure_multiplier: Multiplier between exposure levels (default: 2.0)
            return_images: Whether to return the captured images (default: True)

        Returns:
            If return_images=True: List of captured images as numpy arrays
            If return_images=False: True if all captures successful, False otherwise

        Raises:
            CameraCaptureError: If HDR capture fails
            CameraConnectionError: If camera connection fails
            CameraConfigurationError: If exposure settings are invalid

        Example:
            # Capture 5 exposure levels with 1.5x multiplier
            images = await camera.capture_hdr(
                save_path_pattern="hdr_{}.jpg",
                exposure_levels=5,
                exposure_multiplier=1.5
            )

            # Just capture without returning images
            success = await camera.capture_hdr(
                save_path_pattern="hdr_{}.jpg",
                return_images=False
            )
        """
        async with self._lock:
            try:
                # Get current exposure to restore later
                original_exposure = await self._camera.get_exposure()

                # Get exposure range to validate settings
                exposure_range = await self._camera.get_exposure_range()
                min_exposure, max_exposure = exposure_range[0], exposure_range[1]

                # Calculate exposure levels
                # Use geometric progression centered around current exposure
                base_exposure = original_exposure

                # Create exposure levels: under-exposed, normal, over-exposed, etc.
                exposures = []
                for i in range(exposure_levels):
                    # Center the progression around the middle index
                    center_index = (exposure_levels - 1) / 2
                    multiplier = exposure_multiplier ** (i - center_index)
                    exposure = base_exposure * multiplier

                    # Clamp to valid range
                    exposure = max(min_exposure, min(max_exposure, exposure))
                    exposures.append(exposure)

                # Remove duplicates and sort
                exposures = sorted(list(set(exposures)))

                self._camera.logger.info(
                    f"Starting HDR capture for camera '{self._full_name}' with {len(exposures)} exposure levels: {exposures}"
                )

                captured_images = []
                successful_captures = 0
<<<<<<< HEAD
                gcs_uris = []
                
=======

>>>>>>> 906a5ac3
                for i, exposure in enumerate(exposures):
                    try:
                        # Set exposure for this capture
                        success = await self._camera.set_exposure(exposure)
                        if not success:
                            self._camera.logger.warning(
                                f"Failed to set exposure {exposure} for HDR capture {i + 1}/{len(exposures)}"
                            )
                            continue

                        # Small delay to let exposure settle
                        await asyncio.sleep(0.1)

                        # Capture image
                        save_path = None
                        if save_path_pattern:
                            save_path = save_path_pattern.format(exposure=int(exposure))

                        # Call the underlying camera's capture method directly to avoid deadlock
                        success, image = await self._camera.capture()

                        if success and image is not None:
                            # Save image locally if path provided
                            if save_path and save_path.strip():
                                save_dir = os.path.dirname(save_path)
                                if save_dir:  # Only create directory if it's not empty
                                    os.makedirs(save_dir, exist_ok=True)
                                cv2.imwrite(save_path, image)
<<<<<<< HEAD
                            
                            # Upload to GCS if bucket and path pattern provided, or if auto-upload is enabled
                            should_upload = False
                            gcs_uri = None
                            
                            try:
                                import tempfile
                                from datetime import datetime, UTC
                                from mindtrace.storage import GCSStorageHandler
                                from mindtrace.hardware.core.config import get_hardware_config
                                
                                # Get GCS configuration
                                config = get_hardware_config()
                                gcs_config = config.get_config().gcs
                                
                                should_upload = (gcs_bucket and gcs_path_pattern) or (gcs_config.auto_upload and gcs_config.default_bucket)
                                
                                if should_upload:
                                    # Use provided bucket/path or default from config
                                    upload_bucket = gcs_bucket or gcs_config.default_bucket
                                    upload_path_pattern = gcs_path_pattern or f"auto_upload/{datetime.now(UTC).strftime('%Y%m%d_%H%M%S')}_{self._full_name.replace(':', '_')}/exposure_{{exposure}}.{gcs_config.default_image_format}"
                                    
                                    # Format GCS path with exposure
                                    gcs_path = upload_path_pattern.format(exposure=int(exposure))
                                    
                                    # Create GCS handler with configuration
                                    gcs_handler = GCSStorageHandler(
                                        bucket_name=upload_bucket,
                                        project_id=gcs_config.project_id or None,
                                        credentials_path=gcs_config.credentials_path or None,
                                        create_if_missing=gcs_config.create_if_missing,
                                        location=gcs_config.location,
                                        storage_class=gcs_config.storage_class
                                    )
                                    
                                    # Create temporary file with configured format
                                    with tempfile.NamedTemporaryFile(suffix=f".{gcs_config.default_image_format}", delete=False) as temp_file:
                                        # Save image to temp file with configured quality
                                        if gcs_config.default_image_format.lower() == "jpg":
                                            encode_params = [cv2.IMWRITE_JPEG_QUALITY, gcs_config.default_image_quality]
                                        else:
                                            encode_params = []
                                        
                                        success, encoded_image = cv2.imencode(f".{gcs_config.default_image_format}", image, encode_params)
                                        if not success:
                                            raise ValueError(f"Failed to encode image as {gcs_config.default_image_format}")
                                        
                                        temp_file.write(encoded_image.tobytes())
                                        temp_path = temp_file.name
                                    
                                    try:
                                        # Prepare metadata
                                        upload_metadata = gcs_metadata or {}
                                        if gcs_config.upload_metadata:
                                            upload_metadata.update({
                                                "camera_name": self._full_name,
                                                "camera_backend": self._camera.__class__.__name__,
                                                "capture_timestamp": datetime.now(UTC).isoformat(),
                                                "upload_timestamp": datetime.now(UTC).isoformat(),
                                                "exposure_level": str(exposure),
                                                "exposure_index": str(i),
                                                "total_exposures": str(len(exposures)),
                                                "image_format": gcs_config.default_image_format,
                                                "image_shape": f"{image.shape[1]}x{image.shape[0]}",
                                                "image_channels": str(image.shape[2]) if len(image.shape) > 2 else "1"
                                            })
                                        
                                        # Upload to GCS
                                        gcs_uri = gcs_handler.upload(
                                            local_path=temp_path,
                                            remote_path=gcs_path,
                                            metadata=upload_metadata
                                        )
                                        
                                        gcs_uris.append(gcs_uri)
                                        self._camera.logger.debug(f"HDR image uploaded to GCS: {gcs_uri}")
                                        
                                    finally:
                                        # Clean up temporary file
                                        if os.path.exists(temp_path):
                                            os.unlink(temp_path)
                                            
                            except Exception as e:
                                self._camera.logger.warning(f"Failed to upload HDR image to GCS: {e}")
                                # Continue with capture even if GCS upload fails
                            
=======

>>>>>>> 906a5ac3
                            if return_images:
                                captured_images.append(image)
                            successful_captures += 1

                            self._camera.logger.debug(
                                f"HDR capture {i + 1}/{len(exposures)} successful at exposure {exposure}μs"
                            )
                        else:
                            self._camera.logger.warning(
                                f"HDR capture {i + 1}/{len(exposures)} failed at exposure {exposure}μs"
                            )

                    except Exception as e:
                        self._camera.logger.warning(
                            f"HDR capture {i + 1}/{len(exposures)} failed at exposure {exposure}μs: {e}"
                        )
                        continue

                # Restore original exposure
                try:
                    await self._camera.set_exposure(original_exposure)
                    self._camera.logger.debug(f"Restored original exposure {original_exposure}μs")
                except Exception as e:
                    self._camera.logger.warning(f"Failed to restore original exposure: {e}")

                # Check results
                if successful_captures == 0:
                    raise CameraCaptureError(
                        f"HDR capture failed - no successful captures from camera '{self._full_name}'"
                    )

                if successful_captures < len(exposures):
                    self._camera.logger.warning(
                        f"HDR capture partially successful: {successful_captures}/{len(exposures)} captures succeeded"
                    )

                self._camera.logger.info(
                    f"HDR capture completed for camera '{self._full_name}': {successful_captures}/{len(exposures)} successful"
                )

                if return_images:
                    # Return both images and GCS URIs if available
                    if gcs_uris:
                        return {
                            "images": captured_images,
                            "gcs_uris": gcs_uris,
                            "exposure_levels": exposures
                        }
                    else:
                        return captured_images
                else:
                    return successful_captures == len(exposures)

            except (CameraCaptureError, CameraConnectionError, CameraConfigurationError):
                # Re-raise camera-specific errors
                raise
            except Exception as e:
                self._camera.logger.error(f"HDR capture failed for camera '{self._full_name}': {e}")
                raise CameraCaptureError(f"HDR capture failed for camera '{self._full_name}': {str(e)}")

    async def close(self):
        """
        Close camera connection and release resources.

        This method safely closes the camera connection, releases any allocated
        resources, and performs cleanup operations. After calling this method,
        the camera proxy should not be used for further operations.

        Raises:
            CameraConnectionError: If error occurs during cleanup
        """
        async with self._lock:
            await self._camera.close()


class CameraManager(Mindtrace):
    """
    Modern camera manager with clean API and automatic backend discovery.

    Provides unified access to multiple camera backends with proper resource
    management, async operations, and comprehensive error handling.
    """

    def __init__(self, include_mocks: bool = False, max_concurrent_captures: int | None = None):
        """
        Initialize camera manager.

        Args:
            include_mocks: Include mock cameras in discovery
            max_concurrent_captures: Maximum number of concurrent captures across all cameras
                                    (important for network bandwidth management, especially for GigE cameras).
                                    If None, uses value from configuration system.
        """
        super().__init__()

        self._cameras: Dict[str, CameraProxy] = {}
        self._include_mocks = include_mocks
        self._discovered_backends = self._discover_all_backends()

        # Get max_concurrent_captures from config if not provided
        if max_concurrent_captures is None:
            from mindtrace.hardware.core.config import get_hardware_config

            config = get_hardware_config()
            max_concurrent_captures = config.get_config().cameras.max_concurrent_captures

        # Network bandwidth management - global semaphore to limit concurrent captures
        # This prevents network saturation when multiple GigE cameras capture simultaneously
        # Typical GigE bandwidth: 125 MB/s, high-res image: ~6MB, so limit concurrent captures
        self._capture_semaphore = asyncio.Semaphore(max_concurrent_captures)

        self.logger.info(
            f"CameraManager initialized. Available backends: {self._discovered_backends}, "
            f"max_concurrent_captures={max_concurrent_captures}"
        )

    def _discover_all_backends(self) -> List[str]:
        """Discover all available camera backends."""
        backends = []

        # Check hardware backends
        for backend_name in ["Daheng", "Basler", "OpenCV"]:
            available, _ = _discover_backend(backend_name, self.logger)
            if available:
                backends.append(backend_name)

        # Add mock backends if requested
        if self._include_mocks:
            backends.extend(["MockDaheng", "MockBasler"])

        return backends

    def get_available_backends(self) -> List[str]:
        """Get list of available backend names."""
        return self._discovered_backends.copy()

    def get_backend_info(self) -> Dict[str, Dict[str, Any]]:
        """Get detailed information about all backends."""
        info = {}

        for backend in ["Daheng", "Basler", "OpenCV"]:
            available, _ = _discover_backend(backend.lower())
            info[backend] = {"available": available, "type": "hardware", "sdk_required": True}

        if self._include_mocks:
            info["MockDaheng"] = {"available": True, "type": "mock", "sdk_required": False}
            info["MockBasler"] = {"available": True, "type": "mock", "sdk_required": False}

        return info

    def discover_cameras(self, backends: Optional[Union[str, List[str]]] = None) -> List[str]:
        """
        Discover available cameras across specified backends or all backends.

        Args:
            backends: Optional backend(s) to discover cameras from. Can be:
                     - None: Discover from all available backends (default behavior)
                     - str: Single backend name (e.g., "Basler", "OpenCV", "Daheng")
                     - List[str]: Multiple backend names (e.g., ["Basler", "Daheng"])

        Returns:
            List of camera names in format "Backend:device_name"

        Examples:
            # Discover all cameras (existing behavior)
            all_cameras = manager.discover_cameras()

            # Discover only Basler cameras
            basler_cameras = manager.discover_cameras("Basler")

            # Discover from multiple specific backends
            cameras = manager.discover_cameras(["Basler", "Daheng"])
        """
        all_cameras = []

        # Determine which backends to search
        if backends is None:
            # Default behavior: search all discovered backends
            backends_to_search = self._discovered_backends
        elif isinstance(backends, str):
            # Single backend specified
            backends_to_search = [backends]
        elif isinstance(backends, list):
            # Multiple backends specified
            backends_to_search = backends
        else:
            raise ValueError(f"Invalid backends parameter: {backends}. Must be None, str, or List[str]")

        # Validate that specified backends are available
        for backend in backends_to_search:
            if backend not in self._discovered_backends:
                self.logger.warning(
                    f"Backend '{backend}' not available or not discovered. Available backends: {self._discovered_backends}"
                )
                continue

        # Filter to only include available backends
        backends_to_search = [b for b in backends_to_search if b in self._discovered_backends]

        for backend in backends_to_search:
            try:
                if backend in ["Daheng", "Basler", "OpenCV"]:
                    available, camera_class = _discover_backend(backend.lower())
                    if available and camera_class:
                        cameras = camera_class.get_available_cameras()
                        all_cameras.extend([f"{backend}:{cam}" for cam in cameras])

                elif backend.startswith("Mock"):
                    backend_name = backend.replace("Mock", "").lower()
                    mock_class = _get_mock_camera(backend_name)
                    cameras = mock_class.get_available_cameras()
                    all_cameras.extend([f"{backend}:{cam}" for cam in cameras])

            except Exception as e:
                self.logger.error(f"Camera discovery failed for {backend}: {e}")

        return all_cameras

    def _parse_camera_name(self, camera_name: str) -> Tuple[str, str]:
        """Parse full camera name into backend and device name."""
        self.logger.info(f"_parse_camera_name called with: '{camera_name}' (contains ':' = {':' in camera_name})")
        if ":" not in camera_name:
            self.logger.error(f"Camera name validation failed: '{camera_name}'")
            raise CameraConfigurationError(
                f"Invalid camera name format: '{camera_name}'. Expected 'Backend:device_name'"
            )

        backend, device_name = camera_name.split(":", 1)
        self.logger.info(f"Camera name parsed successfully: backend='{backend}', device_name='{device_name}'")
        return backend, device_name

    def _create_camera_instance(self, backend: str, device_name: str, **kwargs) -> BaseCamera:
        """Create camera instance for specified backend."""
        if backend not in self._discovered_backends:
            raise CameraNotFoundError(f"Backend '{backend}' not available")

        try:
            if backend in ["Daheng", "Basler", "OpenCV"]:
                available, camera_class = _discover_backend(backend.lower())
                if not available or not camera_class:
                    raise CameraNotFoundError(f"Backend '{backend}' not available")
                return camera_class(device_name, **kwargs)

            elif backend.startswith("Mock"):
                backend_name = backend.replace("Mock", "").lower()
                mock_class = _get_mock_camera(backend_name)
                return mock_class(device_name, **kwargs)

            else:
                raise CameraNotFoundError(f"Unknown backend: {backend}")

        except Exception as e:
            raise CameraInitializationError(f"Failed to create camera '{backend}:{device_name}': {e}")

    async def initialize_camera(self, camera_name: str, test_connection: bool = True, **kwargs) -> None:
        """
        Initialize a single camera with optional connection testing.

        Args:
            camera_name: Full camera name "Backend:device_name"
            test_connection: Whether to test camera by capturing a test image
            **kwargs: Camera configuration parameters

        Raises:
            CameraInitializationError: If camera initialization fails
            CameraConnectionError: If connection test fails
            ValueError: If camera is already initialized
        """
        # Check if already initialized
        if camera_name in self._cameras:
            raise ValueError(f"Camera '{camera_name}' is already initialized")

        # Parse and validate camera name
        backend, device_name = self._parse_camera_name(camera_name)

        # Create camera instance
        camera = self._create_camera_instance(backend, device_name, **kwargs)

        # Initialize camera
        try:
            await camera.setup_camera()
        except Exception as e:
            raise CameraInitializationError(f"Failed to initialize camera '{camera_name}': {e}")

        # Test camera connection by attempting to capture
        if test_connection:
            self.logger.info(f"Testing connection for camera '{camera_name}'...")
            try:
                success = await camera.check_connection()
                if not success:
                    # Try actual capture as additional test
                    success, test_image = await camera.capture()
                    if not success or test_image is None:
                        await camera.close()  # Clean up before raising
                        raise CameraConnectionError(
                            f"Camera '{camera_name}' failed connection test - could not capture test image"
                        )

                self.logger.info(f"Camera '{camera_name}' passed connection test")

            except Exception as e:
                await camera.close()  # Clean up before raising
                if isinstance(e, CameraConnectionError):
                    raise
                raise CameraConnectionError(f"Camera '{camera_name}' connection test failed: {e}")

        # Create proxy and store
        proxy = CameraProxy(camera, camera_name)
        self._cameras[camera_name] = proxy

        self.logger.info(f"Camera '{camera_name}' initialized successfully")

    async def initialize_cameras(self, camera_names: List[str], test_connections: bool = True, **kwargs) -> List[str]:
        """
        Initialize multiple cameras with optional connection testing.

        Args:
            camera_names: List of camera names to initialize
            test_connections: Whether to test camera connections
            **kwargs: Camera configuration parameters

        Returns:
            List of camera names that failed to initialize
        """
        failed_cameras = []

        self.logger.info(f"Initializing {len(camera_names)} cameras...")

        for camera_name in camera_names:
            try:
                # Skip if already initialized
                if camera_name in self._cameras:
                    self.logger.info(f"Camera '{camera_name}' already initialized")
                    continue

                # Initialize camera with connection testing
                await self.initialize_camera(camera_name, test_connection=test_connections, **kwargs)
                self.logger.info(f"Camera '{camera_name}' initialized successfully")

            except (CameraInitializationError, CameraConnectionError, ValueError) as e:
                self.logger.error(f"Failed to initialize camera '{camera_name}': {e}")
                failed_cameras.append(camera_name)

                # Clean up any partial initialization
                if camera_name in self._cameras:
                    try:
                        await self.close_camera(camera_name)
                    except Exception:
                        pass  # Already failed, ignore cleanup errors

            except Exception as e:
                self.logger.error(f"Unexpected error initializing camera '{camera_name}': {e}")
                failed_cameras.append(camera_name)

        if failed_cameras:
            self.logger.warning(f"Failed to initialize cameras: {failed_cameras}")
        else:
            self.logger.info("All cameras initialized successfully")

        return failed_cameras

    def get_camera(self, camera_name: str) -> CameraProxy:
        """
        Get an initialized camera by name.

        Args:
            camera_name: Full camera name "Backend:device_name"

        Returns:
            CameraProxy instance

        Raises:
            KeyError: If camera is not initialized
        """
        if camera_name not in self._cameras:
            raise KeyError(f"Camera '{camera_name}' is not initialized. Use initialize_camera() first.")

        return self._cameras[camera_name]

    def get_cameras(self, camera_names: List[str]) -> Dict[str, CameraProxy]:
        """
        Get multiple initialized cameras by name.

        Args:
            camera_names: List of camera names to retrieve

        Returns:
            Dictionary mapping camera names to CameraProxy instances.
            Only includes successfully retrieved cameras.
        """
        cameras = {}

        for camera_name in camera_names:
            try:
                cameras[camera_name] = self.get_camera(camera_name)
            except KeyError as e:
                self.logger.warning(f"Could not retrieve camera '{camera_name}': {e}")

        return cameras

    def get_active_cameras(self) -> List[str]:
        """
        Get names of currently active (initialized) cameras.

        Returns:
            List of camera names that are currently initialized and active
        """
        return list(self._cameras.keys())

    def get_max_concurrent_captures(self) -> int:
        """
        Get the current maximum number of concurrent captures.

        Returns:
            Current maximum concurrent captures limit
        """
        return self._capture_semaphore._value

    def set_max_concurrent_captures(self, max_captures: int) -> None:
        """
        Set the maximum number of concurrent captures allowed.

        This is important for network bandwidth management, especially for GigE cameras.
        Typical values:
        - 1: Conservative, ensures no network saturation
        - 2: Balanced, allows some concurrency while managing bandwidth
        - 3+: Aggressive, may cause network issues with many high-res cameras

        Args:
            max_captures: Maximum number of concurrent captures

        Raises:
            ValueError: If max_captures is less than 1
        """
        if max_captures < 1:
            raise ValueError("max_captures must be at least 1")

        # Create new semaphore with updated limit
        self._capture_semaphore = asyncio.Semaphore(max_captures)
        self.logger.info(f"Max concurrent captures set to {max_captures}")

    def get_network_bandwidth_info(self) -> Dict[str, Any]:
        """
        Get information about network bandwidth management.

        Returns:
            Dictionary with bandwidth management information including:
            - max_concurrent_captures: Current limit
            - active_cameras: Number of active cameras
            - gige_cameras: Number of GigE cameras (Basler/Daheng)
            - bandwidth_management_enabled: Always True
            - recommended_settings: Recommended limits for different scenarios
        """
        return {
            "max_concurrent_captures": self.get_max_concurrent_captures(),
            "active_cameras": len(self._cameras),
            "gige_cameras": len([cam for cam in self._cameras.keys() if "Basler" in cam or "Daheng" in cam]),
            "bandwidth_management_enabled": True,
            "recommended_settings": {
                "conservative": 1,  # For critical applications
                "balanced": 2,  # For most applications
                "aggressive": 3,  # Only for high-bandwidth networks
            },
        }

    async def close_camera(self, camera_name: str) -> None:
        """
        Close and remove a specific camera.

        This method safely closes the camera connection, releases resources,
        and removes the camera from the active cameras list.

        Args:
            camera_name: Name of the camera to close

        Raises:
            Exception: If error occurs during camera closure
        """
        if camera_name in self._cameras:
            try:
                await self._cameras[camera_name].close()
                del self._cameras[camera_name]
                self.logger.info(f"Camera '{camera_name}' closed")
            except Exception as e:
                self.logger.error(f"Error closing camera '{camera_name}': {e}")
                raise

    async def close_all_cameras(self) -> None:
        """
        Close all active cameras.

        This method attempts to close all cameras, continuing even if some
        fail to close properly. Errors are logged but do not stop the process.
        """
        for camera_name in list(self._cameras.keys()):
            try:
                await self.close_camera(camera_name)
            except Exception as e:
                self.logger.error(f"Error closing camera '{camera_name}': {e}")

    async def batch_configure(self, configurations: Dict[str, Dict[str, Any]]) -> Dict[str, bool]:
        """
        Configure multiple cameras simultaneously.

        Args:
            configurations: Dict mapping camera names to their settings

        Returns:
            Dict mapping camera names to success status
        """
        results = {}

        # Execute all configurations in parallel
        async def configure_camera(camera_name: str, settings: Dict[str, Any]) -> Tuple[str, bool]:
            try:
                camera = self.get_camera(camera_name)  # Now synchronous retrieval
                success = await camera.configure(**settings)
                return camera_name, success
            except Exception as e:
                self.logger.error(f"Configuration failed for '{camera_name}': {e}")
                return camera_name, False

        tasks = [configure_camera(name, settings) for name, settings in configurations.items()]

        config_results = await asyncio.gather(*tasks, return_exceptions=True)

        for result in config_results:
            if isinstance(result, BaseException):
                self.logger.error(f"Configuration task failed: {result}")
            else:
                camera_name, success = result
                results[camera_name] = success

        return results

    async def batch_capture(self, camera_names: List[str]) -> Dict[str, Any]:
        """
        Capture from multiple cameras with network bandwidth management.

        Uses a global semaphore to limit concurrent captures to prevent network saturation,
        especially important for GigE cameras where bandwidth is limited.

        Args:
            camera_names: List of camera names to capture from

        Returns:
            Dict mapping camera names to captured images
        """
        results = {}

        async def capture_from_camera(camera_name: str) -> Tuple[str, Any]:
            try:
                # Acquire semaphore to limit concurrent captures (network bandwidth management)
                async with self._capture_semaphore:
                    camera = self.get_camera(camera_name)
                    image = await camera.capture()
                    return camera_name, image
            except Exception as e:
                self.logger.error(f"Capture failed for '{camera_name}': {e}")
                return camera_name, None

        tasks = [capture_from_camera(name) for name in camera_names]
        capture_results = await asyncio.gather(*tasks, return_exceptions=True)

        for result in capture_results:
            if isinstance(result, BaseException):
                self.logger.error(f"Capture task failed: {result}")
            else:
                camera_name, image = result
                results[camera_name] = image

        return results

    async def batch_capture_hdr(
        self,
        camera_names: List[str],
        save_path_pattern: Optional[str] = None,
        exposure_levels: int = 3,
        exposure_multiplier: float = 2.0,
        return_images: bool = True,
<<<<<<< HEAD
        gcs_bucket: Optional[str] = None,
        gcs_path_pattern: Optional[str] = None,
        gcs_metadata: Optional[Dict[str, str]] = None
=======
>>>>>>> 906a5ac3
    ) -> Dict[str, Union[List[Any], bool]]:
        """
        Capture HDR images from multiple cameras simultaneously.

        Args:
            camera_names: List of camera names to capture HDR from
            save_path_pattern: Optional path pattern. Use {camera} and {exposure} placeholders.
                              Example: "hdr_{camera}_{exposure}.jpg"
            exposure_levels: Number of different exposure levels to capture
            exposure_multiplier: Multiplier between exposure levels
            return_images: Whether to return the captured images
<<<<<<< HEAD
            gcs_bucket: Optional GCS bucket name for cloud storage
            gcs_path_pattern: Optional GCS path pattern. Use {camera} and {exposure} placeholders
            gcs_metadata: Optional metadata for GCS upload
            
=======

>>>>>>> 906a5ac3
        Returns:
            Dict mapping camera names to HDR capture results

        Example:
            # Capture HDR from multiple cameras
            results = await manager.batch_capture_hdr(
                ["Daheng:cam1", "Basler:cam2"],
                save_path_pattern="hdr_{camera}_{exposure}.jpg",
                exposure_levels=5,
                gcs_bucket="my-bucket",
                gcs_path_pattern="hdr/{camera}/exposure_{exposure}.jpg"
            )
        """
        results = {}

        async def capture_hdr_from_camera(camera_name: str) -> Tuple[str, Union[List[Any], bool]]:
            try:
                # Acquire semaphore to limit concurrent captures (network bandwidth management)
                async with self._capture_semaphore:
                    camera = self.get_camera(camera_name)

                    # Format save path for this camera
                    camera_save_pattern = None
                    if save_path_pattern:
                        # Replace {camera} placeholder with camera name (sanitized)
                        safe_camera_name = camera_name.replace(":", "_")
                        camera_save_pattern = save_path_pattern.replace("{camera}", safe_camera_name)
<<<<<<< HEAD
                    
                    # Format GCS path pattern for this camera
                    camera_gcs_pattern = None
                    if gcs_path_pattern:
                        # Replace {camera} placeholder with camera name (sanitized)
                        safe_camera_name = camera_name.replace(":", "_")
                        camera_gcs_pattern = gcs_path_pattern.replace("{camera}", safe_camera_name)
                    
=======

>>>>>>> 906a5ac3
                    result = await camera.capture_hdr(
                        save_path_pattern=camera_save_pattern,
                        exposure_levels=exposure_levels,
                        exposure_multiplier=exposure_multiplier,
                        return_images=return_images,
<<<<<<< HEAD
                        gcs_bucket=gcs_bucket,
                        gcs_path_pattern=camera_gcs_pattern,
                        gcs_metadata=gcs_metadata
=======
>>>>>>> 906a5ac3
                    )
                    return camera_name, result
            except Exception as e:
                self.logger.error(f"HDR capture failed for '{camera_name}': {e}")
                return camera_name, [] if return_images else False

        tasks = [capture_hdr_from_camera(name) for name in camera_names]
        hdr_results = await asyncio.gather(*tasks, return_exceptions=True)

        for result in hdr_results:
            if isinstance(result, BaseException):
                self.logger.error(f"HDR capture task failed: {result}")
            else:
                camera_name, hdr_result = result
                results[camera_name] = hdr_result

        return results

    # Context manager support
    async def __aenter__(self):
        """Async context manager entry."""
        return self

    async def __aexit__(self, exc_type, exc_val, exc_tb):
        """Async context manager exit with proper cleanup."""
        await self.close_all_cameras()

    def __del__(self):
        """Destructor warning for improper cleanup."""
        if hasattr(self, "_cameras") and self._cameras:
            if hasattr(self, "logger"):
                self.logger.warning(
                    f"CameraManager destroyed with {len(self._cameras)} active cameras. "
                    "Use 'async with CameraManager()' for proper cleanup."
                )


# Convenience functions for quick access
async def initialize_and_get_camera(camera_name: str, **kwargs) -> CameraProxy:
    """
    Quick access function to initialize and get a single camera.

    Args:
        camera_name: Camera name "Backend:device_name"
        **kwargs: Camera configuration parameters

    Returns:
        CameraProxy instance
    """
    manager = CameraManager()
    await manager.initialize_camera(camera_name, **kwargs)
    return manager.get_camera(camera_name)


def discover_all_cameras(
    include_mocks: bool = False, max_concurrent_captures: int = 2, backends: Optional[Union[str, List[str]]] = None
) -> List[str]:
    """
    Quick function to discover cameras from all or specific backends.

    Args:
        include_mocks: Include mock cameras in discovery
        max_concurrent_captures: Maximum concurrent captures for network bandwidth management
        backends: Optional backend(s) to discover cameras from. Can be:
                 - None: Discover from all available backends (default)
                 - str: Single backend name (e.g., "Basler", "OpenCV", "Daheng")
                 - List[str]: Multiple backend names (e.g., ["Basler", "Daheng"])

    Returns:
        List of available camera names

    Examples:
        # Discover all cameras
        all_cameras = discover_all_cameras()

        # Discover only Basler cameras
        basler_cameras = discover_all_cameras(backends="Basler")

        # Discover from multiple backends
        cameras = discover_all_cameras(backends=["Basler", "Daheng"])
    """
    manager = CameraManager(include_mocks=include_mocks, max_concurrent_captures=max_concurrent_captures)
    return manager.discover_cameras(backends=backends)<|MERGE_RESOLUTION|>--- conflicted
+++ resolved
@@ -165,13 +165,8 @@
         gcs_metadata: Optional[Dict[str, str]] = None
     ) -> Any:
         """
-<<<<<<< HEAD
-        Capture image from camera with advanced retry logic and optional GCS upload.
-        
-=======
         Capture image from camera with advanced retry logic.
 
->>>>>>> 906a5ac3
         This method uses sophisticated retry logic with exponential backoff
         to handle different types of errors appropriately:
         - Capture errors: Fast retry (0.1s base delay)
@@ -179,16 +174,8 @@
         - Timeout errors: Moderate retry (0.3s base delay)
 
         Args:
-<<<<<<< HEAD
-            save_path: Optional path to save image locally
-            gcs_bucket: Optional GCS bucket name for cloud storage
-            gcs_path: Optional GCS path within bucket for cloud storage
-            gcs_metadata: Optional metadata for GCS upload
-            
-=======
             save_path: Optional path to save image
 
->>>>>>> 906a5ac3
         Returns:
             Captured image as numpy array
 
@@ -395,100 +382,6 @@
             True if all settings applied successfully
         """
         async with self._lock:
-<<<<<<< HEAD
-            results = {}
-            failed_settings = []
-            
-            # Configure each setting independently
-            if "exposure" in settings:
-                try:
-                    exposure_success = await self._camera.set_exposure(settings["exposure"])
-                    results["exposure"] = exposure_success
-                    if not exposure_success:
-                        failed_settings.append(f"exposure={settings['exposure']}")
-                except Exception as e:
-                    self._camera.logger.error(f"Failed to set exposure {settings['exposure']}: {e}")
-                    failed_settings.append(f"exposure={settings['exposure']} (error: {e})")
-                    results["exposure"] = False
-            
-            if "gain" in settings:
-                try:
-                    gain_success = await self._camera.set_gain(settings["gain"])
-                    results["gain"] = gain_success
-                    if not gain_success:
-                        failed_settings.append(f"gain={settings['gain']}")
-                except Exception as e:
-                    self._camera.logger.error(f"Failed to set gain {settings['gain']}: {e}")
-                    failed_settings.append(f"gain={settings['gain']} (error: {e})")
-                    results["gain"] = False
-            
-            if "roi" in settings:
-                try:
-                    x, y, w, h = settings["roi"]
-                    roi_success = await self._camera.set_ROI(x, y, w, h)
-                    results["roi"] = roi_success
-                    if not roi_success:
-                        failed_settings.append(f"roi=({x},{y},{w},{h})")
-                except Exception as e:
-                    self._camera.logger.error(f"Failed to set ROI {settings['roi']}: {e}")
-                    failed_settings.append(f"roi={settings['roi']} (error: {e})")
-                    results["roi"] = False
-            
-            if "trigger_mode" in settings:
-                try:
-                    trigger_success = await self._camera.set_triggermode(settings["trigger_mode"])
-                    results["trigger_mode"] = trigger_success
-                    if not trigger_success:
-                        failed_settings.append(f"trigger_mode={settings['trigger_mode']}")
-                except Exception as e:
-                    self._camera.logger.error(f"Failed to set trigger_mode {settings['trigger_mode']}: {e}")
-                    failed_settings.append(f"trigger_mode={settings['trigger_mode']} (error: {e})")
-                    results["trigger_mode"] = False
-            
-            if "pixel_format" in settings:
-                try:
-                    pixel_success = await self._camera.set_pixel_format(settings["pixel_format"])
-                    results["pixel_format"] = pixel_success
-                    if not pixel_success:
-                        failed_settings.append(f"pixel_format={settings['pixel_format']}")
-                except Exception as e:
-                    self._camera.logger.error(f"Failed to set pixel_format {settings['pixel_format']}: {e}")
-                    failed_settings.append(f"pixel_format={settings['pixel_format']} (error: {e})")
-                    results["pixel_format"] = False
-            
-            if "white_balance" in settings:
-                try:
-                    wb_success = await self._camera.set_auto_wb_once(settings["white_balance"])
-                    results["white_balance"] = wb_success
-                    if not wb_success:
-                        failed_settings.append(f"white_balance={settings['white_balance']}")
-                except Exception as e:
-                    self._camera.logger.error(f"Failed to set white_balance {settings['white_balance']}: {e}")
-                    failed_settings.append(f"white_balance={settings['white_balance']} (error: {e})")
-                    results["white_balance"] = False
-            
-            if "image_enhancement" in settings:
-                try:
-                    enhancement_success = await self._camera.set_image_quality_enhancement(settings["image_enhancement"])
-                    results["image_enhancement"] = enhancement_success
-                    if not enhancement_success:
-                        failed_settings.append(f"image_enhancement={settings['image_enhancement']}")
-                except Exception as e:
-                    self._camera.logger.error(f"Failed to set image_enhancement {settings['image_enhancement']}: {e}")
-                    failed_settings.append(f"image_enhancement={settings['image_enhancement']} (error: {e})")
-                    results["image_enhancement"] = False
-            
-            # Log results
-            if failed_settings:
-                self._camera.logger.warning(f"Configuration partially failed for camera '{self._full_name}'. Failed settings: {', '.join(failed_settings)}")
-                self._camera.logger.info(f"Configuration results: {results}")
-            else:
-                self._camera.logger.info(f"Configuration successful for camera '{self._full_name}': {results}")
-            
-            # Return True if at least one setting was successful
-            return any(results.values())
-    
-=======
             success = True
 
             if "exposure" in settings:
@@ -515,7 +408,6 @@
 
             return success
 
->>>>>>> 906a5ac3
     # Exposure Control
     async def set_exposure(self, exposure: Union[int, float]) -> bool:
         """
@@ -573,16 +465,9 @@
         Raises:
             CameraConfigurationError: If gain value is invalid
         """
-<<<<<<< HEAD
-        async with self._lock:
-            return await self._camera.set_gain(gain)
-    
-    async def get_gain(self) -> float:
-=======
         return self._camera.set_gain(gain)
 
     def get_gain(self) -> float:
->>>>>>> 906a5ac3
         """
         Get current camera gain value.
 
@@ -592,16 +477,9 @@
         Raises:
             CameraConnectionError: If camera is not connected
         """
-<<<<<<< HEAD
-        async with self._lock:
-            return await self._camera.get_gain()
-    
-    async def get_gain_range(self) -> Tuple[float, float]:
-=======
         return self._camera.get_gain()
 
     def get_gain_range(self) -> Tuple[float, float]:
->>>>>>> 906a5ac3
         """
         Get camera gain range.
 
@@ -611,16 +489,9 @@
         Raises:
             CameraConnectionError: If camera is not connected
         """
-<<<<<<< HEAD
-        async with self._lock:
-            range_list = await self._camera.get_gain_range()
-            return range_list[0], range_list[1]
-    
-=======
         range_list = self._camera.get_gain_range()
         return range_list[0], range_list[1]
 
->>>>>>> 906a5ac3
     # ROI Control
     async def set_roi(self, x: int, y: int, width: int, height: int) -> bool:
         """
@@ -638,16 +509,9 @@
         Raises:
             CameraConfigurationError: If ROI parameters are invalid
         """
-<<<<<<< HEAD
-        async with self._lock:
-            return await self._camera.set_ROI(x, y, width, height)
-    
-    async def get_roi(self) -> Dict[str, int]:
-=======
         return self._camera.set_ROI(x, y, width, height)
 
     def get_roi(self) -> Dict[str, int]:
->>>>>>> 906a5ac3
         """
         Get current Region of Interest settings.
 
@@ -657,16 +521,9 @@
         Raises:
             CameraConnectionError: If camera is not connected
         """
-<<<<<<< HEAD
-        async with self._lock:
-            return await self._camera.get_ROI()
-    
-    async def reset_roi(self) -> bool:
-=======
         return self._camera.get_ROI()
 
     def reset_roi(self) -> bool:
->>>>>>> 906a5ac3
         """
         Reset ROI to full sensor size.
 
@@ -677,16 +534,9 @@
             CameraConnectionError: If camera is not connected
             CameraConfigurationError: If ROI reset fails
         """
-<<<<<<< HEAD
-        async with self._lock:
-            return await self._camera.reset_ROI()
-    
-    # Trigger Control  
-=======
         return self._camera.reset_ROI()
 
     # Trigger Control
->>>>>>> 906a5ac3
     async def set_trigger_mode(self, mode: str) -> bool:
         """
         Set camera trigger mode.
@@ -730,16 +580,9 @@
         Raises:
             CameraConfigurationError: If pixel format is not supported
         """
-<<<<<<< HEAD
-        async with self._lock:
-            return await self._camera.set_pixel_format(format)
-    
-    async def get_pixel_format(self) -> str:
-=======
         return self._camera.set_pixel_format(format)
 
     def get_pixel_format(self) -> str:
->>>>>>> 906a5ac3
         """
         Get current pixel format.
 
@@ -749,16 +592,9 @@
         Raises:
             CameraConnectionError: If camera is not connected
         """
-<<<<<<< HEAD
-        async with self._lock:
-            return await self._camera.get_current_pixel_format()
-    
-    async def get_available_pixel_formats(self) -> List[str]:
-=======
         return self._camera.get_current_pixel_format()
 
     def get_available_pixel_formats(self) -> List[str]:
->>>>>>> 906a5ac3
         """
         Get list of available pixel formats.
 
@@ -768,14 +604,8 @@
         Raises:
             CameraConnectionError: If camera is not connected
         """
-<<<<<<< HEAD
-        async with self._lock:
-            return await self._camera.get_pixel_format_range()
-    
-=======
         return self._camera.get_pixel_format_range()
 
->>>>>>> 906a5ac3
     # White Balance
     async def set_white_balance(self, mode: str) -> bool:
         """
@@ -805,13 +635,8 @@
             CameraConnectionError: If camera is not connected
         """
         return await self._camera.get_wb()
-<<<<<<< HEAD
-    
-    async def get_available_white_balance_modes(self) -> List[str]:
-=======
 
     def get_available_white_balance_modes(self) -> List[str]:
->>>>>>> 906a5ac3
         """
         Get list of available white balance modes.
 
@@ -821,14 +646,8 @@
         Raises:
             CameraConnectionError: If camera is not connected
         """
-<<<<<<< HEAD
-        async with self._lock:
-            return await self._camera.get_wb_range()
-    
-=======
         return self._camera.get_wb_range()
 
->>>>>>> 906a5ac3
     # Image Enhancement
     async def set_image_enhancement(self, enabled: bool) -> bool:
         """
@@ -843,30 +662,17 @@
         Returns:
             True if setting was applied successfully, False otherwise
         """
-<<<<<<< HEAD
-        async with self._lock:
-            return await self._camera.set_image_quality_enhancement(enabled)
-    
-    async def get_image_enhancement(self) -> bool:
-=======
         return self._camera.set_image_quality_enhancement(enabled)
 
     def get_image_enhancement(self) -> bool:
->>>>>>> 906a5ac3
         """
         Get current image enhancement status.
 
         Returns:
             True if image enhancement is enabled, False otherwise
         """
-<<<<<<< HEAD
-        async with self._lock:
-            return await self._camera.get_image_quality_enhancement()
-    
-=======
         return self._camera.get_image_quality_enhancement()
 
->>>>>>> 906a5ac3
     # Configuration Management
     async def save_config(self, path: str) -> bool:
         """
@@ -890,12 +696,6 @@
         Load camera configuration from file.
 
         Args:
-<<<<<<< HEAD
-            path: Path to configuration file
-            
-        Returns:
-            True if configuration was loaded successfully
-=======
             path: File path to load configuration from
 
         Returns:
@@ -905,7 +705,6 @@
             CameraConnectionError: If camera is not connected
             IOError: If file cannot be read
             CameraConfigurationError: If configuration is invalid
->>>>>>> 906a5ac3
         """
         async with self._lock:
             return await self._camera.import_config(path)
@@ -942,12 +741,6 @@
         exposure_levels: int = 3,
         exposure_multiplier: float = 2.0,
         return_images: bool = True,
-<<<<<<< HEAD
-        gcs_bucket: Optional[str] = None,
-        gcs_path_pattern: Optional[str] = None,
-        gcs_metadata: Optional[Dict[str, str]] = None
-=======
->>>>>>> 906a5ac3
     ) -> Union[List[Any], bool]:
         """
         Capture HDR (High Dynamic Range) images with multiple exposure levels.
@@ -1020,12 +813,7 @@
 
                 captured_images = []
                 successful_captures = 0
-<<<<<<< HEAD
-                gcs_uris = []
-                
-=======
-
->>>>>>> 906a5ac3
+
                 for i, exposure in enumerate(exposures):
                     try:
                         # Set exposure for this capture
@@ -1054,96 +842,7 @@
                                 if save_dir:  # Only create directory if it's not empty
                                     os.makedirs(save_dir, exist_ok=True)
                                 cv2.imwrite(save_path, image)
-<<<<<<< HEAD
-                            
-                            # Upload to GCS if bucket and path pattern provided, or if auto-upload is enabled
-                            should_upload = False
-                            gcs_uri = None
-                            
-                            try:
-                                import tempfile
-                                from datetime import datetime, UTC
-                                from mindtrace.storage import GCSStorageHandler
-                                from mindtrace.hardware.core.config import get_hardware_config
-                                
-                                # Get GCS configuration
-                                config = get_hardware_config()
-                                gcs_config = config.get_config().gcs
-                                
-                                should_upload = (gcs_bucket and gcs_path_pattern) or (gcs_config.auto_upload and gcs_config.default_bucket)
-                                
-                                if should_upload:
-                                    # Use provided bucket/path or default from config
-                                    upload_bucket = gcs_bucket or gcs_config.default_bucket
-                                    upload_path_pattern = gcs_path_pattern or f"auto_upload/{datetime.now(UTC).strftime('%Y%m%d_%H%M%S')}_{self._full_name.replace(':', '_')}/exposure_{{exposure}}.{gcs_config.default_image_format}"
-                                    
-                                    # Format GCS path with exposure
-                                    gcs_path = upload_path_pattern.format(exposure=int(exposure))
-                                    
-                                    # Create GCS handler with configuration
-                                    gcs_handler = GCSStorageHandler(
-                                        bucket_name=upload_bucket,
-                                        project_id=gcs_config.project_id or None,
-                                        credentials_path=gcs_config.credentials_path or None,
-                                        create_if_missing=gcs_config.create_if_missing,
-                                        location=gcs_config.location,
-                                        storage_class=gcs_config.storage_class
-                                    )
-                                    
-                                    # Create temporary file with configured format
-                                    with tempfile.NamedTemporaryFile(suffix=f".{gcs_config.default_image_format}", delete=False) as temp_file:
-                                        # Save image to temp file with configured quality
-                                        if gcs_config.default_image_format.lower() == "jpg":
-                                            encode_params = [cv2.IMWRITE_JPEG_QUALITY, gcs_config.default_image_quality]
-                                        else:
-                                            encode_params = []
-                                        
-                                        success, encoded_image = cv2.imencode(f".{gcs_config.default_image_format}", image, encode_params)
-                                        if not success:
-                                            raise ValueError(f"Failed to encode image as {gcs_config.default_image_format}")
-                                        
-                                        temp_file.write(encoded_image.tobytes())
-                                        temp_path = temp_file.name
-                                    
-                                    try:
-                                        # Prepare metadata
-                                        upload_metadata = gcs_metadata or {}
-                                        if gcs_config.upload_metadata:
-                                            upload_metadata.update({
-                                                "camera_name": self._full_name,
-                                                "camera_backend": self._camera.__class__.__name__,
-                                                "capture_timestamp": datetime.now(UTC).isoformat(),
-                                                "upload_timestamp": datetime.now(UTC).isoformat(),
-                                                "exposure_level": str(exposure),
-                                                "exposure_index": str(i),
-                                                "total_exposures": str(len(exposures)),
-                                                "image_format": gcs_config.default_image_format,
-                                                "image_shape": f"{image.shape[1]}x{image.shape[0]}",
-                                                "image_channels": str(image.shape[2]) if len(image.shape) > 2 else "1"
-                                            })
-                                        
-                                        # Upload to GCS
-                                        gcs_uri = gcs_handler.upload(
-                                            local_path=temp_path,
-                                            remote_path=gcs_path,
-                                            metadata=upload_metadata
-                                        )
-                                        
-                                        gcs_uris.append(gcs_uri)
-                                        self._camera.logger.debug(f"HDR image uploaded to GCS: {gcs_uri}")
-                                        
-                                    finally:
-                                        # Clean up temporary file
-                                        if os.path.exists(temp_path):
-                                            os.unlink(temp_path)
-                                            
-                            except Exception as e:
-                                self._camera.logger.warning(f"Failed to upload HDR image to GCS: {e}")
-                                # Continue with capture even if GCS upload fails
-                            
-=======
-
->>>>>>> 906a5ac3
+
                             if return_images:
                                 captured_images.append(image)
                             successful_captures += 1
@@ -1724,12 +1423,6 @@
         exposure_levels: int = 3,
         exposure_multiplier: float = 2.0,
         return_images: bool = True,
-<<<<<<< HEAD
-        gcs_bucket: Optional[str] = None,
-        gcs_path_pattern: Optional[str] = None,
-        gcs_metadata: Optional[Dict[str, str]] = None
-=======
->>>>>>> 906a5ac3
     ) -> Dict[str, Union[List[Any], bool]]:
         """
         Capture HDR images from multiple cameras simultaneously.
@@ -1741,14 +1434,7 @@
             exposure_levels: Number of different exposure levels to capture
             exposure_multiplier: Multiplier between exposure levels
             return_images: Whether to return the captured images
-<<<<<<< HEAD
-            gcs_bucket: Optional GCS bucket name for cloud storage
-            gcs_path_pattern: Optional GCS path pattern. Use {camera} and {exposure} placeholders
-            gcs_metadata: Optional metadata for GCS upload
-            
-=======
-
->>>>>>> 906a5ac3
+
         Returns:
             Dict mapping camera names to HDR capture results
 
@@ -1776,29 +1462,12 @@
                         # Replace {camera} placeholder with camera name (sanitized)
                         safe_camera_name = camera_name.replace(":", "_")
                         camera_save_pattern = save_path_pattern.replace("{camera}", safe_camera_name)
-<<<<<<< HEAD
-                    
-                    # Format GCS path pattern for this camera
-                    camera_gcs_pattern = None
-                    if gcs_path_pattern:
-                        # Replace {camera} placeholder with camera name (sanitized)
-                        safe_camera_name = camera_name.replace(":", "_")
-                        camera_gcs_pattern = gcs_path_pattern.replace("{camera}", safe_camera_name)
-                    
-=======
-
->>>>>>> 906a5ac3
+
                     result = await camera.capture_hdr(
                         save_path_pattern=camera_save_pattern,
                         exposure_levels=exposure_levels,
                         exposure_multiplier=exposure_multiplier,
                         return_images=return_images,
-<<<<<<< HEAD
-                        gcs_bucket=gcs_bucket,
-                        gcs_path_pattern=camera_gcs_pattern,
-                        gcs_metadata=gcs_metadata
-=======
->>>>>>> 906a5ac3
                     )
                     return camera_name, result
             except Exception as e:
