--- conflicted
+++ resolved
@@ -74,7 +74,6 @@
         self.logger.info(f"Initializing Pylon SDK installer for {self.platform}")
         self.logger.debug(f"Release version: {release_version}")
         self.logger.debug(f"Installation directory: {self.pylon_dir}")
-<<<<<<< HEAD
     
     def is_sdk_installed(self) -> bool:
         """
@@ -139,8 +138,6 @@
         except Exception as e:
             self.logger.debug(f"Error checking SDK installation: {e}")
             return False
-=======
->>>>>>> 1bcc5b53
 
     def install(self) -> bool:
         """
@@ -150,16 +147,12 @@
             True if installation successful, False otherwise
         """
         self.logger.info("Starting Pylon SDK installation")
-<<<<<<< HEAD
         
         # First check if SDK is already installed
         if self.is_sdk_installed():
             self.logger.info("Basler Pylon SDK is already installed and working - skipping installation")
             return True
         
-=======
-
->>>>>>> 1bcc5b53
         try:
             if self.platform == "Linux":
                 return self._install_linux()
