"""
Basler Camera Backend Implementation

This module provides a comprehensive implementation for Basler cameras using the pypylon SDK.
It supports advanced camera features including trigger modes, exposure control, ROI settings,
and image quality enhancement.

Features:
    - Full Basler camera support via pypylon SDK
    - Hardware trigger and continuous capture modes
    - ROI (Region of Interest) control
    - Automatic exposure and gain control
    - Image quality enhancement with CLAHE
    - Configuration import/export functionality
    - Robust error handling and connection management

Requirements:
    - pypylon SDK (Pylon SDK for Python)
    - OpenCV for image processing
    - Basler Pylon SDK installed on system

Installation:
    1. Install Basler Pylon SDK from manufacturer
    2. pip install pypylon
    3. Configure camera permissions (Linux may require udev rules)

Usage:
    from mindtrace.hardware.cameras.backends.basler import BaslerCamera

    # Get available cameras
    cameras = BaslerCamera.get_available_cameras()

    # Initialize camera
    camera = BaslerCamera("camera_name", img_quality_enhancement=True)
    success, cam_obj, remote_obj = await camera.initialize()  # Initialize first

    if success:
        # Configure and capture
        await camera.set_exposure(20000)
        await camera.set_triggermode("continuous")
        success, image = await camera.capture()
        await camera.close()

Configuration:
    All parameters are configurable via the hardware configuration system:
    - MINDTRACE_CAMERA_EXPOSURE_TIME: Default exposure time in microseconds
    - MINDTRACE_CAMERA_TRIGGER_MODE: Default trigger mode ("continuous" or "trigger")
    - MINDTRACE_CAMERA_IMAGE_QUALITY_ENHANCEMENT: Enable CLAHE enhancement
    - MINDTRACE_CAMERA_RETRIEVE_RETRY_COUNT: Number of capture retry attempts
    - MINDTRACE_CAMERA_BUFFER_COUNT: Number of frame buffers for streaming
    - MINDTRACE_CAMERA_TIMEOUT_MS: Capture timeout in milliseconds

Supported Camera Models:
    - All Basler USB3 cameras (acA, daA series)
    - All Basler GigE cameras (acA, daA series)
    - Both monochrome and color variants
    - Various resolutions and frame rates

Error Handling:
    The module uses a comprehensive exception hierarchy for precise error reporting:
    - SDKNotAvailableError: pypylon SDK not installed
    - CameraNotFoundError: Camera not detected or accessible
    - CameraInitializationError: Failed to initialize camera
    - CameraConfigurationError: Invalid configuration parameters
    - CameraConnectionError: Connection issues
    - CameraCaptureError: Image acquisition failures
    - CameraTimeoutError: Operation timeout
    - HardwareOperationError: General hardware operation failures
"""

import asyncio
import os
import time
from typing import Any, Dict, List, Optional, Tuple, Union

import cv2
import numpy as np

try:
    from pypylon import genicam, pylon  # type: ignore

    PYPYLON_AVAILABLE = True
except ImportError:
    PYPYLON_AVAILABLE = False
    pylon = None
    genicam = None

from mindtrace.hardware.cameras.backends.base import BaseCamera
from mindtrace.hardware.core.exceptions import (
    CameraCaptureError,
    CameraConfigurationError,
    CameraConnectionError,
    CameraInitializationError,
    CameraNotFoundError,
    CameraTimeoutError,
    HardwareOperationError,
    SDKNotAvailableError,
)


class BaslerCamera(BaseCamera):
    """Interface for Basler cameras using pypylon SDK.

    This class provides a comprehensive interface to Basler cameras, supporting both USB and GigE models.
    It handles camera initialization, configuration, image acquisition, and parameter control with
    robust error handling and configuration management.

    Attributes:
        initialized: Whether camera was successfully initialized
        camera: Underlying pypylon camera object
        triggermode: Current trigger mode ("continuous" or "trigger")
        img_quality_enhancement: Current image enhancement setting
        timeout_ms: Capture timeout in milliseconds
        buffer_count: Number of frame buffers
        converter: Image format converter for pypylon
        retrieve_retry_count: Number of capture retry attempts
        default_pixel_format: Default pixel format for image conversion
        camera_config_path: Path to camera configuration file
        grabbing_mode: Pylon grabbing strategy
    """

    def __init__(
        self,
        camera_name: str,
        camera_config: Optional[str] = None,
        img_quality_enhancement: Optional[bool] = None,
        retrieve_retry_count: Optional[int] = None,
        **backend_kwargs,
    ):
        """
        Initialize Basler camera with configurable parameters.

        Args:
            camera_name: Camera identifier (serial number, IP, or user-defined name)
            camera_config: Path to Pylon Feature Stream (.pfs) file (optional)
            img_quality_enhancement: Enable CLAHE image enhancement (uses config default if None)
            retrieve_retry_count: Number of capture retry attempts (uses config default if None)
            **backend_kwargs: Backend-specific parameters:
                - pixel_format: Default pixel format (uses config default if None)
                - buffer_count: Number of frame buffers (uses config default if None)
                - timeout_ms: Capture timeout in milliseconds (uses config default if None)

        Raises:
            SDKNotAvailableError: If pypylon SDK is not available
            CameraConfigurationError: If configuration is invalid
            CameraInitializationError: If camera initialization fails
        """
        if not PYPYLON_AVAILABLE:
            raise SDKNotAvailableError(
                "pypylon",
                "Install pypylon to use Basler cameras:\n"
                "1. Download and install Basler pylon SDK from https://www.baslerweb.com/en/downloads/software-downloads/\n"
                "2. pip install pypylon\n"
                "3. Ensure camera drivers are properly installed",
            )
        else:
            assert pylon is not None, "pypylon SDK is available but pylon is not initialized"

        super().__init__(camera_name, camera_config, img_quality_enhancement, retrieve_retry_count)

        # Get backend-specific configuration with fallbacks
        pixel_format = backend_kwargs.get("pixel_format")
        buffer_count = backend_kwargs.get("buffer_count")
        timeout_ms = backend_kwargs.get("timeout_ms")

        if pixel_format is None:
            pixel_format = getattr(self.camera_config, "pixel_format", "BGR8")
        if buffer_count is None:
            buffer_count = getattr(self.camera_config, "buffer_count", 25)
        if timeout_ms is None:
            timeout_ms = getattr(self.camera_config, "timeout_ms", 5000)

        # Validate parameters
        if buffer_count < 1:
            raise CameraConfigurationError("Buffer count must be at least 1")
        if timeout_ms < 100:
            raise CameraConfigurationError("Timeout must be at least 100ms")

        # Store configuration
        self.camera_config_path = camera_config
        self.default_pixel_format = pixel_format
        self.buffer_count = buffer_count
        self.timeout_ms = timeout_ms

        # Internal state
        self.converter = None
        self.grabbing_mode = pylon.GrabStrategy_LatestImageOnly
        self.triggermode = self.camera_config.cameras.trigger_mode

        self.logger.info(f"Basler camera '{self.camera_name}' initialized successfully")

    @staticmethod
    def get_available_cameras(include_details: bool = False) -> Union[List[str], Dict[str, Dict[str, str]]]:
        """
        Get available Basler cameras.

        Args:
            include_details: If True, return detailed information

        Returns:
            List of camera names (user-defined names preferred, serial numbers as fallback) or dict with details

        Raises:
            SDKNotAvailableError: If Basler SDK is not available
            HardwareOperationError: If camera discovery fails
        """
        if not PYPYLON_AVAILABLE:
            raise SDKNotAvailableError("pypylon", "Basler SDK (pypylon) is not available for camera discovery")
        else:
            assert pylon is not None, "pypylon SDK is available but pylon is not initialized"

        try:
            available_cameras = []
            camera_details = {}

            devices = pylon.TlFactory.GetInstance().EnumerateDevices()

            for device in devices:
                serial_number = device.GetSerialNumber()
                user_defined_name = device.GetUserDefinedName()

                camera_identifier = user_defined_name if user_defined_name else serial_number
                available_cameras.append(camera_identifier)

                if include_details:
                    camera_details[camera_identifier] = {
                        "serial_number": serial_number,
                        "model": device.GetModelName(),
                        "vendor": device.GetVendorName(),
                        "device_class": device.GetDeviceClass(),
                        "interface": device.GetInterfaceID(),
                        "friendly_name": device.GetFriendlyName(),
                        "user_defined_name": user_defined_name,
                    }

            return camera_details if include_details else available_cameras

        except Exception as e:
            raise HardwareOperationError(f"Failed to discover Basler cameras: {str(e)}")

    async def initialize(self) -> Tuple[bool, Any, Any]:
        """
        Initialize the camera connection.

        This searches for the camera by name, serial number, or IP and establishes
        a connection if found.

        Returns:
            Tuple of (success status, camera object, None)

        Raises:
            CameraNotFoundError: If no cameras found or specified camera not found
            CameraInitializationError: If camera initialization fails
            CameraConnectionError: If camera connection fails
        """
        if not PYPYLON_AVAILABLE:
            raise SDKNotAvailableError("pypylon", "Basler SDK (pypylon) is not available for camera discovery")
        else:
            assert pylon is not None, "pypylon SDK is available but pylon is not initialized"
        try:
            all_devices = await asyncio.to_thread(pylon.TlFactory.GetInstance().EnumerateDevices)
            if len(all_devices) == 0:
                raise CameraNotFoundError("No Basler cameras found")

            camera_found = False
            for device in all_devices:
                if device.GetSerialNumber() == self.camera_name or device.GetUserDefinedName() == self.camera_name:
                    camera_found = True
                    try:
                        camera = await asyncio.to_thread(
                            lambda: pylon.InstantCamera(pylon.TlFactory.GetInstance().CreateDevice(device))
                        )
                        await asyncio.to_thread(camera.Open)

                        if device.GetSerialNumber() == self.camera_name and device.GetUserDefinedName():
                            self.camera_name = device.GetUserDefinedName()
                            self.logger.info(
                                f"Camera found by serial number, using user-defined name: '{self.camera_name}'"
                            )

                        # Configure the camera after opening
                        self.camera = camera
                        await self._configure_camera()

                        # Load config if provided
                        if self.camera_config_path and os.path.exists(self.camera_config_path):
                            await self.import_config(self.camera_config_path)

                        self.initialized = True
                        return True, camera, None

                    except Exception as e:
                        self.logger.error(f"Failed to open Basler camera '{self.camera_name}': {str(e)}")
                        raise CameraConnectionError(f"Failed to open camera '{self.camera_name}': {str(e)}")

            if not camera_found:
                available_cameras = [
                    f"{device.GetSerialNumber()} ({device.GetUserDefinedName()})" for device in all_devices
                ]
                raise CameraNotFoundError(
                    f"Camera '{self.camera_name}' not found. Available cameras: {available_cameras}"
                )

        except (CameraNotFoundError, CameraConnectionError):
            raise
        except Exception as e:
            self.logger.error(f"Unexpected error initializing Basler camera '{self.camera_name}': {str(e)}")
            raise CameraInitializationError(f"Unexpected error initializing camera '{self.camera_name}': {str(e)}")

    async def _configure_camera(self):
        """
        Configure initial camera settings.

        Raises:
            CameraConfigurationError: If camera configuration fails
        """
        if not PYPYLON_AVAILABLE:
            raise SDKNotAvailableError("pypylon", "Basler SDK (pypylon) is not available for camera discovery")
        else:
            assert pylon is not None, "pypylon SDK is available but pylon is not initialized"
        try:
            self.converter = pylon.ImageFormatConverter()
            self.converter.OutputPixelFormat = pylon.PixelType_BGR8packed
            self.converter.OutputBitAlignment = pylon.OutputBitAlignment_MsbAligned

            if not await asyncio.to_thread(self.camera.IsOpen):
                await asyncio.to_thread(self.camera.Open)

            await asyncio.to_thread(self.camera.MaxNumBuffer.SetValue, self.buffer_count)

            self.logger.info(f"Basler camera '{self.camera_name}' configured with buffer_count={self.buffer_count}")

        except Exception as e:
            self.logger.error(f"Failed to configure Basler camera '{self.camera_name}': {str(e)}")
            raise CameraConfigurationError(f"Failed to configure camera '{self.camera_name}': {str(e)}")

    async def get_image_quality_enhancement(self) -> bool:
        """Get image quality enhancement setting."""
        return self.img_quality_enhancement

    async def set_image_quality_enhancement(self, value: bool) -> bool:
        """Set image quality enhancement setting."""
        self.img_quality_enhancement = value
        self.logger.info(f"Image quality enhancement set to {value} for camera '{self.camera_name}'")
        return True

    async def _detect_gain_nodes(self) -> str:
        """
        Detect which gain property is available for this camera.
        
        Returns:
            The name of the available gain property ("Gain" or "GainRaw")
            
        Raises:
            CameraConfigurationError: If no gain property is available
        """
        try:
            self.logger.info(f"Starting gain node detection for camera '{self.camera_name}'")
            
            # Get all available nodes from the camera
            node_map = await asyncio.to_thread(self.camera.GetNodeMap)
            self.logger.info(f"Camera '{self.camera_name}' node map obtained")
            
            # List all nodes that contain "gain" (case insensitive)
            all_nodes = []
            try:
                for node_name in await asyncio.to_thread(node_map.GetNodes):
                    node_name_str = str(node_name.GetName())
                    if 'gain' in node_name_str.lower():
                        all_nodes.append(node_name_str)
                self.logger.info(f"Found gain-related nodes for camera '{self.camera_name}': {all_nodes}")
            except Exception as e:
                self.logger.warning(f"Could not enumerate all nodes for camera '{self.camera_name}': {str(e)}")
            
            # Try to get nodes directly from the node map instead of using hasattr
            gain_node_names = [
                'Gain', 'GainRaw', 'GainAbs', 'GainValue', 'GainControl',
                'GainAuto', 'GainSelector', 'GainMode', 'GainSetting'
            ]
            
            for node_name in gain_node_names:
                try:
                    # Try to get the node directly from the node map
                    node = await asyncio.to_thread(node_map.GetNode, node_name)
                    if node is not None:
                        self.logger.info(f"Found gain node '{node_name}' for camera '{self.camera_name}'")
                        try:
                            # Test if we can read the current value
                            current_value = await asyncio.to_thread(node.GetValue)
                            self.logger.info(f"Successfully read '{node_name}' value: {current_value} for camera '{self.camera_name}'")
                            return node_name
                        except Exception as e:
                            self.logger.warning(f"'{node_name}' exists but not readable for camera '{self.camera_name}': {str(e)}")
                except Exception as e:
                    self.logger.debug(f"Node '{node_name}' not found for camera '{self.camera_name}': {str(e)}")
            
            # If no nodes found, try the old hasattr method as fallback
            self.logger.warning(f"No gain nodes found via node map, trying hasattr method for camera '{self.camera_name}'")
            
            # Try hasattr for the most common ones
            for node_name in ['Gain', 'GainRaw']:
                try:
                    if hasattr(self.camera, node_name):
                        self.logger.info(f"'{node_name}' attribute exists for camera '{self.camera_name}'")
                        try:
                            current_value = await asyncio.to_thread(getattr(self.camera, node_name).GetValue)
                            self.logger.info(f"Successfully read '{node_name}' value: {current_value} for camera '{self.camera_name}'")
                            return node_name
                        except Exception as e:
                            self.logger.warning(f"'{node_name}' exists but not accessible for camera '{self.camera_name}': {str(e)}")
                except Exception as e:
                    self.logger.debug(f"hasattr check failed for '{node_name}' on camera '{self.camera_name}': {str(e)}")
            
            self.logger.error(f"No gain property available for camera '{self.camera_name}'")
            self.logger.error(f"Available gain-related nodes: {all_nodes}")
            raise CameraConfigurationError(f"No gain property available for camera '{self.camera_name}'")
            
        except Exception as e:
            self.logger.error(f"Error detecting gain nodes for camera '{self.camera_name}': {str(e)}")
            raise CameraConfigurationError(f"Failed to detect gain nodes: {str(e)}")

    async def _detect_exposure_nodes(self) -> str:
        """
        Detect which exposure property is available for this camera.
        
        Returns:
            The name of the available exposure property ("ExposureTime" or "ExposureTimeRaw")
            
        Raises:
            CameraConfigurationError: If no exposure property is available
        """
        try:
            self.logger.info(f"Starting exposure node detection for camera '{self.camera_name}'")
            
            # Get all available nodes from the camera
            node_map = await asyncio.to_thread(self.camera.GetNodeMap)
            self.logger.info(f"Camera '{self.camera_name}' node map obtained")
            
            # List all nodes that contain "exposure" (case insensitive)
            all_nodes = []
            try:
                for node_name in await asyncio.to_thread(node_map.GetNodes):
                    node_name_str = str(node_name.GetName())
                    if 'exposure' in node_name_str.lower():
                        all_nodes.append(node_name_str)
                self.logger.info(f"Found exposure-related nodes for camera '{self.camera_name}': {all_nodes}")
            except Exception as e:
                self.logger.warning(f"Could not enumerate all nodes for camera '{self.camera_name}': {str(e)}")
            
            # Try to get nodes directly from the node map instead of using hasattr
            exposure_node_names = [
                'ExposureTime', 'ExposureTimeRaw', 'ExposureTimeAbs', 
                'ExposureTimeMicroseconds', 'ExposureTimeUs', 'Exposure', 
                'ExposureTimeValue', 'ExposureTimeControl'
            ]
            
            for node_name in exposure_node_names:
                try:
                    # Try to get the node directly from the node map
                    node = await asyncio.to_thread(node_map.GetNode, node_name)
                    if node is not None:
                        self.logger.info(f"Found exposure node '{node_name}' for camera '{self.camera_name}'")
                        try:
                            # Test if we can read the current value
                            current_value = await asyncio.to_thread(node.GetValue)
                            self.logger.info(f"Successfully read '{node_name}' value: {current_value} for camera '{self.camera_name}'")
                            return node_name
                        except Exception as e:
                            self.logger.warning(f"'{node_name}' exists but not readable for camera '{self.camera_name}': {str(e)}")
                except Exception as e:
                    self.logger.debug(f"Node '{node_name}' not found for camera '{self.camera_name}': {str(e)}")
            
            # If no nodes found, try the old hasattr method as fallback
            self.logger.warning(f"No exposure nodes found via node map, trying hasattr method for camera '{self.camera_name}'")
            
            # Try hasattr for the most common ones
            for node_name in ['ExposureTime', 'ExposureTimeRaw']:
                try:
                    if hasattr(self.camera, node_name):
                        self.logger.info(f"'{node_name}' attribute exists for camera '{self.camera_name}'")
                        try:
                            current_value = await asyncio.to_thread(getattr(self.camera, node_name).GetValue)
                            self.logger.info(f"Successfully read '{node_name}' value: {current_value} for camera '{self.camera_name}'")
                            return node_name
                        except Exception as e:
                            self.logger.warning(f"'{node_name}' exists but not accessible for camera '{self.camera_name}': {str(e)}")
                except Exception as e:
                    self.logger.debug(f"hasattr check failed for '{node_name}' on camera '{self.camera_name}': {str(e)}")
            
            self.logger.error(f"No exposure property available for camera '{self.camera_name}'")
            self.logger.error(f"Available exposure-related nodes: {all_nodes}")
            raise CameraConfigurationError(f"No exposure property available for camera '{self.camera_name}'")
            
        except Exception as e:
            self.logger.error(f"Error detecting exposure nodes for camera '{self.camera_name}': {str(e)}")
            raise CameraConfigurationError(f"Failed to detect exposure nodes: {str(e)}")

    async def get_exposure_range(self) -> List[Union[int, float]]:
        """
        Get the supported exposure time range in microseconds.

        Returns:
            List with [min_exposure, max_exposure] in microseconds

        Raises:
            CameraConnectionError: If camera is not initialized or accessible
            HardwareOperationError: If exposure range retrieval fails
        """
        if not self.initialized or self.camera is None:
            raise CameraConnectionError(f"Camera '{self.camera_name}' is not initialized")

        try:
            if not await asyncio.to_thread(self.camera.IsOpen):
                await asyncio.to_thread(self.camera.Open)

<<<<<<< HEAD
            # Use the detected exposure property
            exposure_prop = await self._detect_exposure_nodes()
            prop = getattr(self.camera, exposure_prop)
            
            min_value = await asyncio.to_thread(prop.GetMin)
            max_value = await asyncio.to_thread(prop.GetMax)
                
=======
            min_value = await asyncio.to_thread(self.camera.ExposureTime.GetMin)
            max_value = await asyncio.to_thread(self.camera.ExposureTime.GetMax)

>>>>>>> 1bcc5b53
            return [min_value, max_value]
        except Exception as e:
            self.logger.warning(f"Exposure range not available for camera '{self.camera_name}': {str(e)}")
            # Return reasonable defaults if exposure feature is not available
            return [1.0, 1000000.0]  # 1 μs to 1 second

<<<<<<< HEAD
=======
    async def get_exposure(self) -> float:
        """
        Get current exposure time in microseconds.

        Returns:
            Current exposure time

        Raises:
            CameraConnectionError: If camera is not initialized or accessible
            HardwareOperationError: If exposure retrieval fails
        """
        if not self.initialized or self.camera is None:
            raise CameraConnectionError(f"Camera '{self.camera_name}' is not initialized")

        try:
            if not await asyncio.to_thread(self.camera.IsOpen):
                await asyncio.to_thread(self.camera.Open)

            exposure = await asyncio.to_thread(self.camera.ExposureTime.GetValue)
            return exposure
        except Exception as e:
            self.logger.warning(f"Exposure not available for camera '{self.camera_name}': {str(e)}")
            # Return reasonable default if exposure feature is not available
            return 20000.0  # 20ms default

>>>>>>> 1bcc5b53
    async def set_exposure(self, exposure: Union[int, float]) -> bool:
        """
        Set the camera exposure time in microseconds.

        Args:
            exposure: Exposure time in microseconds

        Returns:
            True if exposure was set successfully

        Raises:
            CameraConnectionError: If camera is not initialized
            CameraConfigurationError: If exposure setting fails
        """
        if not self.initialized or self.camera is None:
            raise CameraConnectionError(f"Camera '{self.camera_name}' is not initialized")
<<<<<<< HEAD
        
        try:
            min_exp, max_exp = await self.get_exposure_range()
=======

        try:
            min_exp, max_exp = await self.get_exposure_range()

>>>>>>> 1bcc5b53
            if exposure < min_exp or exposure > max_exp:
                raise CameraConfigurationError(
                    f"Exposure {exposure} outside valid range [{min_exp}, {max_exp}] for camera '{self.camera_name}'"
                )
<<<<<<< HEAD
            if not await asyncio.to_thread(self.camera.IsOpen):
                await asyncio.to_thread(self.camera.Open)
                
            # Use the detected exposure property
            exposure_prop = await self._detect_exposure_nodes()
            prop = getattr(self.camera, exposure_prop)
            
            # Convert to int64 and ensure it's a valid integer
            exposure_int = int(exposure)
            
            # For ExposureTimeRaw, we may need to adjust to valid increments
            if exposure_prop == "ExposureTimeRaw":
                try:
                    inc = await asyncio.to_thread(prop.GetInc)
                    min_val = await asyncio.to_thread(prop.GetMin)
                    # Adjust exposure to be valid according to increment
                    adjusted_exposure = int(round((exposure - min_val) / inc) * inc + min_val)
                    await asyncio.to_thread(prop.SetValue, adjusted_exposure)
                    self.logger.info(f"Set {exposure_prop} to {adjusted_exposure} μs (adjusted from {exposure}) for camera '{self.camera_name}'")
                    return True
                except Exception as e:
                    # Fallback: try with original value as int
                    await asyncio.to_thread(prop.SetValue, exposure_int)
                    self.logger.info(f"Set {exposure_prop} to {exposure_int} μs for camera '{self.camera_name}'")
                    return True
            else:
                # For ExposureTime, use the value directly
                await asyncio.to_thread(prop.SetValue, exposure_int)
                self.logger.info(f"Set {exposure_prop} to {exposure_int} μs for camera '{self.camera_name}'")
                return True
                
=======

            if not await asyncio.to_thread(self.camera.IsOpen):
                await asyncio.to_thread(self.camera.Open)

            await asyncio.to_thread(self.camera.ExposureTime.SetValue, exposure)

            actual_exposure = await asyncio.to_thread(self.camera.ExposureTime.GetValue)
            success = abs(actual_exposure - exposure) < 0.01 * exposure

            if not success:
                self.logger.warning(f"Exposure setting verification failed for camera '{self.camera_name}'")

            return success

>>>>>>> 1bcc5b53
        except (CameraConnectionError, CameraConfigurationError):
            raise
        except Exception as e:
            self.logger.error(f"Exposure setting failed for camera '{self.camera_name}': {str(e)}")
            raise CameraConfigurationError(f"Failed to set exposure {exposure} on camera '{self.camera_name}': {str(e)}")

    async def get_exposure(self) -> float:
        """
        Get the camera exposure time in microseconds.
        Returns:
            Current exposure time
        """
        if not self.initialized or self.camera is None:
            raise CameraConnectionError(f"Camera '{self.camera_name}' is not initialized")
        try:
            if not await asyncio.to_thread(self.camera.IsOpen):
                await asyncio.to_thread(self.camera.Open)
            
            # Use the detected exposure property
            exposure_prop = await self._detect_exposure_nodes()
            prop = getattr(self.camera, exposure_prop)
            value = await asyncio.to_thread(prop.GetValue)
            return float(value)
        except Exception as e:
            self.logger.error(f"Error getting exposure for camera '{self.camera_name}': {e}")
            return -1.0

    async def get_triggermode(self) -> str:
        """
<<<<<<< HEAD
        Get the camera's current trigger mode.

        Returns:
            Current trigger mode ("continuous" or "trigger")
            
=======
        Get current trigger mode.

        Returns:
            "continuous" or "trigger"

>>>>>>> 1bcc5b53
        Raises:
            CameraConnectionError: If camera is not initialized or accessible
            HardwareOperationError: If trigger mode retrieval fails
        """
        if not self.initialized or self.camera is None:
            return "continuous"

        try:
            if not await asyncio.to_thread(self.camera.IsOpen):
                await asyncio.to_thread(self.camera.Open)
<<<<<<< HEAD
                
            # Don't stop grabbing - just check the current state
=======

            if await asyncio.to_thread(self.camera.IsGrabbing):
                await asyncio.to_thread(self.camera.StopGrabbing)

>>>>>>> 1bcc5b53
            trigger_enabled = await asyncio.to_thread(self.camera.TriggerMode.GetValue) == "On"
            trigger_source = await asyncio.to_thread(self.camera.TriggerSource.GetValue) == "Software"

            self.triggermode = "trigger" if (trigger_enabled and trigger_source) else "continuous"
<<<<<<< HEAD
=======

            await asyncio.to_thread(self.camera.StartGrabbing, self.grabbing_mode)
>>>>>>> 1bcc5b53
            return self.triggermode

        except Exception as e:
            self.logger.error(f"Error getting trigger mode for camera '{self.camera_name}': {str(e)}")
            raise HardwareOperationError(f"Failed to get trigger mode: {str(e)}")

    async def set_triggermode(self, triggermode: str = "continuous") -> bool:
        """
        Set the camera's trigger mode for image acquisition.

        Args:
            triggermode: Trigger mode ("continuous" or "trigger")

        Returns:
            True if mode was set successfully

        Raises:
            CameraConnectionError: If camera is not initialized or accessible
            CameraConfigurationError: If trigger mode is invalid
            HardwareOperationError: If trigger mode setting fails
        """
        if not self.initialized or self.camera is None:
            raise CameraConnectionError(f"Camera '{self.camera_name}' is not initialized")

        if triggermode not in ["continuous", "trigger"]:
            raise CameraConfigurationError(
                f"Invalid trigger mode '{triggermode}' for camera '{self.camera_name}'. "
                "Must be 'continuous' or 'trigger'"
            )

        try:
            if not await asyncio.to_thread(self.camera.IsOpen):
                await asyncio.to_thread(self.camera.Open)

            if await asyncio.to_thread(self.camera.IsGrabbing):
                await asyncio.to_thread(self.camera.StopGrabbing)

            if triggermode == "continuous":
                # Check if TriggerMode is available before setting
                if hasattr(self.camera, 'TriggerMode'):
                    await asyncio.to_thread(self.camera.TriggerMode.SetValue, "Off")
                else:
                    self.logger.warning(f"TriggerMode not available for camera '{self.camera_name}', assuming continuous mode")
            else:
                # Check if trigger features are available
                if not hasattr(self.camera, 'TriggerMode'):
                    raise CameraConfigurationError(f"Trigger mode not supported by camera '{self.camera_name}'")
                
                if hasattr(self.camera, 'TriggerSelector'):
                    await asyncio.to_thread(self.camera.TriggerSelector.SetValue, "FrameStart")
                else:
                    self.logger.warning(f"TriggerSelector not available for camera '{self.camera_name}'")
                
                await asyncio.to_thread(self.camera.TriggerMode.SetValue, "On")
                
                if hasattr(self.camera, 'TriggerSource'):
                    await asyncio.to_thread(self.camera.TriggerSource.SetValue, "Software")
                else:
                    self.logger.warning(f"TriggerSource not available for camera '{self.camera_name}'")

            self.triggermode = triggermode
            await asyncio.to_thread(self.camera.StartGrabbing, self.grabbing_mode)

            self.logger.info(f"Trigger mode set to '{triggermode}' for camera '{self.camera_name}'")
            return True

        except (CameraConnectionError, CameraConfigurationError):
            raise
        except Exception as e:
            self.logger.error(f"Error setting trigger mode for camera '{self.camera_name}': {str(e)}")
            raise HardwareOperationError(f"Failed to set trigger mode: {str(e)}")

    async def capture(self) -> Tuple[bool, Optional[np.ndarray]]:
        """
        Capture a single image from the camera.

        In continuous mode, returns the latest available frame.
        In trigger mode, executes a software trigger and waits for the image.

        Returns:
            Tuple of (success, image_array) where image_array is BGR format

        Raises:
            CameraConnectionError: If camera is not initialized or accessible
            CameraCaptureError: If image capture fails
            CameraTimeoutError: If capture times out
        """
        if not self.initialized or self.camera is None:
            raise CameraConnectionError(f"Camera '{self.camera_name}' is not initialized")
        else:
            assert pylon is not None, "camera is initialized but pylon is not available"
        try:
            if not await asyncio.to_thread(self.camera.IsOpen):
                await asyncio.to_thread(self.camera.Open)

            if not await asyncio.to_thread(self.camera.IsGrabbing):
                await asyncio.to_thread(self.camera.StartGrabbing, self.grabbing_mode)

            for i in range(self.retrieve_retry_count):
                if i > 0:
                    self.logger.info(
                        f"Retrying capture {i + 1} of {self.retrieve_retry_count} for camera '{self.camera_name}'"
                    )

                try:
                    if self.triggermode == "trigger":
                        await asyncio.to_thread(self.camera.TriggerSoftware.Execute)

                    grab_result = await asyncio.to_thread(
                        self.camera.RetrieveResult, self.timeout_ms, pylon.TimeoutHandling_ThrowException
                    )

                    if await asyncio.to_thread(grab_result.GrabSucceeded):
                        image_converted = await asyncio.to_thread(self.converter.Convert, grab_result)
                        image = await asyncio.to_thread(image_converted.GetArray)

                        if self.img_quality_enhancement and image is not None:
                            image = await self._enhance_image(image)

                        await asyncio.to_thread(grab_result.Release)
                        return True, image
                    else:
                        error_desc = await asyncio.to_thread(grab_result.ErrorDescription)
                        self.logger.warning(f"Grab failed for camera '{self.camera_name}': {error_desc}")
                        await asyncio.to_thread(grab_result.Release)

                except Exception as e:
                    if "timeout" in str(e).lower():
                        if i == self.retrieve_retry_count - 1:
                            raise CameraTimeoutError(
                                f"Capture timeout after {self.retrieve_retry_count} attempts "
                                f"for camera '{self.camera_name}': {str(e)}"
                            )
                        continue
                    else:
                        raise CameraCaptureError(f"Capture failed for camera '{self.camera_name}': {str(e)}")

            raise CameraCaptureError(
                f"Failed to capture image after {self.retrieve_retry_count} attempts for camera '{self.camera_name}'"
            )

        except (CameraConnectionError, CameraCaptureError, CameraTimeoutError):
            raise
        except Exception as e:
            self.logger.error(f"Unexpected error during capture for camera '{self.camera_name}': {str(e)}")
            raise CameraCaptureError(f"Unexpected capture error for camera '{self.camera_name}': {str(e)}")

    async def _enhance_image(self, image: np.ndarray) -> np.ndarray:
        """
        Apply CLAHE (Contrast Limited Adaptive Histogram Equalization) enhancement.

        Args:
            image: Input BGR image

        Returns:
            Enhanced BGR image

        Raises:
            CameraCaptureError: If image enhancement fails
        """
        try:
            # Run image processing in thread to avoid blocking
            def enhance():
                lab = cv2.cvtColor(image, cv2.COLOR_BGR2LAB)
                length, a, b = cv2.split(lab)
                clahe = cv2.createCLAHE(clipLimit=2.0, tileGridSize=(8, 8))
                cl = clahe.apply(length)
                enhanced_lab = cv2.merge((cl, a, b))
                enhanced_img = cv2.cvtColor(enhanced_lab, cv2.COLOR_LAB2BGR)
                return enhanced_img

            return await asyncio.to_thread(enhance)
        except Exception as e:
            self.logger.error(f"Image enhancement failed for camera '{self.camera_name}': {str(e)}")
            raise CameraCaptureError(f"Image enhancement failed: {str(e)}")

    async def check_connection(self) -> bool:
        """
        Check if camera is connected and operational.

        Returns:
            True if connected and operational, False otherwise
        """
        if not self.initialized:
            return False

        try:
            status, img = await self.capture()
            return status and img is not None and img.shape[0] > 0 and img.shape[1] > 0
        except Exception as e:
            self.logger.warning(f"Connection check failed for camera '{self.camera_name}': {str(e)}")
            return False

    async def import_config(self, config_path: str) -> bool:
        """
        Import camera configuration from common JSON format.

        Args:
            config_path: Path to configuration file

        Returns:
            True if successful

        Raises:
            CameraConnectionError: If camera is not initialized
            CameraConfigurationError: If configuration import fails
        """
        if self.camera is None:
            raise CameraConnectionError(f"Camera '{self.camera_name}' not initialized")
        else:
            assert genicam is not None, "camera is initialized but genicam is not available"

        if config_path is None or not os.path.exists(config_path):
            raise CameraConfigurationError(f"Configuration file not found: {config_path}")

        try:
            import json

            with open(config_path, "r") as f:
                config_data = json.load(f)

            if not await asyncio.to_thread(self.camera.IsOpen):
                await asyncio.to_thread(self.camera.Open)

            was_grabbing = await asyncio.to_thread(self.camera.IsGrabbing)
            if was_grabbing:
                await asyncio.to_thread(self.camera.StopGrabbing)

            success_count = 0
            total_settings = 0

            # Set exposure time
            if "exposure_time" in config_data:
                total_settings += 1
                try:
<<<<<<< HEAD
                    if hasattr(self.camera, 'ExposureTime') and \
                       self.camera.ExposureTime.GetAccessMode() in [genicam.RW, genicam.WO]:
                        exposure_value = float(config_data['exposure_time'])
                        await asyncio.to_thread(self.camera.ExposureTime.SetValue, exposure_value)
                        
                        # Verify the setting was applied
                        actual_exposure = await asyncio.to_thread(self.camera.ExposureTime.GetValue)
                        if abs(actual_exposure - exposure_value) < 0.01 * exposure_value:
                            success_count += 1
                            self.logger.info(f"Exposure time set to {exposure_value} μs for camera '{self.camera_name}'")
                        else:
                            self.logger.warning(f"Exposure setting verification failed for camera '{self.camera_name}': requested={exposure_value}, actual={actual_exposure}")
=======
                    if hasattr(self.camera, "ExposureTime") and self.camera.ExposureTime.GetAccessMode() in [
                        genicam.RW,
                        genicam.WO,
                    ]:
                        await asyncio.to_thread(self.camera.ExposureTime.SetValue, float(config_data["exposure_time"]))
                        success_count += 1
>>>>>>> 1bcc5b53
                except Exception as e:
                    self.logger.warning(f"Could not set exposure time for camera '{self.camera_name}': {e}")

            # Set gain
            if "gain" in config_data:
                total_settings += 1
                try:
<<<<<<< HEAD
                    if hasattr(self.camera, 'Gain') and \
                       self.camera.Gain.GetAccessMode() in [genicam.RW, genicam.WO]:
                        gain_value = float(config_data['gain'])
                        await asyncio.to_thread(self.camera.Gain.SetValue, gain_value)
                        
                        # Verify the setting was applied
                        actual_gain = await asyncio.to_thread(self.camera.Gain.GetValue)
                        if abs(actual_gain - gain_value) < 0.01 * gain_value:
                            success_count += 1
                            self.logger.info(f"Gain set to {gain_value} for camera '{self.camera_name}'")
                        else:
                            self.logger.warning(f"Gain setting verification failed for camera '{self.camera_name}': requested={gain_value}, actual={actual_gain}")
=======
                    if hasattr(self.camera, "Gain") and self.camera.Gain.GetAccessMode() in [genicam.RW, genicam.WO]:
                        await asyncio.to_thread(self.camera.Gain.SetValue, float(config_data["gain"]))
                        success_count += 1
>>>>>>> 1bcc5b53
                except Exception as e:
                    self.logger.warning(f"Could not set gain for camera '{self.camera_name}': {e}")

            # Set trigger mode
            if "trigger_mode" in config_data:
                total_settings += 1
                try:
                    if hasattr(self.camera, "TriggerMode") and self.camera.TriggerMode.GetAccessMode() in [
                        genicam.RW,
                        genicam.WO,
                    ]:
                        if config_data["trigger_mode"] == "continuous":
                            await asyncio.to_thread(self.camera.TriggerMode.SetValue, "Off")
                        else:
                            if hasattr(self.camera, "TriggerSelector"):
                                await asyncio.to_thread(self.camera.TriggerSelector.SetValue, "FrameStart")
                            await asyncio.to_thread(self.camera.TriggerMode.SetValue, "On")
                            if hasattr(self.camera, "TriggerSource"):
                                await asyncio.to_thread(self.camera.TriggerSource.SetValue, "Software")
                        self.triggermode = config_data["trigger_mode"]
                        success_count += 1
                except Exception as e:
                    self.logger.warning(f"Could not set trigger mode for camera '{self.camera_name}': {e}")

            # Set white balance
            if "white_balance" in config_data:
                total_settings += 1
                try:
                    if hasattr(self.camera, "BalanceWhiteAuto") and self.camera.BalanceWhiteAuto.GetAccessMode() in [
                        genicam.RW,
                        genicam.WO,
                    ]:
                        wb_mode = config_data["white_balance"]
                        if wb_mode == "off":
                            await asyncio.to_thread(self.camera.BalanceWhiteAuto.SetValue, "Off")
                        elif wb_mode == "once":
                            await asyncio.to_thread(self.camera.BalanceWhiteAuto.SetValue, "Once")
                        elif wb_mode == "continuous":
                            await asyncio.to_thread(self.camera.BalanceWhiteAuto.SetValue, "Continuous")
                        success_count += 1
                except Exception as e:
                    self.logger.warning(f"Could not set white balance for camera '{self.camera_name}': {e}")

            # Set ROI
            if "roi" in config_data:
                roi = config_data["roi"]
                roi_success = 0
                total_settings += 1

                try:
                    if hasattr(self.camera, "Width") and self.camera.Width.GetAccessMode() in [genicam.RW, genicam.WO]:
                        await asyncio.to_thread(self.camera.Width.SetValue, int(roi.get("width", 1920)))
                        roi_success += 1
                except Exception as e:
                    self.logger.warning(f"Could not set ROI Width for camera '{self.camera_name}': {e}")

                try:
                    if hasattr(self.camera, "Height") and self.camera.Height.GetAccessMode() in [
                        genicam.RW,
                        genicam.WO,
                    ]:
                        await asyncio.to_thread(self.camera.Height.SetValue, int(roi.get("height", 1080)))
                        roi_success += 1
                except Exception as e:
                    self.logger.warning(f"Could not set ROI Height for camera '{self.camera_name}': {e}")

                try:
                    if hasattr(self.camera, "OffsetX") and self.camera.OffsetX.GetAccessMode() in [
                        genicam.RW,
                        genicam.WO,
                    ]:
                        await asyncio.to_thread(self.camera.OffsetX.SetValue, int(roi.get("x", 0)))
                        roi_success += 1
                except Exception as e:
                    self.logger.warning(f"Could not set ROI OffsetX for camera '{self.camera_name}': {e}")

                try:
                    if hasattr(self.camera, "OffsetY") and self.camera.OffsetY.GetAccessMode() in [
                        genicam.RW,
                        genicam.WO,
                    ]:
                        await asyncio.to_thread(self.camera.OffsetY.SetValue, int(roi.get("y", 0)))
                        roi_success += 1
                except Exception as e:
                    self.logger.warning(f"Could not set ROI OffsetY for camera '{self.camera_name}': {e}")

                if roi_success > 0:
                    success_count += 1

            # Set pixel format
            if "pixel_format" in config_data:
                total_settings += 1
                try:
<<<<<<< HEAD
                    if hasattr(self.camera, 'PixelFormat') and \
                       self.camera.PixelFormat.GetAccessMode() in [genicam.RW, genicam.WO]:
                        available_formats = await self.get_pixel_format_range()
                        pixel_format = config_data['pixel_format']
=======
                    if hasattr(self.camera, "PixelFormat") and self.camera.PixelFormat.GetAccessMode() in [
                        genicam.RW,
                        genicam.WO,
                    ]:
                        available_formats = self.get_pixel_format_range()
                        pixel_format = config_data["pixel_format"]
>>>>>>> 1bcc5b53
                        if pixel_format in available_formats:
                            await asyncio.to_thread(self.camera.PixelFormat.SetValue, pixel_format)
                            success_count += 1
                except Exception as e:
                    self.logger.warning(f"Could not set pixel format for camera '{self.camera_name}': {e}")

            # Apply other settings
            if "image_enhancement" in config_data:
                self.img_quality_enhancement = config_data["image_enhancement"]
                success_count += 1
                total_settings += 1

            if "retrieve_retry_count" in config_data:
                self.retrieve_retry_count = config_data["retrieve_retry_count"]
                success_count += 1
                total_settings += 1

            if "timeout_ms" in config_data:
                self.timeout_ms = config_data["timeout_ms"]
                success_count += 1
                total_settings += 1

            if was_grabbing:
                await asyncio.to_thread(self.camera.StartGrabbing, self.grabbing_mode)

            self.logger.info(
                f"Configuration imported from '{config_path}' for camera '{self.camera_name}': "
                f"{success_count}/{total_settings} settings applied successfully"
            )
            return True

        except CameraConfigurationError:
            raise
        except Exception as e:
            self.logger.error(f"Error importing configuration for camera '{self.camera_name}': {str(e)}")
            raise CameraConfigurationError(f"Failed to import configuration: {str(e)}")

    async def export_config(self, config_path: str) -> bool:
        """
        Export current camera configuration to common JSON format.

        Args:
            config_path: Path where to save configuration file

        Returns:
            True if successful

        Raises:
            CameraConnectionError: If camera is not initialized
            CameraConfigurationError: If configuration export fails
        """
        if not self.initialized or self.camera is None:
            raise CameraConnectionError(f"Camera '{self.camera_name}' not initialized")
        else:
            assert genicam is not None, "camera is initialized but genicam is not available"

        try:
            import json
<<<<<<< HEAD
            
            # Ensure directory exists if there is a directory part
            dir_name = os.path.dirname(config_path)
            if dir_name:
                os.makedirs(dir_name, exist_ok=True)
            
=======

            os.makedirs(os.path.dirname(os.path.abspath(config_path)), exist_ok=True)

>>>>>>> 1bcc5b53
            if not await asyncio.to_thread(self.camera.IsOpen):
                await asyncio.to_thread(self.camera.Open)

            # Default configuration values for Basler cameras
            defaults = {
                "exposure_time": 20000.0,
                "gain": 1.0,
                "trigger_mode": "continuous",
                "white_balance": "off",
                "width": 1920,
                "height": 1080,
                "roi_x": 0,
                "roi_y": 0,
                "pixel_format": "BayerRG8",
            }

            # Get current camera settings with fallbacks
            exposure_time = defaults["exposure_time"]
            try:
                exposure_time = await asyncio.to_thread(self.camera.ExposureTime.GetValue)
            except Exception as e:
                self.logger.warning(f"Could not get exposure time for camera '{self.camera_name}': {e}")

            gain = defaults["gain"]
            try:
                if hasattr(self.camera, "Gain"):
                    gain = await asyncio.to_thread(self.camera.Gain.GetValue)
            except Exception as e:
                self.logger.warning(f"Could not get gain for camera '{self.camera_name}': {e}")

            trigger_mode = defaults["trigger_mode"]
            try:
                trigger_enabled = await asyncio.to_thread(self.camera.TriggerMode.GetValue) == "On"
                trigger_source = await asyncio.to_thread(self.camera.TriggerSource.GetValue) == "Software"
                trigger_mode = "trigger" if (trigger_enabled and trigger_source) else "continuous"
            except Exception as e:
                self.logger.warning(f"Could not get trigger mode for camera '{self.camera_name}': {e}")

            white_balance = defaults["white_balance"]
            try:
                if (
                    self.camera.BalanceWhiteAuto.GetAccessMode() == genicam.RO
                    or self.camera.BalanceWhiteAuto.GetAccessMode() == genicam.RW
                ):
                    wb_auto = await asyncio.to_thread(self.camera.BalanceWhiteAuto.GetValue)
                    white_balance = wb_auto.lower()
            except Exception as e:
                self.logger.warning(f"Could not get white balance for camera '{self.camera_name}': {e}")

            # Get image dimensions and ROI
            width = defaults["width"]
            height = defaults["height"]
            try:
                width = int(await asyncio.to_thread(self.camera.Width.GetValue))
                height = int(await asyncio.to_thread(self.camera.Height.GetValue))
            except Exception as e:
                self.logger.warning(f"Could not get image dimensions for camera '{self.camera_name}': {e}")

            roi_x = defaults["roi_x"]
            roi_y = defaults["roi_y"]
            try:
                roi_x = int(await asyncio.to_thread(self.camera.OffsetX.GetValue))
                roi_y = int(await asyncio.to_thread(self.camera.OffsetY.GetValue))
            except Exception as e:
                self.logger.warning(f"Could not get ROI offsets for camera '{self.camera_name}': {e}")

            pixel_format = defaults["pixel_format"]
            try:
                pixel_format = await asyncio.to_thread(self.camera.PixelFormat.GetValue)
            except Exception as e:
                self.logger.warning(f"Could not get pixel format for camera '{self.camera_name}': {e}")

            # Create common format configuration
            config_data = {
                "camera_type": "basler",
                "camera_name": self.camera_name,
                "timestamp": time.time(),
                "exposure_time": exposure_time,
                "gain": gain,
                "trigger_mode": trigger_mode,
                "white_balance": white_balance,
                "width": width,
                "height": height,
                "roi": {"x": roi_x, "y": roi_y, "width": width, "height": height},
                "pixel_format": pixel_format,
                "image_enhancement": self.img_quality_enhancement,
                "retrieve_retry_count": self.retrieve_retry_count,
                "timeout_ms": self.timeout_ms,
                "buffer_count": getattr(self, "buffer_count", 25),
            }

            with open(config_path, "w") as f:
                json.dump(config_data, f, indent=2)

            self.logger.info(
                f"Configuration exported to '{config_path}' for camera '{self.camera_name}' using common JSON format"
            )
            return True

        except Exception as e:
            self.logger.error(f"Error exporting configuration for camera '{self.camera_name}': {str(e)}")
            raise CameraConfigurationError(f"Failed to export configuration: {str(e)}")

    async def set_ROI(self, x: int, y: int, width: int, height: int) -> bool:
        """
        Set the Region of Interest (ROI) for image acquisition.

        Args:
            x: X offset from sensor top-left
            y: Y offset from sensor top-left
            width: ROI width
            height: ROI height

        Returns:
            True if ROI was set successfully

        Raises:
            CameraConnectionError: If camera is not initialized
            CameraConfigurationError: If ROI parameters are invalid
            HardwareOperationError: If ROI setting fails
        """
        if not self.initialized or self.camera is None:
            raise CameraConnectionError(f"Camera '{self.camera_name}' not initialized")

        if width <= 0 or height <= 0:
            raise CameraConfigurationError(f"Invalid ROI dimensions: {width}x{height}")
        if x < 0 or y < 0:
            raise CameraConfigurationError(f"Invalid ROI offsets: ({x}, {y})")

        try:
            was_open = self.camera.IsOpen()
            if not was_open:
                self.camera.Open()

            if self.camera.IsGrabbing():
                self.camera.StopGrabbing()

            x_inc = self.camera.OffsetX.GetInc()
            y_inc = self.camera.OffsetY.GetInc()
            width_inc = self.camera.Width.GetInc()
            height_inc = self.camera.Height.GetInc()

            x = (x // x_inc) * x_inc
            y = (y // y_inc) * y_inc
            width = (width // width_inc) * width_inc
            height = (height // height_inc) * height_inc

            self.camera.Width.SetValue(width)
            self.camera.Height.SetValue(height)
            self.camera.OffsetX.SetValue(x)
            self.camera.OffsetY.SetValue(y)

            self.camera.StartGrabbing(self.grabbing_mode)

            self.logger.info(f"ROI set to ({x}, {y}, {width}, {height}) for camera '{self.camera_name}'")
            return True

        except (CameraConnectionError, CameraConfigurationError):
            raise
        except Exception as e:
            self.logger.error(f"Error setting ROI for camera '{self.camera_name}': {str(e)}")
            raise HardwareOperationError(f"Failed to set ROI: {str(e)}")
<<<<<<< HEAD
                
    async def get_ROI(self) -> Dict[str, int]:
=======

    def get_ROI(self) -> Dict[str, int]:
>>>>>>> 1bcc5b53
        """
        Get current Region of Interest settings.

        Returns:
            Dictionary with x, y, width, height

        Raises:
            CameraConnectionError: If camera is not initialized
            HardwareOperationError: If ROI retrieval fails
        """
        if not self.initialized or self.camera is None:
            raise CameraConnectionError(f"Camera '{self.camera_name}' not initialized")

        try:
            was_open = self.camera.IsOpen()
            if not was_open:
                self.camera.Open()

            roi = {
                "x": self.camera.OffsetX.GetValue(),
                "y": self.camera.OffsetY.GetValue(),
                "width": self.camera.Width.GetValue(),
                "height": self.camera.Height.GetValue(),
            }

            return roi

        except Exception as e:
            self.logger.error(f"Error getting ROI for camera '{self.camera_name}': {str(e)}")
            raise HardwareOperationError(f"Failed to get ROI: {str(e)}")

    async def reset_ROI(self) -> bool:
        """
        Reset ROI to maximum sensor area.

        Returns:
            True if successful

        Raises:
            CameraConnectionError: If camera is not initialized
            HardwareOperationError: If ROI reset fails
        """
        if not self.initialized or self.camera is None:
            raise CameraConnectionError(f"Camera '{self.camera_name}' not initialized")

        try:
<<<<<<< HEAD
            if not await asyncio.to_thread(self.camera.IsOpen):
                await asyncio.to_thread(self.camera.Open)
            
            if await asyncio.to_thread(self.camera.IsGrabbing):
                await asyncio.to_thread(self.camera.StopGrabbing)
                
            await asyncio.to_thread(self.camera.OffsetX.SetValue, 0)
            await asyncio.to_thread(self.camera.OffsetY.SetValue, 0)
            
            max_width = await asyncio.to_thread(self.camera.Width.GetMax)
            max_height = await asyncio.to_thread(self.camera.Height.GetMax)
            
            width_inc = await asyncio.to_thread(self.camera.Width.GetInc)
            height_inc = await asyncio.to_thread(self.camera.Height.GetInc)
            max_width = (max_width // width_inc) * width_inc
            max_height = (max_height // height_inc) * height_inc
            
            await asyncio.to_thread(self.camera.Width.SetValue, max_width)
            await asyncio.to_thread(self.camera.Height.SetValue, max_height)
                
            await asyncio.to_thread(self.camera.StartGrabbing, self.grabbing_mode)
            
=======
            if not self.camera.IsOpen():
                self.camera.Open()

            if self.camera.IsGrabbing():
                self.camera.StopGrabbing()

            self.camera.OffsetX.SetValue(0)
            self.camera.OffsetY.SetValue(0)

            max_width = self.camera.Width.GetMax()
            max_height = self.camera.Height.GetMax()

            width_inc = self.camera.Width.GetInc()
            height_inc = self.camera.Height.GetInc()
            max_width = (max_width // width_inc) * width_inc
            max_height = (max_height // height_inc) * height_inc

            self.camera.Width.SetValue(max_width)
            self.camera.Height.SetValue(max_height)

            self.camera.StartGrabbing(self.grabbing_mode)

>>>>>>> 1bcc5b53
            self.logger.info(f"ROI reset to maximum for camera '{self.camera_name}'")
            return True

        except Exception as e:
            self.logger.error(f"Error resetting ROI for camera '{self.camera_name}': {str(e)}")
            raise HardwareOperationError(f"Failed to reset ROI: {str(e)}")

    async def set_gain(self, gain: float) -> bool:
        """
        Set the camera's gain value.

        Args:
            gain: Gain value (camera-specific range)

        Returns:
            True if gain was set successfully

        Raises:
            CameraConnectionError: If camera is not initialized
            CameraConfigurationError: If gain value is out of range or setting fails
        """
        if not self.initialized or self.camera is None:
            raise CameraConnectionError(f"Camera '{self.camera_name}' not initialized")

        try:
            # Validate gain range
            gain_range = await self.get_gain_range()
            if gain < gain_range[0] or gain > gain_range[1]:
                raise CameraConfigurationError(f"Gain {gain} out of range [{gain_range[0]}, {gain_range[1]}]")
            
            was_open = self.camera.IsOpen()
            if not was_open:
                self.camera.Open()
<<<<<<< HEAD
            
            # Use the detected gain property
            gain_prop = await self._detect_gain_nodes()
            prop = getattr(self.camera, gain_prop)
            
            # Convert to appropriate type and ensure it's a valid value
            gain_value = float(gain)
            
            # For GainRaw, we may need to adjust to valid increments
            if gain_prop == "GainRaw":
                try:
                    inc = await asyncio.to_thread(prop.GetInc)
                    min_val = await asyncio.to_thread(prop.GetMin)
                    # Adjust gain to be valid according to increment
                    adjusted_gain = int(round((gain - min_val) / inc) * inc + min_val)
                    await asyncio.to_thread(prop.SetValue, adjusted_gain)
                    self.logger.info(f"Set {gain_prop} to {adjusted_gain} (adjusted from {gain}) for camera '{self.camera_name}'")
                    return True
                except Exception as e:
                    # Fallback: try with original value as float
                    await asyncio.to_thread(prop.SetValue, gain_value)
                    self.logger.info(f"Set {gain_prop} to {gain_value} for camera '{self.camera_name}'")
                    return True
            else:
                # For Gain, use the value directly
                await asyncio.to_thread(prop.SetValue, gain_value)
                self.logger.info(f"Set {gain_prop} to {gain_value} for camera '{self.camera_name}'")
                return True
                
        except CameraConfigurationError:
            raise
=======

            self.camera.Gain.SetValue(gain)
            self.logger.info(f"Gain set to {gain} for camera '{self.camera_name}'")
            return True

>>>>>>> 1bcc5b53
        except Exception as e:
            self.logger.error(f"Failed to set gain for camera '{self.camera_name}': {str(e)}")
            raise CameraConfigurationError(f"Failed to set gain for camera '{self.camera_name}': {str(e)}")

    async def get_gain(self) -> float:
        """
        Get current camera gain.

        Returns:
            Current gain value

        Raises:
            CameraConnectionError: If camera is not initialized
        """
        if not self.initialized or self.camera is None:
<<<<<<< HEAD
            return 1.0
        
=======
            raise CameraConnectionError(f"Camera '{self.camera_name}' not initialized")

>>>>>>> 1bcc5b53
        try:
            was_open = self.camera.IsOpen()
            if not was_open:
                self.camera.Open()

<<<<<<< HEAD
            # Use the detected gain property
            gain_prop = await self._detect_gain_nodes()
            prop = getattr(self.camera, gain_prop)
            value = await asyncio.to_thread(prop.GetValue)
            return float(value)
                
=======
            gain = self.camera.Gain.GetValue()
            return gain

>>>>>>> 1bcc5b53
        except Exception as e:
            self.logger.error(f"Failed to get gain for camera '{self.camera_name}': {str(e)}")
            return 1.0

    async def get_gain_range(self) -> List[Union[int, float]]:
        """
        Get camera gain range.

        Returns:
            List containing [min_gain, max_gain]
<<<<<<< HEAD
        """
        if not self.initialized or self.camera is None:
            return [1.0, 16.0]
            
=======

        Raises:
            CameraConnectionError: If camera is not initialized
            HardwareOperationError: If gain range retrieval fails
        """
        if not self.initialized or self.camera is None:
            raise CameraConnectionError(f"Camera '{self.camera_name}' not initialized")

>>>>>>> 1bcc5b53
        try:
            was_open = self.camera.IsOpen()
            if not was_open:
                self.camera.Open()

            # Use the detected gain property
            gain_prop = await self._detect_gain_nodes()
            prop = getattr(self.camera, gain_prop)
            
            min_gain = await asyncio.to_thread(prop.GetMin)
            max_gain = await asyncio.to_thread(prop.GetMax)
            return [min_gain, max_gain]

        except Exception as e:
            self.logger.error(f"Failed to get gain range for camera '{self.camera_name}': {str(e)}")
            return [1.0, 16.0]

    async def get_wb_range(self) -> List[str]:
        """
        Get available white balance modes.

        Returns:
            List of available white balance modes
        """
        return ["off", "once", "continuous"]

    async def get_width_range(self) -> List[int]:
        """
        Get camera width range.

        Returns:
            List containing [min_width, max_width]

        Raises:
            CameraConnectionError: If camera is not initialized
            HardwareOperationError: If width range retrieval fails
        """
        if not self.initialized or self.camera is None:
            raise CameraConnectionError(f"Camera '{self.camera_name}' not initialized")

        try:
            was_open = self.camera.IsOpen()
            if not was_open:
                self.camera.Open()

            min_width = self.camera.Width.GetMin()
            max_width = self.camera.Width.GetMax()
            return [min_width, max_width]

        except Exception as e:
            self.logger.error(f"Error getting width range for camera '{self.camera_name}': {str(e)}")
            raise HardwareOperationError(f"Failed to get width range: {str(e)}")

    async def get_height_range(self) -> List[int]:
        """
        Get camera height range.

        Returns:
            List containing [min_height, max_height]

        Raises:
            CameraConnectionError: If camera is not initialized
            HardwareOperationError: If height range retrieval fails
        """
        if not self.initialized or self.camera is None:
            raise CameraConnectionError(f"Camera '{self.camera_name}' not initialized")

        try:
            was_open = self.camera.IsOpen()
            if not was_open:
                self.camera.Open()

            min_height = self.camera.Height.GetMin()
            max_height = self.camera.Height.GetMax()
            return [min_height, max_height]

        except Exception as e:
            self.logger.error(f"Error getting height range for camera '{self.camera_name}': {str(e)}")
            raise HardwareOperationError(f"Failed to get height range: {str(e)}")

    async def get_pixel_format_range(self) -> List[str]:
        """
        Get available pixel formats.

        Returns:
            List of available pixel formats

        Raises:
            CameraConnectionError: If camera is not initialized
            HardwareOperationError: If pixel format range retrieval fails
        """
        if not self.initialized or self.camera is None:
            raise CameraConnectionError(f"Camera '{self.camera_name}' not initialized")
        else:
            assert genicam is not None, "camera is initialized but genicam is not available"

        try:
            was_open = self.camera.IsOpen()
            if not was_open:
                self.camera.Open()

            # Get available pixel formats from camera
            available_formats = []
            pixel_format_entries = self.camera.PixelFormat.GetEntries()
            for entry in pixel_format_entries:
                if entry.GetAccessMode() == genicam.RW or entry.GetAccessMode() == genicam.RO:
                    available_formats.append(entry.GetSymbolic())

            return available_formats if available_formats else ["BGR8", "RGB8", "Mono8"]

        except Exception as e:
            self.logger.error(f"Error getting pixel format range for camera '{self.camera_name}': {str(e)}")
            return ["BGR8", "RGB8", "Mono8", "BayerRG8", "BayerGB8", "BayerGR8", "BayerBG8"]

    async def get_current_pixel_format(self) -> str:
        """
        Get current pixel format.

        Returns:
            Current pixel format

        Raises:
            CameraConnectionError: If camera is not initialized
            HardwareOperationError: If pixel format retrieval fails
        """
        if not self.initialized or self.camera is None:
            raise CameraConnectionError(f"Camera '{self.camera_name}' not initialized")

        try:
            was_open = self.camera.IsOpen()
            if not was_open:
                self.camera.Open()

            pixel_format = self.camera.PixelFormat.GetValue()
            return pixel_format

        except Exception as e:
            self.logger.error(f"Error getting current pixel format for camera '{self.camera_name}': {str(e)}")
            raise HardwareOperationError(f"Failed to get current pixel format: {str(e)}")

    async def set_pixel_format(self, pixel_format: str) -> bool:
        """
        Set pixel format.

        Args:
            pixel_format: Pixel format to set

        Returns:
            True if pixel format was set successfully, False otherwise

        Raises:
            CameraConnectionError: If camera is not initialized
            CameraConfigurationError: If pixel format is invalid
            HardwareOperationError: If pixel format setting fails
        """
        if not self.initialized or self.camera is None:
            raise CameraConnectionError(f"Camera '{self.camera_name}' not initialized")

        try:
            was_open = self.camera.IsOpen()
            if not was_open:
                self.camera.Open()

            # Check if pixel format is available
            available_formats = await self.get_pixel_format_range()
            if pixel_format not in available_formats:
                raise CameraConfigurationError(
                    f"Pixel format '{pixel_format}' not supported. Available formats: {available_formats}"
                )

            # Stop grabbing temporarily for pixel format change
            was_grabbing = self.camera.IsGrabbing()
            if was_grabbing:
                self.camera.StopGrabbing()

            self.camera.PixelFormat.SetValue(pixel_format)

            # Restart grabbing if it was running
            if was_grabbing:
                self.camera.StartGrabbing(self.grabbing_mode)

            self.logger.info(f"Pixel format set to '{pixel_format}' for camera '{self.camera_name}'")
            return True

        except (CameraConnectionError, CameraConfigurationError):
            raise
        except Exception as e:
            self.logger.error(f"Error setting pixel format for camera '{self.camera_name}': {str(e)}")
            raise HardwareOperationError(f"Failed to set pixel format: {str(e)}")

    async def get_wb(self) -> str:
        """
        Get the current white balance auto setting.

        Returns:
            White balance auto setting ("off", "once", "continuous")

        Raises:
            CameraConnectionError: If camera is not initialized
            HardwareOperationError: If white balance retrieval fails
        """
        if not self.initialized or self.camera is None:
            raise CameraConnectionError(f"Camera '{self.camera_name}' not initialized")
        else:
            assert genicam is not None, "camera is initialized but genicam is not available"

        try:
            was_open = self.camera.IsOpen()
            if not was_open:
                self.camera.Open()

            if (
                self.camera.BalanceWhiteAuto.GetAccessMode() == genicam.RO
                or self.camera.BalanceWhiteAuto.GetAccessMode() == genicam.RW
            ):
                wb_auto = self.camera.BalanceWhiteAuto.GetValue()
                return wb_auto.lower()
            else:
                self.logger.warning(f"BalanceWhiteAuto feature not available on camera '{self.camera_name}'")
                return "off"

        except Exception as e:
            self.logger.error(f"Error getting white balance for camera '{self.camera_name}': {str(e)}")
            raise HardwareOperationError(f"Failed to get white balance: {str(e)}")

    async def set_auto_wb_once(self, value: str) -> bool:
        """
        Set the white balance auto mode.

        Args:
            value: White balance mode ("off", "once", "continuous")

        Returns:
            True if white balance mode was set successfully

        Raises:
            CameraConnectionError: If camera is not initialized
            CameraConfigurationError: If white balance mode is invalid
            HardwareOperationError: If white balance setting fails
        """
        if not self.initialized or self.camera is None:
            raise CameraConnectionError(f"Camera '{self.camera_name}' not initialized")
        else:
            assert genicam is not None, "camera is initialized but genicam is not available"

        if value not in ["off", "once", "continuous"]:
            raise CameraConfigurationError(
                f"Invalid white balance mode '{value}' for camera '{self.camera_name}'. "
                "Must be 'off', 'once', or 'continuous'"
            )

        try:
            was_open = self.camera.IsOpen()
            if not was_open:
                self.camera.Open()

            if self.camera.BalanceWhiteAuto.GetAccessMode() != genicam.RW:
                self.logger.warning(f"BalanceWhiteAuto feature not writable on camera '{self.camera_name}'")
                return False

            if value == "off":
                self.camera.BalanceWhiteAuto.SetValue("Off")
                target_mode = "Off"
            elif value == "once":
                self.camera.BalanceWhiteAuto.SetValue("Once")
                target_mode = "Once"
            elif value == "continuous":
                self.camera.BalanceWhiteAuto.SetValue("Continuous")
                target_mode = "Continuous"
            else:
                raise CameraConfigurationError(
                    f"Invalid white balance mode '{value}' for camera '{self.camera_name}'. "
                    "Must be 'off', 'once', or 'continuous'"
                )

            actual_mode = self.camera.BalanceWhiteAuto.GetValue()
            success = actual_mode == target_mode

            if success:
                self.logger.info(f"White balance mode set to '{actual_mode}' for camera '{self.camera_name}'")
            else:
                self.logger.warning(
                    f"Failed to set white balance mode for camera '{self.camera_name}'. "
                    f"Target: {target_mode}, Actual: {actual_mode}"
                )

            return success

        except (CameraConnectionError, CameraConfigurationError):
            raise
        except Exception as e:
            self.logger.error(f"Error setting white balance for camera '{self.camera_name}': {str(e)}")
            raise HardwareOperationError(f"Failed to set white balance: {str(e)}")

    async def close(self):
        """
        Close the camera and release resources.

        Raises:
            CameraConnectionError: If camera closure fails
        """
        if self.camera is not None:
            try:
                camera = self.camera
                self.camera = None
                self.initialized = False

                try:
                    if await asyncio.to_thread(camera.IsGrabbing):
                        await asyncio.to_thread(camera.StopGrabbing)
                except Exception as e:
                    self.logger.warning(f"Error stopping grab for camera '{self.camera_name}': {str(e)}")

                try:
                    if await asyncio.to_thread(camera.IsOpen):
                        await asyncio.to_thread(camera.Close)
                except Exception as e:
                    self.logger.warning(f"Error closing camera '{self.camera_name}': {str(e)}")

                self.logger.info(f"Basler camera '{self.camera_name}' closed")

            except Exception as e:
                self.logger.error(f"Error in camera cleanup for '{self.camera_name}': {str(e)}")
                raise CameraConnectionError(f"Failed to close camera '{self.camera_name}': {str(e)}")<|MERGE_RESOLUTION|>--- conflicted
+++ resolved
@@ -501,7 +501,7 @@
 
         Returns:
             List with [min_exposure, max_exposure] in microseconds
-
+            
         Raises:
             CameraConnectionError: If camera is not initialized or accessible
             HardwareOperationError: If exposure range retrieval fails
@@ -513,7 +513,6 @@
             if not await asyncio.to_thread(self.camera.IsOpen):
                 await asyncio.to_thread(self.camera.Open)
 
-<<<<<<< HEAD
             # Use the detected exposure property
             exposure_prop = await self._detect_exposure_nodes()
             prop = getattr(self.camera, exposure_prop)
@@ -521,45 +520,12 @@
             min_value = await asyncio.to_thread(prop.GetMin)
             max_value = await asyncio.to_thread(prop.GetMax)
                 
-=======
-            min_value = await asyncio.to_thread(self.camera.ExposureTime.GetMin)
-            max_value = await asyncio.to_thread(self.camera.ExposureTime.GetMax)
-
->>>>>>> 1bcc5b53
             return [min_value, max_value]
         except Exception as e:
             self.logger.warning(f"Exposure range not available for camera '{self.camera_name}': {str(e)}")
             # Return reasonable defaults if exposure feature is not available
             return [1.0, 1000000.0]  # 1 μs to 1 second
 
-<<<<<<< HEAD
-=======
-    async def get_exposure(self) -> float:
-        """
-        Get current exposure time in microseconds.
-
-        Returns:
-            Current exposure time
-
-        Raises:
-            CameraConnectionError: If camera is not initialized or accessible
-            HardwareOperationError: If exposure retrieval fails
-        """
-        if not self.initialized or self.camera is None:
-            raise CameraConnectionError(f"Camera '{self.camera_name}' is not initialized")
-
-        try:
-            if not await asyncio.to_thread(self.camera.IsOpen):
-                await asyncio.to_thread(self.camera.Open)
-
-            exposure = await asyncio.to_thread(self.camera.ExposureTime.GetValue)
-            return exposure
-        except Exception as e:
-            self.logger.warning(f"Exposure not available for camera '{self.camera_name}': {str(e)}")
-            # Return reasonable default if exposure feature is not available
-            return 20000.0  # 20ms default
-
->>>>>>> 1bcc5b53
     async def set_exposure(self, exposure: Union[int, float]) -> bool:
         """
         Set the camera exposure time in microseconds.
@@ -576,21 +542,13 @@
         """
         if not self.initialized or self.camera is None:
             raise CameraConnectionError(f"Camera '{self.camera_name}' is not initialized")
-<<<<<<< HEAD
         
         try:
             min_exp, max_exp = await self.get_exposure_range()
-=======
-
-        try:
-            min_exp, max_exp = await self.get_exposure_range()
-
->>>>>>> 1bcc5b53
             if exposure < min_exp or exposure > max_exp:
                 raise CameraConfigurationError(
                     f"Exposure {exposure} outside valid range [{min_exp}, {max_exp}] for camera '{self.camera_name}'"
                 )
-<<<<<<< HEAD
             if not await asyncio.to_thread(self.camera.IsOpen):
                 await asyncio.to_thread(self.camera.Open)
                 
@@ -622,22 +580,6 @@
                 self.logger.info(f"Set {exposure_prop} to {exposure_int} μs for camera '{self.camera_name}'")
                 return True
                 
-=======
-
-            if not await asyncio.to_thread(self.camera.IsOpen):
-                await asyncio.to_thread(self.camera.Open)
-
-            await asyncio.to_thread(self.camera.ExposureTime.SetValue, exposure)
-
-            actual_exposure = await asyncio.to_thread(self.camera.ExposureTime.GetValue)
-            success = abs(actual_exposure - exposure) < 0.01 * exposure
-
-            if not success:
-                self.logger.warning(f"Exposure setting verification failed for camera '{self.camera_name}'")
-
-            return success
-
->>>>>>> 1bcc5b53
         except (CameraConnectionError, CameraConfigurationError):
             raise
         except Exception as e:
@@ -667,19 +609,11 @@
 
     async def get_triggermode(self) -> str:
         """
-<<<<<<< HEAD
         Get the camera's current trigger mode.
 
         Returns:
             Current trigger mode ("continuous" or "trigger")
             
-=======
-        Get current trigger mode.
-
-        Returns:
-            "continuous" or "trigger"
-
->>>>>>> 1bcc5b53
         Raises:
             CameraConnectionError: If camera is not initialized or accessible
             HardwareOperationError: If trigger mode retrieval fails
@@ -690,24 +624,12 @@
         try:
             if not await asyncio.to_thread(self.camera.IsOpen):
                 await asyncio.to_thread(self.camera.Open)
-<<<<<<< HEAD
                 
             # Don't stop grabbing - just check the current state
-=======
-
-            if await asyncio.to_thread(self.camera.IsGrabbing):
-                await asyncio.to_thread(self.camera.StopGrabbing)
-
->>>>>>> 1bcc5b53
             trigger_enabled = await asyncio.to_thread(self.camera.TriggerMode.GetValue) == "On"
             trigger_source = await asyncio.to_thread(self.camera.TriggerSource.GetValue) == "Software"
 
             self.triggermode = "trigger" if (trigger_enabled and trigger_source) else "continuous"
-<<<<<<< HEAD
-=======
-
-            await asyncio.to_thread(self.camera.StartGrabbing, self.grabbing_mode)
->>>>>>> 1bcc5b53
             return self.triggermode
 
         except Exception as e:
@@ -943,7 +865,6 @@
             if "exposure_time" in config_data:
                 total_settings += 1
                 try:
-<<<<<<< HEAD
                     if hasattr(self.camera, 'ExposureTime') and \
                        self.camera.ExposureTime.GetAccessMode() in [genicam.RW, genicam.WO]:
                         exposure_value = float(config_data['exposure_time'])
@@ -956,14 +877,6 @@
                             self.logger.info(f"Exposure time set to {exposure_value} μs for camera '{self.camera_name}'")
                         else:
                             self.logger.warning(f"Exposure setting verification failed for camera '{self.camera_name}': requested={exposure_value}, actual={actual_exposure}")
-=======
-                    if hasattr(self.camera, "ExposureTime") and self.camera.ExposureTime.GetAccessMode() in [
-                        genicam.RW,
-                        genicam.WO,
-                    ]:
-                        await asyncio.to_thread(self.camera.ExposureTime.SetValue, float(config_data["exposure_time"]))
-                        success_count += 1
->>>>>>> 1bcc5b53
                 except Exception as e:
                     self.logger.warning(f"Could not set exposure time for camera '{self.camera_name}': {e}")
 
@@ -971,7 +884,6 @@
             if "gain" in config_data:
                 total_settings += 1
                 try:
-<<<<<<< HEAD
                     if hasattr(self.camera, 'Gain') and \
                        self.camera.Gain.GetAccessMode() in [genicam.RW, genicam.WO]:
                         gain_value = float(config_data['gain'])
@@ -984,11 +896,6 @@
                             self.logger.info(f"Gain set to {gain_value} for camera '{self.camera_name}'")
                         else:
                             self.logger.warning(f"Gain setting verification failed for camera '{self.camera_name}': requested={gain_value}, actual={actual_gain}")
-=======
-                    if hasattr(self.camera, "Gain") and self.camera.Gain.GetAccessMode() in [genicam.RW, genicam.WO]:
-                        await asyncio.to_thread(self.camera.Gain.SetValue, float(config_data["gain"]))
-                        success_count += 1
->>>>>>> 1bcc5b53
                 except Exception as e:
                     self.logger.warning(f"Could not set gain for camera '{self.camera_name}': {e}")
 
@@ -1082,19 +989,10 @@
             if "pixel_format" in config_data:
                 total_settings += 1
                 try:
-<<<<<<< HEAD
                     if hasattr(self.camera, 'PixelFormat') and \
                        self.camera.PixelFormat.GetAccessMode() in [genicam.RW, genicam.WO]:
                         available_formats = await self.get_pixel_format_range()
                         pixel_format = config_data['pixel_format']
-=======
-                    if hasattr(self.camera, "PixelFormat") and self.camera.PixelFormat.GetAccessMode() in [
-                        genicam.RW,
-                        genicam.WO,
-                    ]:
-                        available_formats = self.get_pixel_format_range()
-                        pixel_format = config_data["pixel_format"]
->>>>>>> 1bcc5b53
                         if pixel_format in available_formats:
                             await asyncio.to_thread(self.camera.PixelFormat.SetValue, pixel_format)
                             success_count += 1
@@ -1153,18 +1051,12 @@
 
         try:
             import json
-<<<<<<< HEAD
             
             # Ensure directory exists if there is a directory part
             dir_name = os.path.dirname(config_path)
             if dir_name:
                 os.makedirs(dir_name, exist_ok=True)
             
-=======
-
-            os.makedirs(os.path.dirname(os.path.abspath(config_path)), exist_ok=True)
-
->>>>>>> 1bcc5b53
             if not await asyncio.to_thread(self.camera.IsOpen):
                 await asyncio.to_thread(self.camera.Open)
 
@@ -1327,13 +1219,8 @@
         except Exception as e:
             self.logger.error(f"Error setting ROI for camera '{self.camera_name}': {str(e)}")
             raise HardwareOperationError(f"Failed to set ROI: {str(e)}")
-<<<<<<< HEAD
                 
     async def get_ROI(self) -> Dict[str, int]:
-=======
-
-    def get_ROI(self) -> Dict[str, int]:
->>>>>>> 1bcc5b53
         """
         Get current Region of Interest settings.
 
@@ -1380,7 +1267,6 @@
             raise CameraConnectionError(f"Camera '{self.camera_name}' not initialized")
 
         try:
-<<<<<<< HEAD
             if not await asyncio.to_thread(self.camera.IsOpen):
                 await asyncio.to_thread(self.camera.Open)
             
@@ -1403,30 +1289,6 @@
                 
             await asyncio.to_thread(self.camera.StartGrabbing, self.grabbing_mode)
             
-=======
-            if not self.camera.IsOpen():
-                self.camera.Open()
-
-            if self.camera.IsGrabbing():
-                self.camera.StopGrabbing()
-
-            self.camera.OffsetX.SetValue(0)
-            self.camera.OffsetY.SetValue(0)
-
-            max_width = self.camera.Width.GetMax()
-            max_height = self.camera.Height.GetMax()
-
-            width_inc = self.camera.Width.GetInc()
-            height_inc = self.camera.Height.GetInc()
-            max_width = (max_width // width_inc) * width_inc
-            max_height = (max_height // height_inc) * height_inc
-
-            self.camera.Width.SetValue(max_width)
-            self.camera.Height.SetValue(max_height)
-
-            self.camera.StartGrabbing(self.grabbing_mode)
-
->>>>>>> 1bcc5b53
             self.logger.info(f"ROI reset to maximum for camera '{self.camera_name}'")
             return True
 
@@ -1460,7 +1322,6 @@
             was_open = self.camera.IsOpen()
             if not was_open:
                 self.camera.Open()
-<<<<<<< HEAD
             
             # Use the detected gain property
             gain_prop = await self._detect_gain_nodes()
@@ -1492,13 +1353,6 @@
                 
         except CameraConfigurationError:
             raise
-=======
-
-            self.camera.Gain.SetValue(gain)
-            self.logger.info(f"Gain set to {gain} for camera '{self.camera_name}'")
-            return True
-
->>>>>>> 1bcc5b53
         except Exception as e:
             self.logger.error(f"Failed to set gain for camera '{self.camera_name}': {str(e)}")
             raise CameraConfigurationError(f"Failed to set gain for camera '{self.camera_name}': {str(e)}")
@@ -1514,30 +1368,19 @@
             CameraConnectionError: If camera is not initialized
         """
         if not self.initialized or self.camera is None:
-<<<<<<< HEAD
             return 1.0
         
-=======
-            raise CameraConnectionError(f"Camera '{self.camera_name}' not initialized")
-
->>>>>>> 1bcc5b53
         try:
             was_open = self.camera.IsOpen()
             if not was_open:
                 self.camera.Open()
 
-<<<<<<< HEAD
             # Use the detected gain property
             gain_prop = await self._detect_gain_nodes()
             prop = getattr(self.camera, gain_prop)
             value = await asyncio.to_thread(prop.GetValue)
             return float(value)
                 
-=======
-            gain = self.camera.Gain.GetValue()
-            return gain
-
->>>>>>> 1bcc5b53
         except Exception as e:
             self.logger.error(f"Failed to get gain for camera '{self.camera_name}': {str(e)}")
             return 1.0
@@ -1548,21 +1391,10 @@
 
         Returns:
             List containing [min_gain, max_gain]
-<<<<<<< HEAD
         """
         if not self.initialized or self.camera is None:
             return [1.0, 16.0]
             
-=======
-
-        Raises:
-            CameraConnectionError: If camera is not initialized
-            HardwareOperationError: If gain range retrieval fails
-        """
-        if not self.initialized or self.camera is None:
-            raise CameraConnectionError(f"Camera '{self.camera_name}' not initialized")
-
->>>>>>> 1bcc5b53
         try:
             was_open = self.camera.IsOpen()
             if not was_open:
