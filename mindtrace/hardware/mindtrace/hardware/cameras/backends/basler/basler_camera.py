"""
Basler Camera Backend Implementation

This module provides a comprehensive implementation for Basler cameras using the pypylon SDK.
It supports advanced camera features including trigger modes, exposure control, ROI settings,
and image quality enhancement.

Features:
    - Full Basler camera support via pypylon SDK
    - Hardware trigger and continuous capture modes
    - ROI (Region of Interest) control
    - Automatic exposure and gain control
    - Image quality enhancement with CLAHE
    - Configuration import/export functionality
    - Robust error handling and connection management

Requirements:
    - pypylon SDK (Pylon SDK for Python)
    - OpenCV for image processing
    - Basler Pylon SDK installed on system

Installation:
    1. Install Basler Pylon SDK from manufacturer
    2. pip install pypylon
    3. Configure camera permissions (Linux may require udev rules)

Usage:
    from mindtrace.hardware.cameras.backends.basler import BaslerCamera

    # Get available cameras
    cameras = BaslerCamera.get_available_cameras()

    # Initialize camera
    camera = BaslerCamera("camera_name", img_quality_enhancement=True)
    success, cam_obj, remote_obj = await camera.initialize()  # Initialize first

    if success:
        # Configure and capture
        await camera.set_exposure(20000)
        await camera.set_triggermode("continuous")
        success, image = await camera.capture()
        await camera.close()

Configuration:
    All parameters are configurable via the hardware configuration system:
    - MINDTRACE_CAMERA_EXPOSURE_TIME: Default exposure time in microseconds
    - MINDTRACE_CAMERA_TRIGGER_MODE: Default trigger mode ("continuous" or "trigger")
    - MINDTRACE_CAMERA_IMAGE_QUALITY_ENHANCEMENT: Enable CLAHE enhancement
    - MINDTRACE_CAMERA_RETRIEVE_RETRY_COUNT: Number of capture retry attempts
    - MINDTRACE_CAMERA_BUFFER_COUNT: Number of frame buffers for streaming
    - MINDTRACE_CAMERA_TIMEOUT_MS: Capture timeout in milliseconds

Supported Camera Models:
    - All Basler USB3 cameras (acA, daA series)
    - All Basler GigE cameras (acA, daA series)
    - Both monochrome and color variants
    - Various resolutions and frame rates

Error Handling:
    The module uses a comprehensive exception hierarchy for precise error reporting:
    - SDKNotAvailableError: pypylon SDK not installed
    - CameraNotFoundError: Camera not detected or accessible
    - CameraInitializationError: Failed to initialize camera
    - CameraConfigurationError: Invalid configuration parameters
    - CameraConnectionError: Connection issues
    - CameraCaptureError: Image acquisition failures
    - CameraTimeoutError: Operation timeout
    - HardwareOperationError: General hardware operation failures
"""

import asyncio
import os
import time
from typing import Any, Dict, List, Optional, Tuple, Union

import cv2
import numpy as np

try:
    from pypylon import genicam, pylon  # type: ignore

    PYPYLON_AVAILABLE = True
except ImportError:
    PYPYLON_AVAILABLE = False
    pylon = None
    genicam = None

from mindtrace.hardware.cameras.backends.base import BaseCamera
from mindtrace.hardware.core.exceptions import (
    CameraCaptureError,
    CameraConfigurationError,
    CameraConnectionError,
    CameraInitializationError,
    CameraNotFoundError,
    CameraTimeoutError,
    HardwareOperationError,
    SDKNotAvailableError,
)


class BaslerCamera(BaseCamera):
    """Interface for Basler cameras using pypylon SDK.

    This class provides a comprehensive interface to Basler cameras, supporting both USB and GigE models.
    It handles camera initialization, configuration, image acquisition, and parameter control with
    robust error handling and configuration management.

    Attributes:
        initialized: Whether camera was successfully initialized
        camera: Underlying pypylon camera object
        triggermode: Current trigger mode ("continuous" or "trigger")
        img_quality_enhancement: Current image enhancement setting
        timeout_ms: Capture timeout in milliseconds
        buffer_count: Number of frame buffers
        converter: Image format converter for pypylon
        retrieve_retry_count: Number of capture retry attempts
        default_pixel_format: Default pixel format for image conversion
        camera_config_path: Path to camera configuration file
        grabbing_mode: Pylon grabbing strategy
    """

    def __init__(
        self,
        camera_name: str,
        camera_config: Optional[str] = None,
        img_quality_enhancement: Optional[bool] = None,
        retrieve_retry_count: Optional[int] = None,
        **backend_kwargs,
    ):
        """
        Initialize Basler camera with configurable parameters.

        Args:
            camera_name: Camera identifier (serial number, IP, or user-defined name)
            camera_config: Path to Pylon Feature Stream (.pfs) file (optional)
            img_quality_enhancement: Enable CLAHE image enhancement (uses config default if None)
            retrieve_retry_count: Number of capture retry attempts (uses config default if None)
            **backend_kwargs: Backend-specific parameters:
                - pixel_format: Default pixel format (uses config default if None)
                - buffer_count: Number of frame buffers (uses config default if None)
                - timeout_ms: Capture timeout in milliseconds (uses config default if None)

        Raises:
            SDKNotAvailableError: If pypylon SDK is not available
            CameraConfigurationError: If configuration is invalid
            CameraInitializationError: If camera initialization fails
        """
        if not PYPYLON_AVAILABLE:
            raise SDKNotAvailableError(
                "pypylon",
                "Install pypylon to use Basler cameras:\n"
                "1. Download and install Basler pylon SDK from https://www.baslerweb.com/en/downloads/software-downloads/\n"
                "2. pip install pypylon\n"
                "3. Ensure camera drivers are properly installed",
            )
        else:
            assert pylon is not None, "pypylon SDK is available but pylon is not initialized"

        super().__init__(camera_name, camera_config, img_quality_enhancement, retrieve_retry_count)

        # Get backend-specific configuration with fallbacks
        pixel_format = backend_kwargs.get("pixel_format")
        buffer_count = backend_kwargs.get("buffer_count")
        timeout_ms = backend_kwargs.get("timeout_ms")

        if pixel_format is None:
            pixel_format = getattr(self.camera_config, "pixel_format", "BGR8")
        if buffer_count is None:
            buffer_count = getattr(self.camera_config, "buffer_count", 25)
        if timeout_ms is None:
            timeout_ms = getattr(self.camera_config, "timeout_ms", 5000)

        # Validate parameters
        if buffer_count < 1:
            raise CameraConfigurationError("Buffer count must be at least 1")
        if timeout_ms < 100:
            raise CameraConfigurationError("Timeout must be at least 100ms")

        # Store configuration
        self.camera_config_path = camera_config
        self.default_pixel_format = pixel_format
        self.buffer_count = buffer_count
        self.timeout_ms = timeout_ms

        # Internal state
        self.converter = None
        self.grabbing_mode = pylon.GrabStrategy_LatestImageOnly
        self.triggermode = self.camera_config.cameras.trigger_mode

        self.logger.info(f"Basler camera '{self.camera_name}' initialized successfully")

    @staticmethod
    def get_available_cameras(include_details: bool = False) -> Union[List[str], Dict[str, Dict[str, str]]]:
        """
        Get available Basler cameras.

        Args:
            include_details: If True, return detailed information

        Returns:
            List of camera names (user-defined names preferred, serial numbers as fallback) or dict with details

        Raises:
            SDKNotAvailableError: If Basler SDK is not available
            HardwareOperationError: If camera discovery fails
        """
        if not PYPYLON_AVAILABLE:
            raise SDKNotAvailableError("pypylon", "Basler SDK (pypylon) is not available for camera discovery")
        else:
            assert pylon is not None, "pypylon SDK is available but pylon is not initialized"

        try:
            available_cameras = []
            camera_details = {}

            devices = pylon.TlFactory.GetInstance().EnumerateDevices()

            for device in devices:
                serial_number = device.GetSerialNumber()
                user_defined_name = device.GetUserDefinedName()

                camera_identifier = user_defined_name if user_defined_name else serial_number
                available_cameras.append(camera_identifier)

                if include_details:
                    camera_details[camera_identifier] = {
                        "serial_number": serial_number,
                        "model": device.GetModelName(),
                        "vendor": device.GetVendorName(),
                        "device_class": device.GetDeviceClass(),
                        "interface": device.GetInterfaceID(),
                        "friendly_name": device.GetFriendlyName(),
                        "user_defined_name": user_defined_name,
                    }

            return camera_details if include_details else available_cameras

        except Exception as e:
            raise HardwareOperationError(f"Failed to discover Basler cameras: {str(e)}")

    async def initialize(self) -> Tuple[bool, Any, Any]:
        """
        Initialize the camera connection.

        This searches for the camera by name, serial number, or IP and establishes
        a connection if found.

        Returns:
            Tuple of (success status, camera object, None)

        Raises:
            CameraNotFoundError: If no cameras found or specified camera not found
            CameraInitializationError: If camera initialization fails
            CameraConnectionError: If camera connection fails
        """
        if not PYPYLON_AVAILABLE:
            raise SDKNotAvailableError("pypylon", "Basler SDK (pypylon) is not available for camera discovery")
        else:
            assert pylon is not None, "pypylon SDK is available but pylon is not initialized"
        try:
            all_devices = await asyncio.to_thread(pylon.TlFactory.GetInstance().EnumerateDevices)
            if len(all_devices) == 0:
                raise CameraNotFoundError("No Basler cameras found")

            camera_found = False
            for device in all_devices:
                if device.GetSerialNumber() == self.camera_name or device.GetUserDefinedName() == self.camera_name:
                    camera_found = True
                    try:
                        camera = await asyncio.to_thread(
                            lambda: pylon.InstantCamera(pylon.TlFactory.GetInstance().CreateDevice(device))
                        )
                        await asyncio.to_thread(camera.Open)

                        if device.GetSerialNumber() == self.camera_name and device.GetUserDefinedName():
                            self.camera_name = device.GetUserDefinedName()
                            self.logger.info(
                                f"Camera found by serial number, using user-defined name: '{self.camera_name}'"
                            )

                        # Configure the camera after opening
                        self.camera = camera
                        await self._configure_camera()

                        # Load config if provided
                        if self.camera_config_path and os.path.exists(self.camera_config_path):
                            await self.import_config(self.camera_config_path)

                        self.initialized = True
                        return True, camera, None

                    except Exception as e:
                        self.logger.error(f"Failed to open Basler camera '{self.camera_name}': {str(e)}")
                        raise CameraConnectionError(f"Failed to open camera '{self.camera_name}': {str(e)}")

            if not camera_found:
                available_cameras = [
                    f"{device.GetSerialNumber()} ({device.GetUserDefinedName()})" for device in all_devices
                ]
                raise CameraNotFoundError(
                    f"Camera '{self.camera_name}' not found. Available cameras: {available_cameras}"
                )

        except (CameraNotFoundError, CameraConnectionError):
            raise
        except Exception as e:
            self.logger.error(f"Unexpected error initializing Basler camera '{self.camera_name}': {str(e)}")
            raise CameraInitializationError(f"Unexpected error initializing camera '{self.camera_name}': {str(e)}")

    async def _configure_camera(self):
        """
        Configure initial camera settings.

        Raises:
            CameraConfigurationError: If camera configuration fails
        """
        if not PYPYLON_AVAILABLE:
            raise SDKNotAvailableError("pypylon", "Basler SDK (pypylon) is not available for camera discovery")
        else:
            assert pylon is not None, "pypylon SDK is available but pylon is not initialized"
        try:
            self.converter = pylon.ImageFormatConverter()
            self.converter.OutputPixelFormat = pylon.PixelType_BGR8packed
            self.converter.OutputBitAlignment = pylon.OutputBitAlignment_MsbAligned

            if not await asyncio.to_thread(self.camera.IsOpen):
                await asyncio.to_thread(self.camera.Open)

            await asyncio.to_thread(self.camera.MaxNumBuffer.SetValue, self.buffer_count)

            self.logger.info(f"Basler camera '{self.camera_name}' configured with buffer_count={self.buffer_count}")

        except Exception as e:
            self.logger.error(f"Failed to configure Basler camera '{self.camera_name}': {str(e)}")
            raise CameraConfigurationError(f"Failed to configure camera '{self.camera_name}': {str(e)}")

    async def get_image_quality_enhancement(self) -> bool:
        """Get image quality enhancement setting."""
        return self.img_quality_enhancement

    async def set_image_quality_enhancement(self, value: bool) -> bool:
        """Set image quality enhancement setting."""
        self.img_quality_enhancement = value
        self.logger.info(f"Image quality enhancement set to {value} for camera '{self.camera_name}'")
        return True

    async def _detect_gain_nodes(self) -> str:
        """
        Detect which gain property is available for this camera.
        
        Returns:
            The name of the available gain property ("Gain" or "GainRaw")
            
        Raises:
            CameraConfigurationError: If no gain property is available
        """
        try:
            self.logger.info(f"Starting gain node detection for camera '{self.camera_name}'")
            
            # Get all available nodes from the camera
            node_map = await asyncio.to_thread(self.camera.GetNodeMap)
            self.logger.info(f"Camera '{self.camera_name}' node map obtained")
            
            # List all nodes that contain "gain" (case insensitive)
            all_nodes = []
            try:
                for node_name in await asyncio.to_thread(node_map.GetNodes):
                    node_name_str = str(node_name.GetName())
                    if 'gain' in node_name_str.lower():
                        all_nodes.append(node_name_str)
                self.logger.info(f"Found gain-related nodes for camera '{self.camera_name}': {all_nodes}")
            except Exception as e:
                self.logger.warning(f"Could not enumerate all nodes for camera '{self.camera_name}': {str(e)}")
            
            # Try to get nodes directly from the node map instead of using hasattr
            gain_node_names = [
                'Gain', 'GainRaw', 'GainAbs', 'GainValue', 'GainControl',
                'GainAuto', 'GainSelector', 'GainMode', 'GainSetting'
            ]
            
            for node_name in gain_node_names:
                try:
                    # Try to get the node directly from the node map
                    node = await asyncio.to_thread(node_map.GetNode, node_name)
                    if node is not None:
                        self.logger.info(f"Found gain node '{node_name}' for camera '{self.camera_name}'")
                        try:
                            # Test if we can read the current value
                            current_value = await asyncio.to_thread(node.GetValue)
                            self.logger.info(f"Successfully read '{node_name}' value: {current_value} for camera '{self.camera_name}'")
                            return node_name
                        except Exception as e:
                            self.logger.warning(f"'{node_name}' exists but not readable for camera '{self.camera_name}': {str(e)}")
                except Exception as e:
                    self.logger.debug(f"Node '{node_name}' not found for camera '{self.camera_name}': {str(e)}")
            
            # If no nodes found, try the old hasattr method as fallback
            self.logger.warning(f"No gain nodes found via node map, trying hasattr method for camera '{self.camera_name}'")
            
            # Try hasattr for the most common ones
            for node_name in ['Gain', 'GainRaw']:
                try:
                    if hasattr(self.camera, node_name):
                        self.logger.info(f"'{node_name}' attribute exists for camera '{self.camera_name}'")
                        try:
                            current_value = await asyncio.to_thread(getattr(self.camera, node_name).GetValue)
                            self.logger.info(f"Successfully read '{node_name}' value: {current_value} for camera '{self.camera_name}'")
                            return node_name
                        except Exception as e:
                            self.logger.warning(f"'{node_name}' exists but not accessible for camera '{self.camera_name}': {str(e)}")
                except Exception as e:
                    self.logger.debug(f"hasattr check failed for '{node_name}' on camera '{self.camera_name}': {str(e)}")
            
            self.logger.error(f"No gain property available for camera '{self.camera_name}'")
            self.logger.error(f"Available gain-related nodes: {all_nodes}")
            raise CameraConfigurationError(f"No gain property available for camera '{self.camera_name}'")
            
        except Exception as e:
            self.logger.error(f"Error detecting gain nodes for camera '{self.camera_name}': {str(e)}")
            raise CameraConfigurationError(f"Failed to detect gain nodes: {str(e)}")

    async def _detect_exposure_nodes(self) -> str:
        """
        Detect which exposure property is available for this camera.
        
        Returns:
            The name of the available exposure property ("ExposureTime" or "ExposureTimeRaw")
            
        Raises:
            CameraConfigurationError: If no exposure property is available
        """
        try:
            self.logger.info(f"Starting exposure node detection for camera '{self.camera_name}'")
            
            # Get all available nodes from the camera
            node_map = await asyncio.to_thread(self.camera.GetNodeMap)
            self.logger.info(f"Camera '{self.camera_name}' node map obtained")
            
            # List all nodes that contain "exposure" (case insensitive)
            all_nodes = []
            try:
                for node_name in await asyncio.to_thread(node_map.GetNodes):
                    node_name_str = str(node_name.GetName())
                    if 'exposure' in node_name_str.lower():
                        all_nodes.append(node_name_str)
                self.logger.info(f"Found exposure-related nodes for camera '{self.camera_name}': {all_nodes}")
            except Exception as e:
                self.logger.warning(f"Could not enumerate all nodes for camera '{self.camera_name}': {str(e)}")
            
            # Try to get nodes directly from the node map instead of using hasattr
            exposure_node_names = [
                'ExposureTime', 'ExposureTimeRaw', 'ExposureTimeAbs', 
                'ExposureTimeMicroseconds', 'ExposureTimeUs', 'Exposure', 
                'ExposureTimeValue', 'ExposureTimeControl'
            ]
            
            for node_name in exposure_node_names:
                try:
                    # Try to get the node directly from the node map
                    node = await asyncio.to_thread(node_map.GetNode, node_name)
                    if node is not None:
                        self.logger.info(f"Found exposure node '{node_name}' for camera '{self.camera_name}'")
                        try:
                            # Test if we can read the current value
                            current_value = await asyncio.to_thread(node.GetValue)
                            self.logger.info(f"Successfully read '{node_name}' value: {current_value} for camera '{self.camera_name}'")
                            return node_name
                        except Exception as e:
                            self.logger.warning(f"'{node_name}' exists but not readable for camera '{self.camera_name}': {str(e)}")
                except Exception as e:
                    self.logger.debug(f"Node '{node_name}' not found for camera '{self.camera_name}': {str(e)}")
            
            # If no nodes found, try the old hasattr method as fallback
            self.logger.warning(f"No exposure nodes found via node map, trying hasattr method for camera '{self.camera_name}'")
            
            # Try hasattr for the most common ones
            for node_name in ['ExposureTime', 'ExposureTimeRaw']:
                try:
                    if hasattr(self.camera, node_name):
                        self.logger.info(f"'{node_name}' attribute exists for camera '{self.camera_name}'")
                        try:
                            current_value = await asyncio.to_thread(getattr(self.camera, node_name).GetValue)
                            self.logger.info(f"Successfully read '{node_name}' value: {current_value} for camera '{self.camera_name}'")
                            return node_name
                        except Exception as e:
                            self.logger.warning(f"'{node_name}' exists but not accessible for camera '{self.camera_name}': {str(e)}")
                except Exception as e:
                    self.logger.debug(f"hasattr check failed for '{node_name}' on camera '{self.camera_name}': {str(e)}")
            
            self.logger.error(f"No exposure property available for camera '{self.camera_name}'")
            self.logger.error(f"Available exposure-related nodes: {all_nodes}")
            raise CameraConfigurationError(f"No exposure property available for camera '{self.camera_name}'")
            
        except Exception as e:
            self.logger.error(f"Error detecting exposure nodes for camera '{self.camera_name}': {str(e)}")
            raise CameraConfigurationError(f"Failed to detect exposure nodes: {str(e)}")

    async def get_exposure_range(self) -> List[Union[int, float]]:
        """
        Get the supported exposure time range in microseconds.

        Returns:
            List with [min_exposure, max_exposure] in microseconds

        Raises:
            CameraConnectionError: If camera is not initialized or accessible
            HardwareOperationError: If exposure range retrieval fails
        """
        if not self.initialized or self.camera is None:
            raise CameraConnectionError(f"Camera '{self.camera_name}' is not initialized")

        try:
            if not await asyncio.to_thread(self.camera.IsOpen):
                await asyncio.to_thread(self.camera.Open)

<<<<<<< HEAD
            # Use the detected exposure property
            exposure_prop = await self._detect_exposure_nodes()
            prop = getattr(self.camera, exposure_prop)
            
            min_value = await asyncio.to_thread(prop.GetMin)
            max_value = await asyncio.to_thread(prop.GetMax)
                
=======
            min_value = await asyncio.to_thread(self.camera.ExposureTime.GetMin)
            max_value = await asyncio.to_thread(self.camera.ExposureTime.GetMax)

>>>>>>> 906a5ac3
            return [min_value, max_value]
        except Exception as e:
            self.logger.warning(f"Exposure range not available for camera '{self.camera_name}': {str(e)}")
            # Return reasonable defaults if exposure feature is not available
            return [1.0, 1000000.0]  # 1 μs to 1 second

<<<<<<< HEAD
=======
    async def get_exposure(self) -> float:
        """
        Get current exposure time in microseconds.

        Returns:
            Current exposure time

        Raises:
            CameraConnectionError: If camera is not initialized or accessible
            HardwareOperationError: If exposure retrieval fails
        """
        if not self.initialized or self.camera is None:
            raise CameraConnectionError(f"Camera '{self.camera_name}' is not initialized")

        try:
            if not await asyncio.to_thread(self.camera.IsOpen):
                await asyncio.to_thread(self.camera.Open)

            exposure = await asyncio.to_thread(self.camera.ExposureTime.GetValue)
            return exposure
        except Exception as e:
            self.logger.warning(f"Exposure not available for camera '{self.camera_name}': {str(e)}")
            # Return reasonable default if exposure feature is not available
            return 20000.0  # 20ms default

>>>>>>> 906a5ac3
    async def set_exposure(self, exposure: Union[int, float]) -> bool:
        """
        Set the camera exposure time in microseconds.

        Args:
            exposure: Exposure time in microseconds

        Returns:
            True if exposure was set successfully

        Raises:
            CameraConnectionError: If camera is not initialized
            CameraConfigurationError: If exposure setting fails
        """
        if not self.initialized or self.camera is None:
            raise CameraConnectionError(f"Camera '{self.camera_name}' is not initialized")
<<<<<<< HEAD
        
        try:
            min_exp, max_exp = await self.get_exposure_range()
=======

        try:
            min_exp, max_exp = await self.get_exposure_range()

>>>>>>> 906a5ac3
            if exposure < min_exp or exposure > max_exp:
                raise CameraConfigurationError(
                    f"Exposure {exposure} outside valid range [{min_exp}, {max_exp}] for camera '{self.camera_name}'"
                )
<<<<<<< HEAD
            if not await asyncio.to_thread(self.camera.IsOpen):
                await asyncio.to_thread(self.camera.Open)
                
            # Use the detected exposure property
            exposure_prop = await self._detect_exposure_nodes()
            prop = getattr(self.camera, exposure_prop)
            
            # Convert to int64 and ensure it's a valid integer
            exposure_int = int(exposure)
            
            # For ExposureTimeRaw, we may need to adjust to valid increments
            if exposure_prop == "ExposureTimeRaw":
                try:
                    inc = await asyncio.to_thread(prop.GetInc)
                    min_val = await asyncio.to_thread(prop.GetMin)
                    # Adjust exposure to be valid according to increment
                    adjusted_exposure = int(round((exposure - min_val) / inc) * inc + min_val)
                    await asyncio.to_thread(prop.SetValue, adjusted_exposure)
                    self.logger.info(f"Set {exposure_prop} to {adjusted_exposure} μs (adjusted from {exposure}) for camera '{self.camera_name}'")
                    return True
                except Exception as e:
                    # Fallback: try with original value as int
                    await asyncio.to_thread(prop.SetValue, exposure_int)
                    self.logger.info(f"Set {exposure_prop} to {exposure_int} μs for camera '{self.camera_name}'")
                    return True
            else:
                # For ExposureTime, use the value directly
                await asyncio.to_thread(prop.SetValue, exposure_int)
                self.logger.info(f"Set {exposure_prop} to {exposure_int} μs for camera '{self.camera_name}'")
                return True
                
=======

            if not await asyncio.to_thread(self.camera.IsOpen):
                await asyncio.to_thread(self.camera.Open)

            await asyncio.to_thread(self.camera.ExposureTime.SetValue, exposure)

            actual_exposure = await asyncio.to_thread(self.camera.ExposureTime.GetValue)
            success = abs(actual_exposure - exposure) < 0.01 * exposure

            if not success:
                self.logger.warning(f"Exposure setting verification failed for camera '{self.camera_name}'")

            return success

>>>>>>> 906a5ac3
        except (CameraConnectionError, CameraConfigurationError):
            raise
        except Exception as e:
            self.logger.error(f"Exposure setting failed for camera '{self.camera_name}': {str(e)}")
            raise CameraConfigurationError(f"Failed to set exposure {exposure} on camera '{self.camera_name}': {str(e)}")

    async def get_exposure(self) -> float:
        """
        Get the camera exposure time in microseconds.
        Returns:
            Current exposure time
        """
        if not self.initialized or self.camera is None:
            raise CameraConnectionError(f"Camera '{self.camera_name}' is not initialized")
        try:
            if not await asyncio.to_thread(self.camera.IsOpen):
                await asyncio.to_thread(self.camera.Open)
            
            # Use the detected exposure property
            exposure_prop = await self._detect_exposure_nodes()
            prop = getattr(self.camera, exposure_prop)
            value = await asyncio.to_thread(prop.GetValue)
            return float(value)
        except Exception as e:
            self.logger.error(f"Error getting exposure for camera '{self.camera_name}': {e}")
            return -1.0

    async def get_triggermode(self) -> str:
        """
<<<<<<< HEAD
        Get the camera's current trigger mode.

        Returns:
            Current trigger mode ("continuous" or "trigger")
            
=======
        Get current trigger mode.

        Returns:
            "continuous" or "trigger"

>>>>>>> 906a5ac3
        Raises:
            CameraConnectionError: If camera is not initialized or accessible
            HardwareOperationError: If trigger mode retrieval fails
        """
        if not self.initialized or self.camera is None:
            return "continuous"

        try:
            if not await asyncio.to_thread(self.camera.IsOpen):
                await asyncio.to_thread(self.camera.Open)
<<<<<<< HEAD
                
            # Don't stop grabbing - just check the current state
=======

            if await asyncio.to_thread(self.camera.IsGrabbing):
                await asyncio.to_thread(self.camera.StopGrabbing)

>>>>>>> 906a5ac3
            trigger_enabled = await asyncio.to_thread(self.camera.TriggerMode.GetValue) == "On"
            trigger_source = await asyncio.to_thread(self.camera.TriggerSource.GetValue) == "Software"

            self.triggermode = "trigger" if (trigger_enabled and trigger_source) else "continuous"
<<<<<<< HEAD
=======

            await asyncio.to_thread(self.camera.StartGrabbing, self.grabbing_mode)
>>>>>>> 906a5ac3
            return self.triggermode

        except Exception as e:
            self.logger.error(f"Error getting trigger mode for camera '{self.camera_name}': {str(e)}")
            raise HardwareOperationError(f"Failed to get trigger mode: {str(e)}")

    async def set_triggermode(self, triggermode: str = "continuous") -> bool:
        """
        Set the camera's trigger mode for image acquisition.

        Args:
            triggermode: Trigger mode ("continuous" or "trigger")

        Returns:
            True if mode was set successfully

        Raises:
            CameraConnectionError: If camera is not initialized or accessible
            CameraConfigurationError: If trigger mode is invalid
            HardwareOperationError: If trigger mode setting fails
        """
        if not self.initialized or self.camera is None:
            raise CameraConnectionError(f"Camera '{self.camera_name}' is not initialized")

        if triggermode not in ["continuous", "trigger"]:
            raise CameraConfigurationError(
                f"Invalid trigger mode '{triggermode}' for camera '{self.camera_name}'. "
                "Must be 'continuous' or 'trigger'"
            )

        try:
            if not await asyncio.to_thread(self.camera.IsOpen):
                await asyncio.to_thread(self.camera.Open)

            if await asyncio.to_thread(self.camera.IsGrabbing):
                await asyncio.to_thread(self.camera.StopGrabbing)

            if triggermode == "continuous":
                # Check if TriggerMode is available before setting
                if hasattr(self.camera, 'TriggerMode'):
                    await asyncio.to_thread(self.camera.TriggerMode.SetValue, "Off")
                else:
                    self.logger.warning(f"TriggerMode not available for camera '{self.camera_name}', assuming continuous mode")
            else:
                # Check if trigger features are available
                if not hasattr(self.camera, 'TriggerMode'):
                    raise CameraConfigurationError(f"Trigger mode not supported by camera '{self.camera_name}'")
                
                if hasattr(self.camera, 'TriggerSelector'):
                    await asyncio.to_thread(self.camera.TriggerSelector.SetValue, "FrameStart")
                else:
                    self.logger.warning(f"TriggerSelector not available for camera '{self.camera_name}'")
                
                await asyncio.to_thread(self.camera.TriggerMode.SetValue, "On")
                
                if hasattr(self.camera, 'TriggerSource'):
                    await asyncio.to_thread(self.camera.TriggerSource.SetValue, "Software")
                else:
                    self.logger.warning(f"TriggerSource not available for camera '{self.camera_name}'")

            self.triggermode = triggermode
            await asyncio.to_thread(self.camera.StartGrabbing, self.grabbing_mode)

            self.logger.info(f"Trigger mode set to '{triggermode}' for camera '{self.camera_name}'")
            return True

        except (CameraConnectionError, CameraConfigurationError):
            raise
        except Exception as e:
            self.logger.error(f"Error setting trigger mode for camera '{self.camera_name}': {str(e)}")
            raise HardwareOperationError(f"Failed to set trigger mode: {str(e)}")

    async def capture(self) -> Tuple[bool, Optional[np.ndarray]]:
        """
        Capture a single image from the camera.

        In continuous mode, returns the latest available frame.
        In trigger mode, executes a software trigger and waits for the image.

        Returns:
            Tuple of (success, image_array) where image_array is BGR format

        Raises:
            CameraConnectionError: If camera is not initialized or accessible
            CameraCaptureError: If image capture fails
            CameraTimeoutError: If capture times out
        """
        if not self.initialized or self.camera is None:
            raise CameraConnectionError(f"Camera '{self.camera_name}' is not initialized")
        else:
            assert pylon is not None, "camera is initialized but pylon is not available"
        try:
            if not await asyncio.to_thread(self.camera.IsOpen):
                await asyncio.to_thread(self.camera.Open)

            if not await asyncio.to_thread(self.camera.IsGrabbing):
                await asyncio.to_thread(self.camera.StartGrabbing, self.grabbing_mode)

            for i in range(self.retrieve_retry_count):
                if i > 0:
                    self.logger.info(
                        f"Retrying capture {i + 1} of {self.retrieve_retry_count} for camera '{self.camera_name}'"
                    )

                try:
                    if self.triggermode == "trigger":
                        await asyncio.to_thread(self.camera.TriggerSoftware.Execute)

                    grab_result = await asyncio.to_thread(
                        self.camera.RetrieveResult, self.timeout_ms, pylon.TimeoutHandling_ThrowException
                    )

                    if await asyncio.to_thread(grab_result.GrabSucceeded):
                        image_converted = await asyncio.to_thread(self.converter.Convert, grab_result)
                        image = await asyncio.to_thread(image_converted.GetArray)

                        if self.img_quality_enhancement and image is not None:
                            image = await self._enhance_image(image)

                        await asyncio.to_thread(grab_result.Release)
                        return True, image
                    else:
                        error_desc = grab_result.ErrorDescription
                        self.logger.warning(f"Grab failed for camera '{self.camera_name}': {error_desc}")
                        await asyncio.to_thread(grab_result.Release)

                except Exception as e:
                    if "timeout" in str(e).lower():
                        if i == self.retrieve_retry_count - 1:
                            raise CameraTimeoutError(
                                f"Capture timeout after {self.retrieve_retry_count} attempts "
                                f"for camera '{self.camera_name}': {str(e)}"
                            )
                        continue
                    else:
                        raise CameraCaptureError(f"Capture failed for camera '{self.camera_name}': {str(e)}")

            raise CameraCaptureError(
                f"Failed to capture image after {self.retrieve_retry_count} attempts for camera '{self.camera_name}'"
            )

        except (CameraConnectionError, CameraCaptureError, CameraTimeoutError):
            raise
        except Exception as e:
            self.logger.error(f"Unexpected error during capture for camera '{self.camera_name}': {str(e)}")
            raise CameraCaptureError(f"Unexpected capture error for camera '{self.camera_name}': {str(e)}")

    async def _enhance_image(self, image: np.ndarray) -> np.ndarray:
        """
        Apply CLAHE (Contrast Limited Adaptive Histogram Equalization) enhancement.

        Args:
            image: Input BGR image

        Returns:
            Enhanced BGR image

        Raises:
            CameraCaptureError: If image enhancement fails
        """
        try:
            # Run image processing in thread to avoid blocking
            def enhance():
                lab = cv2.cvtColor(image, cv2.COLOR_BGR2LAB)
                length, a, b = cv2.split(lab)
                clahe = cv2.createCLAHE(clipLimit=2.0, tileGridSize=(8, 8))
                cl = clahe.apply(length)
                enhanced_lab = cv2.merge((cl, a, b))
                enhanced_img = cv2.cvtColor(enhanced_lab, cv2.COLOR_LAB2BGR)
                return enhanced_img

            return await asyncio.to_thread(enhance)
        except Exception as e:
            self.logger.error(f"Image enhancement failed for camera '{self.camera_name}': {str(e)}")
            raise CameraCaptureError(f"Image enhancement failed: {str(e)}")

    async def check_connection(self) -> bool:
        """
        Check if camera is connected and operational.

        Returns:
            True if connected and operational, False otherwise
        """
        if not self.initialized:
            return False

        try:
            status, img = await self.capture()
            return status and img is not None and img.shape[0] > 0 and img.shape[1] > 0
        except Exception as e:
            self.logger.warning(f"Connection check failed for camera '{self.camera_name}': {str(e)}")
            return False

    async def import_config(self, config_path: str) -> bool:
        """
        Import camera configuration from common JSON format.

        Args:
            config_path: Path to configuration file

        Returns:
            True if successful

        Raises:
            CameraConnectionError: If camera is not initialized
            CameraConfigurationError: If configuration import fails
        """
        if self.camera is None:
            raise CameraConnectionError(f"Camera '{self.camera_name}' not initialized")
        else:
            assert genicam is not None, "camera is initialized but genicam is not available"

        if config_path is None or not os.path.exists(config_path):
            raise CameraConfigurationError(f"Configuration file not found: {config_path}")

        try:
            import json

            with open(config_path, "r") as f:
                config_data = json.load(f)

            if not await asyncio.to_thread(self.camera.IsOpen):
                await asyncio.to_thread(self.camera.Open)

            was_grabbing = await asyncio.to_thread(self.camera.IsGrabbing)
            if was_grabbing:
                await asyncio.to_thread(self.camera.StopGrabbing)

            success_count = 0
            total_settings = 0

            # Set exposure time
            if "exposure_time" in config_data:
                total_settings += 1
                try:
<<<<<<< HEAD
                    if hasattr(self.camera, 'ExposureTime') and \
                       self.camera.ExposureTime.GetAccessMode() in [genicam.RW, genicam.WO]:
                        exposure_value = float(config_data['exposure_time'])
                        await asyncio.to_thread(self.camera.ExposureTime.SetValue, exposure_value)
                        
                        # Verify the setting was applied
                        actual_exposure = await asyncio.to_thread(self.camera.ExposureTime.GetValue)
                        if abs(actual_exposure - exposure_value) < 0.01 * exposure_value:
                            success_count += 1
                            self.logger.info(f"Exposure time set to {exposure_value} μs for camera '{self.camera_name}'")
                        else:
                            self.logger.warning(f"Exposure setting verification failed for camera '{self.camera_name}': requested={exposure_value}, actual={actual_exposure}")
=======
                    if hasattr(self.camera, "ExposureTime") and self.camera.ExposureTime.GetAccessMode() in [
                        genicam.RW,
                        genicam.WO,
                    ]:
                        await asyncio.to_thread(self.camera.ExposureTime.SetValue, float(config_data["exposure_time"]))
                        success_count += 1
>>>>>>> 906a5ac3
                except Exception as e:
                    self.logger.warning(f"Could not set exposure time for camera '{self.camera_name}': {e}")

            # Set gain
            if "gain" in config_data:
                total_settings += 1
                try:
<<<<<<< HEAD
                    if hasattr(self.camera, 'Gain') and \
                       self.camera.Gain.GetAccessMode() in [genicam.RW, genicam.WO]:
                        gain_value = float(config_data['gain'])
                        await asyncio.to_thread(self.camera.Gain.SetValue, gain_value)
                        
                        # Verify the setting was applied
                        actual_gain = await asyncio.to_thread(self.camera.Gain.GetValue)
                        if abs(actual_gain - gain_value) < 0.01 * gain_value:
                            success_count += 1
                            self.logger.info(f"Gain set to {gain_value} for camera '{self.camera_name}'")
                        else:
                            self.logger.warning(f"Gain setting verification failed for camera '{self.camera_name}': requested={gain_value}, actual={actual_gain}")
=======
                    if hasattr(self.camera, "Gain") and self.camera.Gain.GetAccessMode() in [genicam.RW, genicam.WO]:
                        await asyncio.to_thread(self.camera.Gain.SetValue, float(config_data["gain"]))
                        success_count += 1
>>>>>>> 906a5ac3
                except Exception as e:
                    self.logger.warning(f"Could not set gain for camera '{self.camera_name}': {e}")

            # Set trigger mode
            if "trigger_mode" in config_data:
                total_settings += 1
                try:
                    if hasattr(self.camera, "TriggerMode") and self.camera.TriggerMode.GetAccessMode() in [
                        genicam.RW,
                        genicam.WO,
                    ]:
                        if config_data["trigger_mode"] == "continuous":
                            await asyncio.to_thread(self.camera.TriggerMode.SetValue, "Off")
                        else:
                            if hasattr(self.camera, "TriggerSelector"):
                                await asyncio.to_thread(self.camera.TriggerSelector.SetValue, "FrameStart")
                            await asyncio.to_thread(self.camera.TriggerMode.SetValue, "On")
                            if hasattr(self.camera, "TriggerSource"):
                                await asyncio.to_thread(self.camera.TriggerSource.SetValue, "Software")
                        self.triggermode = config_data["trigger_mode"]
                        success_count += 1
                except Exception as e:
                    self.logger.warning(f"Could not set trigger mode for camera '{self.camera_name}': {e}")

            # Set white balance
            if "white_balance" in config_data:
                total_settings += 1
                try:
                    if hasattr(self.camera, "BalanceWhiteAuto") and self.camera.BalanceWhiteAuto.GetAccessMode() in [
                        genicam.RW,
                        genicam.WO,
                    ]:
                        wb_mode = config_data["white_balance"]
                        if wb_mode == "off":
                            await asyncio.to_thread(self.camera.BalanceWhiteAuto.SetValue, "Off")
                        elif wb_mode == "once":
                            await asyncio.to_thread(self.camera.BalanceWhiteAuto.SetValue, "Once")
                        elif wb_mode == "continuous":
                            await asyncio.to_thread(self.camera.BalanceWhiteAuto.SetValue, "Continuous")
                        success_count += 1
                except Exception as e:
                    self.logger.warning(f"Could not set white balance for camera '{self.camera_name}': {e}")

            # Set ROI
            if "roi" in config_data:
                roi = config_data["roi"]
                roi_success = 0
                total_settings += 1

                try:
                    if hasattr(self.camera, "Width") and self.camera.Width.GetAccessMode() in [genicam.RW, genicam.WO]:
                        await asyncio.to_thread(self.camera.Width.SetValue, int(roi.get("width", 1920)))
                        roi_success += 1
                except Exception as e:
                    self.logger.warning(f"Could not set ROI Width for camera '{self.camera_name}': {e}")

                try:
                    if hasattr(self.camera, "Height") and self.camera.Height.GetAccessMode() in [
                        genicam.RW,
                        genicam.WO,
                    ]:
                        await asyncio.to_thread(self.camera.Height.SetValue, int(roi.get("height", 1080)))
                        roi_success += 1
                except Exception as e:
                    self.logger.warning(f"Could not set ROI Height for camera '{self.camera_name}': {e}")

                try:
                    if hasattr(self.camera, "OffsetX") and self.camera.OffsetX.GetAccessMode() in [
                        genicam.RW,
                        genicam.WO,
                    ]:
                        await asyncio.to_thread(self.camera.OffsetX.SetValue, int(roi.get("x", 0)))
                        roi_success += 1
                except Exception as e:
                    self.logger.warning(f"Could not set ROI OffsetX for camera '{self.camera_name}': {e}")

                try:
                    if hasattr(self.camera, "OffsetY") and self.camera.OffsetY.GetAccessMode() in [
                        genicam.RW,
                        genicam.WO,
                    ]:
                        await asyncio.to_thread(self.camera.OffsetY.SetValue, int(roi.get("y", 0)))
                        roi_success += 1
                except Exception as e:
                    self.logger.warning(f"Could not set ROI OffsetY for camera '{self.camera_name}': {e}")

                if roi_success > 0:
                    success_count += 1

            # Set pixel format
            if "pixel_format" in config_data:
                total_settings += 1
                try:
<<<<<<< HEAD
                    if hasattr(self.camera, 'PixelFormat') and \
                       self.camera.PixelFormat.GetAccessMode() in [genicam.RW, genicam.WO]:
                        available_formats = await self.get_pixel_format_range()
                        pixel_format = config_data['pixel_format']
=======
                    if hasattr(self.camera, "PixelFormat") and self.camera.PixelFormat.GetAccessMode() in [
                        genicam.RW,
                        genicam.WO,
                    ]:
                        available_formats = self.get_pixel_format_range()
                        pixel_format = config_data["pixel_format"]
>>>>>>> 906a5ac3
                        if pixel_format in available_formats:
                            await asyncio.to_thread(self.camera.PixelFormat.SetValue, pixel_format)
                            success_count += 1
                except Exception as e:
                    self.logger.warning(f"Could not set pixel format for camera '{self.camera_name}': {e}")

            # Apply other settings
            if "image_enhancement" in config_data:
                self.img_quality_enhancement = config_data["image_enhancement"]
                success_count += 1
                total_settings += 1

            if "retrieve_retry_count" in config_data:
                self.retrieve_retry_count = config_data["retrieve_retry_count"]
                success_count += 1
                total_settings += 1

            if "timeout_ms" in config_data:
                self.timeout_ms = config_data["timeout_ms"]
                success_count += 1
                total_settings += 1

            if was_grabbing:
                await asyncio.to_thread(self.camera.StartGrabbing, self.grabbing_mode)

            self.logger.info(
                f"Configuration imported from '{config_path}' for camera '{self.camera_name}': "
                f"{success_count}/{total_settings} settings applied successfully"
            )
            return True

        except CameraConfigurationError:
            raise
        except Exception as e:
            self.logger.error(f"Error importing configuration for camera '{self.camera_name}': {str(e)}")
            raise CameraConfigurationError(f"Failed to import configuration: {str(e)}")

    async def export_config(self, config_path: str) -> bool:
        """
        Export current camera configuration to common JSON format.

        Args:
            config_path: Path where to save configuration file

        Returns:
            True if successful

        Raises:
            CameraConnectionError: If camera is not initialized
            CameraConfigurationError: If configuration export fails
        """
        if not self.initialized or self.camera is None:
            raise CameraConnectionError(f"Camera '{self.camera_name}' not initialized")
        else:
            assert genicam is not None, "camera is initialized but genicam is not available"

        try:
            import json
<<<<<<< HEAD
            
            # Ensure directory exists if there is a directory part
            dir_name = os.path.dirname(config_path)
            if dir_name:
                os.makedirs(dir_name, exist_ok=True)
            
=======

            os.makedirs(os.path.dirname(os.path.abspath(config_path)), exist_ok=True)

>>>>>>> 906a5ac3
            if not await asyncio.to_thread(self.camera.IsOpen):
                await asyncio.to_thread(self.camera.Open)

            # Default configuration values for Basler cameras
            defaults = {
                "exposure_time": 20000.0,
                "gain": 1.0,
                "trigger_mode": "continuous",
                "white_balance": "off",
                "width": 1920,
                "height": 1080,
                "roi_x": 0,
                "roi_y": 0,
                "pixel_format": "BayerRG8",
            }

            # Get current camera settings with fallbacks
            exposure_time = defaults["exposure_time"]
            try:
                exposure_time = await asyncio.to_thread(self.camera.ExposureTime.GetValue)
            except Exception as e:
                self.logger.warning(f"Could not get exposure time for camera '{self.camera_name}': {e}")

            gain = defaults["gain"]
            try:
                if hasattr(self.camera, "Gain"):
                    gain = await asyncio.to_thread(self.camera.Gain.GetValue)
            except Exception as e:
                self.logger.warning(f"Could not get gain for camera '{self.camera_name}': {e}")

            trigger_mode = defaults["trigger_mode"]
            try:
                trigger_enabled = await asyncio.to_thread(self.camera.TriggerMode.GetValue) == "On"
                trigger_source = await asyncio.to_thread(self.camera.TriggerSource.GetValue) == "Software"
                trigger_mode = "trigger" if (trigger_enabled and trigger_source) else "continuous"
            except Exception as e:
                self.logger.warning(f"Could not get trigger mode for camera '{self.camera_name}': {e}")

            white_balance = defaults["white_balance"]
            try:
                if (
                    self.camera.BalanceWhiteAuto.GetAccessMode() == genicam.RO
                    or self.camera.BalanceWhiteAuto.GetAccessMode() == genicam.RW
                ):
                    wb_auto = await asyncio.to_thread(self.camera.BalanceWhiteAuto.GetValue)
                    white_balance = wb_auto.lower()
            except Exception as e:
                self.logger.warning(f"Could not get white balance for camera '{self.camera_name}': {e}")

            # Get image dimensions and ROI
            width = defaults["width"]
            height = defaults["height"]
            try:
                width = int(await asyncio.to_thread(self.camera.Width.GetValue))
                height = int(await asyncio.to_thread(self.camera.Height.GetValue))
            except Exception as e:
                self.logger.warning(f"Could not get image dimensions for camera '{self.camera_name}': {e}")

            roi_x = defaults["roi_x"]
            roi_y = defaults["roi_y"]
            try:
                roi_x = int(await asyncio.to_thread(self.camera.OffsetX.GetValue))
                roi_y = int(await asyncio.to_thread(self.camera.OffsetY.GetValue))
            except Exception as e:
                self.logger.warning(f"Could not get ROI offsets for camera '{self.camera_name}': {e}")

            pixel_format = defaults["pixel_format"]
            try:
                pixel_format = await asyncio.to_thread(self.camera.PixelFormat.GetValue)
            except Exception as e:
                self.logger.warning(f"Could not get pixel format for camera '{self.camera_name}': {e}")

            # Create common format configuration
            config_data = {
                "camera_type": "basler",
                "camera_name": self.camera_name,
                "timestamp": time.time(),
                "exposure_time": exposure_time,
                "gain": gain,
                "trigger_mode": trigger_mode,
                "white_balance": white_balance,
                "width": width,
                "height": height,
                "roi": {"x": roi_x, "y": roi_y, "width": width, "height": height},
                "pixel_format": pixel_format,
                "image_enhancement": self.img_quality_enhancement,
                "retrieve_retry_count": self.retrieve_retry_count,
                "timeout_ms": self.timeout_ms,
                "buffer_count": getattr(self, "buffer_count", 25),
            }

            with open(config_path, "w") as f:
                json.dump(config_data, f, indent=2)

            self.logger.info(
                f"Configuration exported to '{config_path}' for camera '{self.camera_name}' using common JSON format"
            )
            return True

        except Exception as e:
            self.logger.error(f"Error exporting configuration for camera '{self.camera_name}': {str(e)}")
            raise CameraConfigurationError(f"Failed to export configuration: {str(e)}")

    async def set_ROI(self, x: int, y: int, width: int, height: int) -> bool:
        """
        Set the Region of Interest (ROI) for image acquisition.

        Args:
            x: X offset from sensor top-left
            y: Y offset from sensor top-left
            width: ROI width
            height: ROI height

        Returns:
            True if ROI was set successfully

        Raises:
            CameraConnectionError: If camera is not initialized
            CameraConfigurationError: If ROI parameters are invalid
            HardwareOperationError: If ROI setting fails
        """
        if not self.initialized or self.camera is None:
            raise CameraConnectionError(f"Camera '{self.camera_name}' not initialized")

        if width <= 0 or height <= 0:
            raise CameraConfigurationError(f"Invalid ROI dimensions: {width}x{height}")
        if x < 0 or y < 0:
            raise CameraConfigurationError(f"Invalid ROI offsets: ({x}, {y})")

        try:
            was_open = self.camera.IsOpen()
            if not was_open:
                self.camera.Open()

            if self.camera.IsGrabbing():
                self.camera.StopGrabbing()

            x_inc = self.camera.OffsetX.GetInc()
            y_inc = self.camera.OffsetY.GetInc()
            width_inc = self.camera.Width.GetInc()
            height_inc = self.camera.Height.GetInc()

            x = (x // x_inc) * x_inc
            y = (y // y_inc) * y_inc
            width = (width // width_inc) * width_inc
            height = (height // height_inc) * height_inc

            self.camera.Width.SetValue(width)
            self.camera.Height.SetValue(height)
            self.camera.OffsetX.SetValue(x)
            self.camera.OffsetY.SetValue(y)

            self.camera.StartGrabbing(self.grabbing_mode)

            self.logger.info(f"ROI set to ({x}, {y}, {width}, {height}) for camera '{self.camera_name}'")
            return True

        except (CameraConnectionError, CameraConfigurationError):
            raise
        except Exception as e:
            self.logger.error(f"Error setting ROI for camera '{self.camera_name}': {str(e)}")
            raise HardwareOperationError(f"Failed to set ROI: {str(e)}")
<<<<<<< HEAD
                
    async def get_ROI(self) -> Dict[str, int]:
=======

    def get_ROI(self) -> Dict[str, int]:
>>>>>>> 906a5ac3
        """
        Get current Region of Interest settings.

        Returns:
            Dictionary with x, y, width, height

        Raises:
            CameraConnectionError: If camera is not initialized
            HardwareOperationError: If ROI retrieval fails
        """
        if not self.initialized or self.camera is None:
            raise CameraConnectionError(f"Camera '{self.camera_name}' not initialized")

        try:
            was_open = self.camera.IsOpen()
            if not was_open:
                self.camera.Open()

            roi = {
                "x": self.camera.OffsetX.GetValue(),
                "y": self.camera.OffsetY.GetValue(),
                "width": self.camera.Width.GetValue(),
                "height": self.camera.Height.GetValue(),
            }

            return roi

        except Exception as e:
            self.logger.error(f"Error getting ROI for camera '{self.camera_name}': {str(e)}")
            raise HardwareOperationError(f"Failed to get ROI: {str(e)}")

    async def reset_ROI(self) -> bool:
        """
        Reset ROI to maximum sensor area.

        Returns:
            True if successful

        Raises:
            CameraConnectionError: If camera is not initialized
            HardwareOperationError: If ROI reset fails
        """
        if not self.initialized or self.camera is None:
            raise CameraConnectionError(f"Camera '{self.camera_name}' not initialized")

        try:
<<<<<<< HEAD
            if not await asyncio.to_thread(self.camera.IsOpen):
                await asyncio.to_thread(self.camera.Open)
            
            if await asyncio.to_thread(self.camera.IsGrabbing):
                await asyncio.to_thread(self.camera.StopGrabbing)
                
            await asyncio.to_thread(self.camera.OffsetX.SetValue, 0)
            await asyncio.to_thread(self.camera.OffsetY.SetValue, 0)
            
            max_width = await asyncio.to_thread(self.camera.Width.GetMax)
            max_height = await asyncio.to_thread(self.camera.Height.GetMax)
            
            width_inc = await asyncio.to_thread(self.camera.Width.GetInc)
            height_inc = await asyncio.to_thread(self.camera.Height.GetInc)
            max_width = (max_width // width_inc) * width_inc
            max_height = (max_height // height_inc) * height_inc
            
            await asyncio.to_thread(self.camera.Width.SetValue, max_width)
            await asyncio.to_thread(self.camera.Height.SetValue, max_height)
                
            await asyncio.to_thread(self.camera.StartGrabbing, self.grabbing_mode)
            
=======
            if not self.camera.IsOpen():
                self.camera.Open()

            if self.camera.IsGrabbing():
                self.camera.StopGrabbing()

            self.camera.OffsetX.SetValue(0)
            self.camera.OffsetY.SetValue(0)

            max_width = self.camera.Width.GetMax()
            max_height = self.camera.Height.GetMax()

            width_inc = self.camera.Width.GetInc()
            height_inc = self.camera.Height.GetInc()
            max_width = (max_width // width_inc) * width_inc
            max_height = (max_height // height_inc) * height_inc

            self.camera.Width.SetValue(max_width)
            self.camera.Height.SetValue(max_height)

            self.camera.StartGrabbing(self.grabbing_mode)

>>>>>>> 906a5ac3
            self.logger.info(f"ROI reset to maximum for camera '{self.camera_name}'")
            return True

        except Exception as e:
            self.logger.error(f"Error resetting ROI for camera '{self.camera_name}': {str(e)}")
            raise HardwareOperationError(f"Failed to reset ROI: {str(e)}")

    async def set_gain(self, gain: float) -> bool:
        """
        Set the camera's gain value.

        Args:
            gain: Gain value (camera-specific range)

        Returns:
            True if gain was set successfully

        Raises:
            CameraConnectionError: If camera is not initialized
            CameraConfigurationError: If gain value is out of range or setting fails
        """
        if not self.initialized or self.camera is None:
            raise CameraConnectionError(f"Camera '{self.camera_name}' not initialized")

        try:
            # Validate gain range
            gain_range = await self.get_gain_range()
            if gain < gain_range[0] or gain > gain_range[1]:
                raise CameraConfigurationError(f"Gain {gain} out of range [{gain_range[0]}, {gain_range[1]}]")
            
            was_open = self.camera.IsOpen()
            if not was_open:
                self.camera.Open()
<<<<<<< HEAD
            
            # Use the detected gain property
            gain_prop = await self._detect_gain_nodes()
            prop = getattr(self.camera, gain_prop)
            
            # Convert to appropriate type and ensure it's a valid value
            gain_value = float(gain)
            
            # For GainRaw, we may need to adjust to valid increments
            if gain_prop == "GainRaw":
                try:
                    inc = await asyncio.to_thread(prop.GetInc)
                    min_val = await asyncio.to_thread(prop.GetMin)
                    # Adjust gain to be valid according to increment
                    adjusted_gain = int(round((gain - min_val) / inc) * inc + min_val)
                    await asyncio.to_thread(prop.SetValue, adjusted_gain)
                    self.logger.info(f"Set {gain_prop} to {adjusted_gain} (adjusted from {gain}) for camera '{self.camera_name}'")
                    return True
                except Exception as e:
                    # Fallback: try with original value as float
                    await asyncio.to_thread(prop.SetValue, gain_value)
                    self.logger.info(f"Set {gain_prop} to {gain_value} for camera '{self.camera_name}'")
                    return True
            else:
                # For Gain, use the value directly
                await asyncio.to_thread(prop.SetValue, gain_value)
                self.logger.info(f"Set {gain_prop} to {gain_value} for camera '{self.camera_name}'")
                return True
                
        except CameraConfigurationError:
            raise
=======

            self.camera.Gain.SetValue(gain)
            self.logger.info(f"Gain set to {gain} for camera '{self.camera_name}'")
            return True

>>>>>>> 906a5ac3
        except Exception as e:
            self.logger.error(f"Failed to set gain for camera '{self.camera_name}': {str(e)}")
            raise CameraConfigurationError(f"Failed to set gain for camera '{self.camera_name}': {str(e)}")

    async def get_gain(self) -> float:
        """
        Get current camera gain.

        Returns:
            Current gain value

        Raises:
            CameraConnectionError: If camera is not initialized
        """
        if not self.initialized or self.camera is None:
<<<<<<< HEAD
            return 1.0
        
=======
            raise CameraConnectionError(f"Camera '{self.camera_name}' not initialized")

>>>>>>> 906a5ac3
        try:
            was_open = self.camera.IsOpen()
            if not was_open:
                self.camera.Open()

<<<<<<< HEAD
            # Use the detected gain property
            gain_prop = await self._detect_gain_nodes()
            prop = getattr(self.camera, gain_prop)
            value = await asyncio.to_thread(prop.GetValue)
            return float(value)
                
=======
            gain = self.camera.Gain.GetValue()
            return gain

>>>>>>> 906a5ac3
        except Exception as e:
            self.logger.error(f"Failed to get gain for camera '{self.camera_name}': {str(e)}")
            return 1.0

    async def get_gain_range(self) -> List[Union[int, float]]:
        """
        Get camera gain range.

        Returns:
            List containing [min_gain, max_gain]
<<<<<<< HEAD
        """
        if not self.initialized or self.camera is None:
            return [1.0, 16.0]
            
=======

        Raises:
            CameraConnectionError: If camera is not initialized
            HardwareOperationError: If gain range retrieval fails
        """
        if not self.initialized or self.camera is None:
            raise CameraConnectionError(f"Camera '{self.camera_name}' not initialized")

>>>>>>> 906a5ac3
        try:
            was_open = self.camera.IsOpen()
            if not was_open:
                self.camera.Open()

            # Use the detected gain property
            gain_prop = await self._detect_gain_nodes()
            prop = getattr(self.camera, gain_prop)
            
            min_gain = await asyncio.to_thread(prop.GetMin)
            max_gain = await asyncio.to_thread(prop.GetMax)
            return [min_gain, max_gain]

        except Exception as e:
            self.logger.error(f"Failed to get gain range for camera '{self.camera_name}': {str(e)}")
            return [1.0, 16.0]

    async def get_wb_range(self) -> List[str]:
        """
        Get available white balance modes.

        Returns:
            List of available white balance modes
        """
        return ["off", "once", "continuous"]

    async def get_width_range(self) -> List[int]:
        """
        Get camera width range.

        Returns:
            List containing [min_width, max_width]

        Raises:
            CameraConnectionError: If camera is not initialized
            HardwareOperationError: If width range retrieval fails
        """
        if not self.initialized or self.camera is None:
            raise CameraConnectionError(f"Camera '{self.camera_name}' not initialized")

        try:
            was_open = self.camera.IsOpen()
            if not was_open:
                self.camera.Open()

            min_width = self.camera.Width.GetMin()
            max_width = self.camera.Width.GetMax()
            return [min_width, max_width]

        except Exception as e:
            self.logger.error(f"Error getting width range for camera '{self.camera_name}': {str(e)}")
            raise HardwareOperationError(f"Failed to get width range: {str(e)}")

    async def get_height_range(self) -> List[int]:
        """
        Get camera height range.

        Returns:
            List containing [min_height, max_height]

        Raises:
            CameraConnectionError: If camera is not initialized
            HardwareOperationError: If height range retrieval fails
        """
        if not self.initialized or self.camera is None:
            raise CameraConnectionError(f"Camera '{self.camera_name}' not initialized")

        try:
            was_open = self.camera.IsOpen()
            if not was_open:
                self.camera.Open()

            min_height = self.camera.Height.GetMin()
            max_height = self.camera.Height.GetMax()
            return [min_height, max_height]

        except Exception as e:
            self.logger.error(f"Error getting height range for camera '{self.camera_name}': {str(e)}")
            raise HardwareOperationError(f"Failed to get height range: {str(e)}")

    async def get_pixel_format_range(self) -> List[str]:
        """
        Get available pixel formats.

        Returns:
            List of available pixel formats

        Raises:
            CameraConnectionError: If camera is not initialized
            HardwareOperationError: If pixel format range retrieval fails
        """
        if not self.initialized or self.camera is None:
            raise CameraConnectionError(f"Camera '{self.camera_name}' not initialized")
        else:
            assert genicam is not None, "camera is initialized but genicam is not available"

        try:
            was_open = self.camera.IsOpen()
            if not was_open:
                self.camera.Open()

            # Get available pixel formats from camera
            available_formats = []
            pixel_format_entries = self.camera.PixelFormat.GetEntries()
            for entry in pixel_format_entries:
                if entry.GetAccessMode() == genicam.RW or entry.GetAccessMode() == genicam.RO:
                    available_formats.append(entry.GetSymbolic())

            return available_formats if available_formats else ["BGR8", "RGB8", "Mono8"]

        except Exception as e:
            self.logger.error(f"Error getting pixel format range for camera '{self.camera_name}': {str(e)}")
            return ["BGR8", "RGB8", "Mono8", "BayerRG8", "BayerGB8", "BayerGR8", "BayerBG8"]

    async def get_current_pixel_format(self) -> str:
        """
        Get current pixel format.

        Returns:
            Current pixel format

        Raises:
            CameraConnectionError: If camera is not initialized
            HardwareOperationError: If pixel format retrieval fails
        """
        if not self.initialized or self.camera is None:
            raise CameraConnectionError(f"Camera '{self.camera_name}' not initialized")

        try:
            was_open = self.camera.IsOpen()
            if not was_open:
                self.camera.Open()

            pixel_format = self.camera.PixelFormat.GetValue()
            return pixel_format

        except Exception as e:
            self.logger.error(f"Error getting current pixel format for camera '{self.camera_name}': {str(e)}")
            raise HardwareOperationError(f"Failed to get current pixel format: {str(e)}")

    async def set_pixel_format(self, pixel_format: str) -> bool:
        """
        Set pixel format.

        Args:
            pixel_format: Pixel format to set

        Returns:
            True if pixel format was set successfully, False otherwise

        Raises:
            CameraConnectionError: If camera is not initialized
            CameraConfigurationError: If pixel format is invalid
            HardwareOperationError: If pixel format setting fails
        """
        if not self.initialized or self.camera is None:
            raise CameraConnectionError(f"Camera '{self.camera_name}' not initialized")

        try:
            was_open = self.camera.IsOpen()
            if not was_open:
                self.camera.Open()

            # Check if pixel format is available
            available_formats = await self.get_pixel_format_range()
            if pixel_format not in available_formats:
                raise CameraConfigurationError(
                    f"Pixel format '{pixel_format}' not supported. Available formats: {available_formats}"
                )

            # Stop grabbing temporarily for pixel format change
            was_grabbing = self.camera.IsGrabbing()
            if was_grabbing:
                self.camera.StopGrabbing()

            self.camera.PixelFormat.SetValue(pixel_format)

            # Restart grabbing if it was running
            if was_grabbing:
                self.camera.StartGrabbing(self.grabbing_mode)

            self.logger.info(f"Pixel format set to '{pixel_format}' for camera '{self.camera_name}'")
            return True

        except (CameraConnectionError, CameraConfigurationError):
            raise
        except Exception as e:
            self.logger.error(f"Error setting pixel format for camera '{self.camera_name}': {str(e)}")
            raise HardwareOperationError(f"Failed to set pixel format: {str(e)}")

    async def get_wb(self) -> str:
        """
        Get the current white balance auto setting.

        Returns:
            White balance auto setting ("off", "once", "continuous")

        Raises:
            CameraConnectionError: If camera is not initialized
            HardwareOperationError: If white balance retrieval fails
        """
        if not self.initialized or self.camera is None:
            raise CameraConnectionError(f"Camera '{self.camera_name}' not initialized")
        else:
            assert genicam is not None, "camera is initialized but genicam is not available"

        try:
            was_open = self.camera.IsOpen()
            if not was_open:
                self.camera.Open()

            if (
                self.camera.BalanceWhiteAuto.GetAccessMode() == genicam.RO
                or self.camera.BalanceWhiteAuto.GetAccessMode() == genicam.RW
            ):
                wb_auto = self.camera.BalanceWhiteAuto.GetValue()
                return wb_auto.lower()
            else:
                self.logger.warning(f"BalanceWhiteAuto feature not available on camera '{self.camera_name}'")
                return "off"

        except Exception as e:
            self.logger.error(f"Error getting white balance for camera '{self.camera_name}': {str(e)}")
            raise HardwareOperationError(f"Failed to get white balance: {str(e)}")

    async def set_auto_wb_once(self, value: str) -> bool:
        """
        Set the white balance auto mode.

        Args:
            value: White balance mode ("off", "once", "continuous")

        Returns:
            True if white balance mode was set successfully

        Raises:
            CameraConnectionError: If camera is not initialized
            CameraConfigurationError: If white balance mode is invalid
            HardwareOperationError: If white balance setting fails
        """
        if not self.initialized or self.camera is None:
            raise CameraConnectionError(f"Camera '{self.camera_name}' not initialized")
        else:
            assert genicam is not None, "camera is initialized but genicam is not available"

        if value not in ["off", "once", "continuous"]:
            raise CameraConfigurationError(
                f"Invalid white balance mode '{value}' for camera '{self.camera_name}'. "
                "Must be 'off', 'once', or 'continuous'"
            )

        try:
            was_open = self.camera.IsOpen()
            if not was_open:
                self.camera.Open()

            if self.camera.BalanceWhiteAuto.GetAccessMode() != genicam.RW:
                self.logger.warning(f"BalanceWhiteAuto feature not writable on camera '{self.camera_name}'")
                return False

            if value == "off":
                self.camera.BalanceWhiteAuto.SetValue("Off")
                target_mode = "Off"
            elif value == "once":
                self.camera.BalanceWhiteAuto.SetValue("Once")
                target_mode = "Once"
            elif value == "continuous":
                self.camera.BalanceWhiteAuto.SetValue("Continuous")
                target_mode = "Continuous"
            else:
                raise CameraConfigurationError(
                    f"Invalid white balance mode '{value}' for camera '{self.camera_name}'. "
                    "Must be 'off', 'once', or 'continuous'"
                )

            actual_mode = self.camera.BalanceWhiteAuto.GetValue()
            success = actual_mode == target_mode

            if success:
                self.logger.info(f"White balance mode set to '{actual_mode}' for camera '{self.camera_name}'")
            else:
                self.logger.warning(
                    f"Failed to set white balance mode for camera '{self.camera_name}'. "
                    f"Target: {target_mode}, Actual: {actual_mode}"
                )

            return success

        except (CameraConnectionError, CameraConfigurationError):
            raise
        except Exception as e:
            self.logger.error(f"Error setting white balance for camera '{self.camera_name}': {str(e)}")
            raise HardwareOperationError(f"Failed to set white balance: {str(e)}")

    async def close(self):
        """
        Close the camera and release resources.

        Raises:
            CameraConnectionError: If camera closure fails
        """
        if self.camera is not None:
            try:
                camera = self.camera
                self.camera = None
                self.initialized = False

                try:
                    if await asyncio.to_thread(camera.IsGrabbing):
                        await asyncio.to_thread(camera.StopGrabbing)
                except Exception as e:
                    self.logger.warning(f"Error stopping grab for camera '{self.camera_name}': {str(e)}")

                try:
                    if await asyncio.to_thread(camera.IsOpen):
                        await asyncio.to_thread(camera.Close)
                except Exception as e:
                    self.logger.warning(f"Error closing camera '{self.camera_name}': {str(e)}")

                self.logger.info(f"Basler camera '{self.camera_name}' closed")

            except Exception as e:
                self.logger.error(f"Error in camera cleanup for '{self.camera_name}': {str(e)}")
                raise CameraConnectionError(f"Failed to close camera '{self.camera_name}': {str(e)}")<|MERGE_RESOLUTION|>--- conflicted
+++ resolved
@@ -513,27 +513,15 @@
             if not await asyncio.to_thread(self.camera.IsOpen):
                 await asyncio.to_thread(self.camera.Open)
 
-<<<<<<< HEAD
-            # Use the detected exposure property
-            exposure_prop = await self._detect_exposure_nodes()
-            prop = getattr(self.camera, exposure_prop)
-            
-            min_value = await asyncio.to_thread(prop.GetMin)
-            max_value = await asyncio.to_thread(prop.GetMax)
-                
-=======
             min_value = await asyncio.to_thread(self.camera.ExposureTime.GetMin)
             max_value = await asyncio.to_thread(self.camera.ExposureTime.GetMax)
 
->>>>>>> 906a5ac3
             return [min_value, max_value]
         except Exception as e:
             self.logger.warning(f"Exposure range not available for camera '{self.camera_name}': {str(e)}")
             # Return reasonable defaults if exposure feature is not available
             return [1.0, 1000000.0]  # 1 μs to 1 second
 
-<<<<<<< HEAD
-=======
     async def get_exposure(self) -> float:
         """
         Get current exposure time in microseconds.
@@ -559,7 +547,6 @@
             # Return reasonable default if exposure feature is not available
             return 20000.0  # 20ms default
 
->>>>>>> 906a5ac3
     async def set_exposure(self, exposure: Union[int, float]) -> bool:
         """
         Set the camera exposure time in microseconds.
@@ -576,56 +563,17 @@
         """
         if not self.initialized or self.camera is None:
             raise CameraConnectionError(f"Camera '{self.camera_name}' is not initialized")
-<<<<<<< HEAD
-        
+
         try:
             min_exp, max_exp = await self.get_exposure_range()
-=======
-
-        try:
-            min_exp, max_exp = await self.get_exposure_range()
-
->>>>>>> 906a5ac3
+
             if exposure < min_exp or exposure > max_exp:
                 raise CameraConfigurationError(
                     f"Exposure {exposure} outside valid range [{min_exp}, {max_exp}] for camera '{self.camera_name}'"
                 )
-<<<<<<< HEAD
+
             if not await asyncio.to_thread(self.camera.IsOpen):
                 await asyncio.to_thread(self.camera.Open)
-                
-            # Use the detected exposure property
-            exposure_prop = await self._detect_exposure_nodes()
-            prop = getattr(self.camera, exposure_prop)
-            
-            # Convert to int64 and ensure it's a valid integer
-            exposure_int = int(exposure)
-            
-            # For ExposureTimeRaw, we may need to adjust to valid increments
-            if exposure_prop == "ExposureTimeRaw":
-                try:
-                    inc = await asyncio.to_thread(prop.GetInc)
-                    min_val = await asyncio.to_thread(prop.GetMin)
-                    # Adjust exposure to be valid according to increment
-                    adjusted_exposure = int(round((exposure - min_val) / inc) * inc + min_val)
-                    await asyncio.to_thread(prop.SetValue, adjusted_exposure)
-                    self.logger.info(f"Set {exposure_prop} to {adjusted_exposure} μs (adjusted from {exposure}) for camera '{self.camera_name}'")
-                    return True
-                except Exception as e:
-                    # Fallback: try with original value as int
-                    await asyncio.to_thread(prop.SetValue, exposure_int)
-                    self.logger.info(f"Set {exposure_prop} to {exposure_int} μs for camera '{self.camera_name}'")
-                    return True
-            else:
-                # For ExposureTime, use the value directly
-                await asyncio.to_thread(prop.SetValue, exposure_int)
-                self.logger.info(f"Set {exposure_prop} to {exposure_int} μs for camera '{self.camera_name}'")
-                return True
-                
-=======
-
-            if not await asyncio.to_thread(self.camera.IsOpen):
-                await asyncio.to_thread(self.camera.Open)
 
             await asyncio.to_thread(self.camera.ExposureTime.SetValue, exposure)
 
@@ -637,7 +585,6 @@
 
             return success
 
->>>>>>> 906a5ac3
         except (CameraConnectionError, CameraConfigurationError):
             raise
         except Exception as e:
@@ -667,19 +614,11 @@
 
     async def get_triggermode(self) -> str:
         """
-<<<<<<< HEAD
-        Get the camera's current trigger mode.
-
-        Returns:
-            Current trigger mode ("continuous" or "trigger")
-            
-=======
         Get current trigger mode.
 
         Returns:
             "continuous" or "trigger"
 
->>>>>>> 906a5ac3
         Raises:
             CameraConnectionError: If camera is not initialized or accessible
             HardwareOperationError: If trigger mode retrieval fails
@@ -690,24 +629,16 @@
         try:
             if not await asyncio.to_thread(self.camera.IsOpen):
                 await asyncio.to_thread(self.camera.Open)
-<<<<<<< HEAD
-                
-            # Don't stop grabbing - just check the current state
-=======
 
             if await asyncio.to_thread(self.camera.IsGrabbing):
                 await asyncio.to_thread(self.camera.StopGrabbing)
 
->>>>>>> 906a5ac3
             trigger_enabled = await asyncio.to_thread(self.camera.TriggerMode.GetValue) == "On"
             trigger_source = await asyncio.to_thread(self.camera.TriggerSource.GetValue) == "Software"
 
             self.triggermode = "trigger" if (trigger_enabled and trigger_source) else "continuous"
-<<<<<<< HEAD
-=======
 
             await asyncio.to_thread(self.camera.StartGrabbing, self.grabbing_mode)
->>>>>>> 906a5ac3
             return self.triggermode
 
         except Exception as e:
@@ -943,27 +874,12 @@
             if "exposure_time" in config_data:
                 total_settings += 1
                 try:
-<<<<<<< HEAD
-                    if hasattr(self.camera, 'ExposureTime') and \
-                       self.camera.ExposureTime.GetAccessMode() in [genicam.RW, genicam.WO]:
-                        exposure_value = float(config_data['exposure_time'])
-                        await asyncio.to_thread(self.camera.ExposureTime.SetValue, exposure_value)
-                        
-                        # Verify the setting was applied
-                        actual_exposure = await asyncio.to_thread(self.camera.ExposureTime.GetValue)
-                        if abs(actual_exposure - exposure_value) < 0.01 * exposure_value:
-                            success_count += 1
-                            self.logger.info(f"Exposure time set to {exposure_value} μs for camera '{self.camera_name}'")
-                        else:
-                            self.logger.warning(f"Exposure setting verification failed for camera '{self.camera_name}': requested={exposure_value}, actual={actual_exposure}")
-=======
                     if hasattr(self.camera, "ExposureTime") and self.camera.ExposureTime.GetAccessMode() in [
                         genicam.RW,
                         genicam.WO,
                     ]:
                         await asyncio.to_thread(self.camera.ExposureTime.SetValue, float(config_data["exposure_time"]))
                         success_count += 1
->>>>>>> 906a5ac3
                 except Exception as e:
                     self.logger.warning(f"Could not set exposure time for camera '{self.camera_name}': {e}")
 
@@ -971,24 +887,9 @@
             if "gain" in config_data:
                 total_settings += 1
                 try:
-<<<<<<< HEAD
-                    if hasattr(self.camera, 'Gain') and \
-                       self.camera.Gain.GetAccessMode() in [genicam.RW, genicam.WO]:
-                        gain_value = float(config_data['gain'])
-                        await asyncio.to_thread(self.camera.Gain.SetValue, gain_value)
-                        
-                        # Verify the setting was applied
-                        actual_gain = await asyncio.to_thread(self.camera.Gain.GetValue)
-                        if abs(actual_gain - gain_value) < 0.01 * gain_value:
-                            success_count += 1
-                            self.logger.info(f"Gain set to {gain_value} for camera '{self.camera_name}'")
-                        else:
-                            self.logger.warning(f"Gain setting verification failed for camera '{self.camera_name}': requested={gain_value}, actual={actual_gain}")
-=======
                     if hasattr(self.camera, "Gain") and self.camera.Gain.GetAccessMode() in [genicam.RW, genicam.WO]:
                         await asyncio.to_thread(self.camera.Gain.SetValue, float(config_data["gain"]))
                         success_count += 1
->>>>>>> 906a5ac3
                 except Exception as e:
                     self.logger.warning(f"Could not set gain for camera '{self.camera_name}': {e}")
 
@@ -1082,19 +983,12 @@
             if "pixel_format" in config_data:
                 total_settings += 1
                 try:
-<<<<<<< HEAD
-                    if hasattr(self.camera, 'PixelFormat') and \
-                       self.camera.PixelFormat.GetAccessMode() in [genicam.RW, genicam.WO]:
-                        available_formats = await self.get_pixel_format_range()
-                        pixel_format = config_data['pixel_format']
-=======
                     if hasattr(self.camera, "PixelFormat") and self.camera.PixelFormat.GetAccessMode() in [
                         genicam.RW,
                         genicam.WO,
                     ]:
                         available_formats = self.get_pixel_format_range()
                         pixel_format = config_data["pixel_format"]
->>>>>>> 906a5ac3
                         if pixel_format in available_formats:
                             await asyncio.to_thread(self.camera.PixelFormat.SetValue, pixel_format)
                             success_count += 1
@@ -1153,18 +1047,9 @@
 
         try:
             import json
-<<<<<<< HEAD
-            
-            # Ensure directory exists if there is a directory part
-            dir_name = os.path.dirname(config_path)
-            if dir_name:
-                os.makedirs(dir_name, exist_ok=True)
-            
-=======
 
             os.makedirs(os.path.dirname(os.path.abspath(config_path)), exist_ok=True)
 
->>>>>>> 906a5ac3
             if not await asyncio.to_thread(self.camera.IsOpen):
                 await asyncio.to_thread(self.camera.Open)
 
@@ -1327,13 +1212,8 @@
         except Exception as e:
             self.logger.error(f"Error setting ROI for camera '{self.camera_name}': {str(e)}")
             raise HardwareOperationError(f"Failed to set ROI: {str(e)}")
-<<<<<<< HEAD
-                
-    async def get_ROI(self) -> Dict[str, int]:
-=======
 
     def get_ROI(self) -> Dict[str, int]:
->>>>>>> 906a5ac3
         """
         Get current Region of Interest settings.
 
@@ -1380,30 +1260,6 @@
             raise CameraConnectionError(f"Camera '{self.camera_name}' not initialized")
 
         try:
-<<<<<<< HEAD
-            if not await asyncio.to_thread(self.camera.IsOpen):
-                await asyncio.to_thread(self.camera.Open)
-            
-            if await asyncio.to_thread(self.camera.IsGrabbing):
-                await asyncio.to_thread(self.camera.StopGrabbing)
-                
-            await asyncio.to_thread(self.camera.OffsetX.SetValue, 0)
-            await asyncio.to_thread(self.camera.OffsetY.SetValue, 0)
-            
-            max_width = await asyncio.to_thread(self.camera.Width.GetMax)
-            max_height = await asyncio.to_thread(self.camera.Height.GetMax)
-            
-            width_inc = await asyncio.to_thread(self.camera.Width.GetInc)
-            height_inc = await asyncio.to_thread(self.camera.Height.GetInc)
-            max_width = (max_width // width_inc) * width_inc
-            max_height = (max_height // height_inc) * height_inc
-            
-            await asyncio.to_thread(self.camera.Width.SetValue, max_width)
-            await asyncio.to_thread(self.camera.Height.SetValue, max_height)
-                
-            await asyncio.to_thread(self.camera.StartGrabbing, self.grabbing_mode)
-            
-=======
             if not self.camera.IsOpen():
                 self.camera.Open()
 
@@ -1426,7 +1282,6 @@
 
             self.camera.StartGrabbing(self.grabbing_mode)
 
->>>>>>> 906a5ac3
             self.logger.info(f"ROI reset to maximum for camera '{self.camera_name}'")
             return True
 
@@ -1460,45 +1315,11 @@
             was_open = self.camera.IsOpen()
             if not was_open:
                 self.camera.Open()
-<<<<<<< HEAD
-            
-            # Use the detected gain property
-            gain_prop = await self._detect_gain_nodes()
-            prop = getattr(self.camera, gain_prop)
-            
-            # Convert to appropriate type and ensure it's a valid value
-            gain_value = float(gain)
-            
-            # For GainRaw, we may need to adjust to valid increments
-            if gain_prop == "GainRaw":
-                try:
-                    inc = await asyncio.to_thread(prop.GetInc)
-                    min_val = await asyncio.to_thread(prop.GetMin)
-                    # Adjust gain to be valid according to increment
-                    adjusted_gain = int(round((gain - min_val) / inc) * inc + min_val)
-                    await asyncio.to_thread(prop.SetValue, adjusted_gain)
-                    self.logger.info(f"Set {gain_prop} to {adjusted_gain} (adjusted from {gain}) for camera '{self.camera_name}'")
-                    return True
-                except Exception as e:
-                    # Fallback: try with original value as float
-                    await asyncio.to_thread(prop.SetValue, gain_value)
-                    self.logger.info(f"Set {gain_prop} to {gain_value} for camera '{self.camera_name}'")
-                    return True
-            else:
-                # For Gain, use the value directly
-                await asyncio.to_thread(prop.SetValue, gain_value)
-                self.logger.info(f"Set {gain_prop} to {gain_value} for camera '{self.camera_name}'")
-                return True
-                
-        except CameraConfigurationError:
-            raise
-=======
 
             self.camera.Gain.SetValue(gain)
             self.logger.info(f"Gain set to {gain} for camera '{self.camera_name}'")
             return True
 
->>>>>>> 906a5ac3
         except Exception as e:
             self.logger.error(f"Failed to set gain for camera '{self.camera_name}': {str(e)}")
             raise CameraConfigurationError(f"Failed to set gain for camera '{self.camera_name}': {str(e)}")
@@ -1514,30 +1335,16 @@
             CameraConnectionError: If camera is not initialized
         """
         if not self.initialized or self.camera is None:
-<<<<<<< HEAD
-            return 1.0
-        
-=======
             raise CameraConnectionError(f"Camera '{self.camera_name}' not initialized")
 
->>>>>>> 906a5ac3
         try:
             was_open = self.camera.IsOpen()
             if not was_open:
                 self.camera.Open()
 
-<<<<<<< HEAD
-            # Use the detected gain property
-            gain_prop = await self._detect_gain_nodes()
-            prop = getattr(self.camera, gain_prop)
-            value = await asyncio.to_thread(prop.GetValue)
-            return float(value)
-                
-=======
             gain = self.camera.Gain.GetValue()
             return gain
 
->>>>>>> 906a5ac3
         except Exception as e:
             self.logger.error(f"Failed to get gain for camera '{self.camera_name}': {str(e)}")
             return 1.0
@@ -1548,12 +1355,6 @@
 
         Returns:
             List containing [min_gain, max_gain]
-<<<<<<< HEAD
-        """
-        if not self.initialized or self.camera is None:
-            return [1.0, 16.0]
-            
-=======
 
         Raises:
             CameraConnectionError: If camera is not initialized
@@ -1562,7 +1363,6 @@
         if not self.initialized or self.camera is None:
             raise CameraConnectionError(f"Camera '{self.camera_name}' not initialized")
 
->>>>>>> 906a5ac3
         try:
             was_open = self.camera.IsOpen()
             if not was_open:
