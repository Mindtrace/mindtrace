--- conflicted
+++ resolved
@@ -99,12 +99,7 @@
 
 import os
 import time
-<<<<<<< HEAD
 from typing import Optional, List, Tuple, Dict, Any, Union
-=======
-from typing import Any, Dict, List, Optional, Tuple, Union
-
->>>>>>> 1bcc5b53
 import numpy as np
 
 try:
@@ -227,12 +222,8 @@
         self._fps = fps
         self._exposure = exposure
         self.timeout_ms = timeout_ms
-<<<<<<< HEAD
         self._roi = None  # Initialize ROI to None (full frame)
         
-=======
-
->>>>>>> 1bcc5b53
         self.logger.info(
             f"OpenCV camera '{camera_name}' initialized with configuration: "
             f"resolution={width}x{height}, fps={fps}, exposure={exposure}, timeout={timeout_ms}ms"
@@ -302,13 +293,8 @@
                 raise CameraNotFoundError(f"Could not open camera {self.camera_index}")
 
             # Configure camera settings
-<<<<<<< HEAD
             await self._configure_camera()
             
-=======
-            self._configure_camera()
-
->>>>>>> 1bcc5b53
             # Test capture to verify camera is working
             ret, frame = self.cap.read()
             if not ret or frame is None:
@@ -356,7 +342,6 @@
             raise CameraConnectionError("Camera not available for configuration")
 
         try:
-<<<<<<< HEAD
             width_set = await asyncio.to_thread(self.cap.set, cv2.CAP_PROP_FRAME_WIDTH, self._width)
             height_set = await asyncio.to_thread(self.cap.set, cv2.CAP_PROP_FRAME_HEIGHT, self._height)
             
@@ -371,22 +356,6 @@
             actual_fps = await asyncio.to_thread(self.cap.get, cv2.CAP_PROP_FPS)
             actual_exposure = await asyncio.to_thread(self.cap.get, cv2.CAP_PROP_EXPOSURE)
             
-=======
-            width_set = self.cap.set(cv2.CAP_PROP_FRAME_WIDTH, self._width)
-            height_set = self.cap.set(cv2.CAP_PROP_FRAME_HEIGHT, self._height)
-
-            fps_set = self.cap.set(cv2.CAP_PROP_FPS, self._fps)
-
-            exposure_set = True
-            if self._exposure >= 0:
-                exposure_set = self.cap.set(cv2.CAP_PROP_EXPOSURE, self._exposure)
-
-            actual_width = int(self.cap.get(cv2.CAP_PROP_FRAME_WIDTH))
-            actual_height = int(self.cap.get(cv2.CAP_PROP_FRAME_HEIGHT))
-            actual_fps = self.cap.get(cv2.CAP_PROP_FPS)
-            actual_exposure = self.cap.get(cv2.CAP_PROP_EXPOSURE)
-
->>>>>>> 1bcc5b53
             self.logger.info(
                 f"Camera '{self.camera_name}' configuration applied: "
                 f"resolution={actual_width}x{actual_height} (requested {self._width}x{self._height}), "
@@ -530,7 +499,6 @@
 
                 if ret and frame is not None:
                     frame_rgb = cv2.cvtColor(frame, cv2.COLOR_BGR2RGB)
-<<<<<<< HEAD
                     
                     # Apply ROI cropping if set
                     if hasattr(self, '_roi') and self._roi is not None:
@@ -541,9 +509,6 @@
                         except Exception as roi_error:
                             self.logger.warning(f"ROI cropping failed, using full frame: {roi_error}")
                     
-=======
-
->>>>>>> 1bcc5b53
                     if self.img_quality_enhancement:
                         try:
                             frame_rgb = self._enhance_image_quality(frame_rgb)
@@ -761,18 +726,7 @@
         """
         if not self.initialized or not self.cap or not self.cap.isOpened():
             raise CameraConnectionError(f"Camera '{self.camera_name}' not available for exposure setting")
-<<<<<<< HEAD
         
-=======
-        else:
-            assert cv2 is not None, "OpenCV camera is initialized but cv2 is not available"
-        # Check if exposure control is supported
-        if not await self.is_exposure_control_supported():
-            self.logger.warning(
-                f"Exposure control is not supported for camera '{self.camera_name}'. Skipping set_exposure."
-            )
-            return False
->>>>>>> 1bcc5b53
         try:
             exposure_range = await self.get_exposure_range()
             if exposure < exposure_range[0] or exposure > exposure_range[1]:
@@ -852,20 +806,14 @@
 
     async def get_exposure_range(self) -> List[Union[int, float]]:
         """
-<<<<<<< HEAD
         Get camera exposure time range by probing the camera.
         
         This method attempts to find the actual supported exposure range
         by testing different values and seeing what the camera accepts.
         
-=======
-        Get camera exposure time range.
-
->>>>>>> 1bcc5b53
         Returns:
             List containing [min_exposure, max_exposure] in the camera's native scale
         """
-<<<<<<< HEAD
         if not self.initialized or not self.cap or not self.cap.isOpened():
             return [0.0, 10000.0]  # Default fallback range
         
@@ -932,12 +880,6 @@
                 getattr(self.camera_config.cameras, 'opencv_exposure_range_min', 0.0),
                 getattr(self.camera_config.cameras, 'opencv_exposure_range_max', 10000.0)
             ]
-=======
-        return [
-            getattr(self.camera_config.cameras, "opencv_exposure_range_min", -13.0),
-            getattr(self.camera_config.cameras, "opencv_exposure_range_max", -1.0),
-        ]
->>>>>>> 1bcc5b53
 
     async def get_width_range(self) -> List[int]:
         """
@@ -995,13 +937,8 @@
             gain_range = await self.get_gain_range()
             if gain < gain_range[0] or gain > gain_range[1]:
                 raise CameraConfigurationError(f"Gain {gain} out of range {gain_range}")
-<<<<<<< HEAD
             
             success = await asyncio.to_thread(self.cap.set, cv2.CAP_PROP_GAIN, float(gain))
-=======
-
-            success = self.cap.set(cv2.CAP_PROP_GAIN, float(gain))
->>>>>>> 1bcc5b53
             if success:
                 actual_gain = await asyncio.to_thread(self.cap.get, cv2.CAP_PROP_GAIN)
                 self.logger.info(f"Gain set to {gain} (actual: {actual_gain:.1f}) for camera '{self.camera_name}'")
@@ -1035,15 +972,9 @@
     async def set_ROI(self, x: int, y: int, width: int, height: int) -> bool:
         """
         Set Region of Interest (ROI).
-<<<<<<< HEAD
         
         For OpenCV cameras, ROI is implemented by setting the frame size
         and storing the crop parameters for software cropping during capture.
-=======
-
-        Note: OpenCV cameras typically don't support hardware ROI,
-        this would need to be implemented in software.
->>>>>>> 1bcc5b53
 
         Args:
             x: ROI x offset
@@ -1345,22 +1276,12 @@
         """
         if not self.initialized or not self.cap or not self.cap.isOpened():
             raise CameraConnectionError(f"Camera '{self.camera_name}' is not connected")
-<<<<<<< HEAD
         try:
             import json, os
             dir_name = os.path.dirname(config_path)
             if dir_name:
                 os.makedirs(dir_name, exist_ok=True)
             
-=======
-        else:
-            assert cv2 is not None, "OpenCV camera is initialized but cv2 is not available"
-        try:
-            import json
-
-            os.makedirs(os.path.dirname(config_path), exist_ok=True)
-
->>>>>>> 1bcc5b53
             # Common flat format
             config = {
                 "camera_type": "opencv",
@@ -1400,10 +1321,6 @@
                 f"Configuration exported to '{config_path}' for camera '{self.camera_name}' using common JSON format"
             )
             return True
-<<<<<<< HEAD
-=======
-
->>>>>>> 1bcc5b53
         except Exception as e:
             self.logger.error(f"Failed to export config to '{config_path}' for camera '{self.camera_name}': {str(e)}")
             raise CameraConfigurationError(
