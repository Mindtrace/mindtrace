"""
OpenCV Camera Backend Implementation

This module provides a comprehensive interface to USB cameras, webcams, and other
video capture devices using OpenCV's VideoCapture. It supports cross-platform
camera operations with robust error handling and configuration management.

Features:
    - USB camera and webcam support across Windows, Linux, and macOS
    - Automatic camera discovery and enumeration
    - Configurable resolution, frame rate, and exposure settings
    - Image quality enhancement using CLAHE
    - Robust error handling with comprehensive retry logic
    - BGR to RGB color space conversion for consistency
    - Thread-safe operations with proper resource management

Requirements:
    - opencv-python: Core video capture functionality
    - numpy: Array operations and image processing
    - Platform-specific camera drivers (automatically detected)

Installation:
    pip install opencv-python

Usage:
    from mindtrace.hardware.cameras.backends.opencv import OpenCVCamera

    # Discover available cameras
    cameras = OpenCVCamera.get_available_cameras()

    # Initialize camera
    camera = OpenCVCamera("0", width=1280, height=720, img_quality_enhancement=True)
    success, cam_obj, remote_obj = await camera.initialize()  # Initialize first

    if success:
        # Configure and capture
        await camera.set_exposure(-5)
        success, image = await camera.capture()
        await camera.close()

Configuration:
    All parameters are configurable via the hardware configuration system:
    - MINDTRACE_CAMERA_OPENCV_DEFAULT_WIDTH: Default frame width (1280)
    - MINDTRACE_CAMERA_OPENCV_DEFAULT_HEIGHT: Default frame height (720)
    - MINDTRACE_CAMERA_OPENCV_DEFAULT_FPS: Default frame rate (30)
    - MINDTRACE_CAMERA_OPENCV_DEFAULT_EXPOSURE: Default exposure (-1 for auto)
    - MINDTRACE_CAMERA_OPENCV_MAX_CAMERA_INDEX: Maximum camera index to test (10)
    - MINDTRACE_CAMERA_IMAGE_QUALITY_ENHANCEMENT: Enable CLAHE enhancement
    - MINDTRACE_CAMERA_RETRIEVE_RETRY_COUNT: Number of capture retry attempts
    - MINDTRACE_CAMERA_TIMEOUT_MS: Capture timeout in milliseconds

Supported Devices:
    - USB cameras (UVC compatible)
    - Built-in webcams and laptop cameras
    - IP cameras (with proper RTSP/HTTP URLs)
    - Any device supported by OpenCV VideoCapture
    - Multiple cameras simultaneously

Error Handling:
    The module uses a comprehensive exception hierarchy for precise error reporting:
    - SDKNotAvailableError: OpenCV not installed or available
    - CameraNotFoundError: Camera not detected or accessible
    - CameraInitializationError: Failed to initialize camera
    - CameraConfigurationError: Invalid configuration parameters
    - CameraConnectionError: Connection issues or device disconnected
    - CameraCaptureError: Image acquisition failures
    - CameraTimeoutError: Operation timeout
    - HardwareOperationError: General hardware operation failures

Platform Notes:
    Linux:
        - Automatically detects /dev/video* devices
        - Requires appropriate permissions for camera access
        - May need to add user to 'video' group: sudo usermod -a -G video $USER
        - Supports V4L2 backend for advanced camera control

    Windows:
        - Uses DirectShow backend by default
        - Supports most USB UVC cameras out of the box
        - May require specific camera drivers for advanced features
        - MSMF backend available for newer cameras

    macOS:
        - Uses AVFoundation backend for optimal performance
        - Built-in cameras work without additional setup
        - External USB cameras typically supported via UVC drivers
        - May require camera permissions in System Preferences

Thread Safety:
    All camera operations are thread-safe. Multiple cameras can be used
    simultaneously from different threads without interference.

Performance Notes:
    - Camera discovery may take several seconds on first run
    - Frame capture performance depends on camera capabilities and USB bandwidth
    - Use appropriate buffer sizes for high-speed capture
    - Consider camera-specific optimizations for production use
"""

import os
import time
from typing import Any, Dict, List, Optional, Tuple, Union

import numpy as np

try:
    import cv2

    OPENCV_AVAILABLE = True
except ImportError:
    OPENCV_AVAILABLE = False
    cv2 = None

from mindtrace.hardware.cameras.backends.base import BaseCamera
from mindtrace.hardware.core.exceptions import (
    CameraCaptureError,
    CameraConfigurationError,
    CameraConnectionError,
    CameraInitializationError,
    CameraNotFoundError,
    CameraTimeoutError,
    HardwareOperationError,
    SDKNotAvailableError,
)


class OpenCVCamera(BaseCamera):
    """
    OpenCV camera implementation for USB cameras and webcams.

    This camera backend works with any video capture device supported by OpenCV,
    including USB cameras, built-in webcams, and IP cameras. It provides a
    standardized interface for camera operations while handling platform-specific
    device discovery and configuration.

    The implementation includes:
    - Automatic camera discovery across platforms
    - Configurable resolution, frame rate, and exposure
    - Robust error handling with retry logic
    - Image format conversion (BGR to RGB)
    - Resource management and cleanup
    - Platform-specific optimizations

    Attributes:
        camera_index: Camera device index or path
        cap: OpenCV VideoCapture object
        initialized: Camera initialization status
        width: Current frame width
        height: Current frame height
        fps: Current frame rate
        exposure: Current exposure setting
        timeout_ms: Capture timeout in milliseconds
    """

    def __init__(
        self,
        camera_name: str,
        camera_config: Optional[str] = None,
        img_quality_enhancement: Optional[bool] = None,
        retrieve_retry_count: Optional[int] = None,
        **backend_kwargs,
    ):
        """
        Initialize OpenCV camera with configuration.

        Args:
            camera_name: Camera identifier (index number or device path)
            camera_config: Path to camera config file (not used for OpenCV)
            img_quality_enhancement: Whether to apply image quality enhancement (uses config default if None)
            retrieve_retry_count: Number of times to retry capture (uses config default if None)
            **backend_kwargs: Backend-specific parameters:
                - width: Frame width (uses config default if None)
                - height: Frame height (uses config default if None)
                - fps: Frame rate (uses config default if None)
                - exposure: Exposure value (uses config default if None)
                - timeout_ms: Capture timeout in milliseconds (uses config default if None)

        Raises:
            SDKNotAvailableError: If OpenCV is not installed
            CameraConfigurationError: If configuration is invalid
            CameraInitializationError: If camera initialization fails
        """
        if not OPENCV_AVAILABLE:
            raise SDKNotAvailableError(
                "opencv-python", "OpenCV is required for USB camera support. Install with: pip install opencv-python"
            )
<<<<<<< HEAD
        else:
            assert cv2 is not None, "OpenCV is available but cv2 is not initialized"
        
=======

>>>>>>> e3f77138
        super().__init__(camera_name, camera_config, img_quality_enhancement, retrieve_retry_count)

        # Get backend-specific configuration with fallbacks
        width = backend_kwargs.get("width")
        height = backend_kwargs.get("height")
        fps = backend_kwargs.get("fps")
        exposure = backend_kwargs.get("exposure")
        timeout_ms = backend_kwargs.get("timeout_ms")

        if width is None:
            width = getattr(self.camera_config.cameras, "opencv_default_width", 1280)
        if height is None:
            height = getattr(self.camera_config.cameras, "opencv_default_height", 720)
        if fps is None:
            fps = getattr(self.camera_config.cameras, "opencv_default_fps", 30)
        if exposure is None:
            exposure = getattr(self.camera_config.cameras, "opencv_default_exposure", -1)
        if timeout_ms is None:
            timeout_ms = getattr(self.camera_config.cameras, "timeout_ms", 5000)

        if width <= 0 or height <= 0:
            raise CameraConfigurationError(f"Invalid resolution: {width}x{height}")
        if fps <= 0:
            raise CameraConfigurationError(f"Invalid frame rate: {fps}")
        if timeout_ms < 100:
            raise CameraConfigurationError("Timeout must be at least 100ms")

        self.camera_index = self._parse_camera_identifier(camera_name)

        self.cap: Optional[cv2.VideoCapture] = None

        self._width = width
        self._height = height
        self._fps = fps
        self._exposure = exposure
        self.timeout_ms = timeout_ms

        self.logger.info(
            f"OpenCV camera '{camera_name}' initialized with configuration: "
            f"resolution={width}x{height}, fps={fps}, exposure={exposure}, timeout={timeout_ms}ms"
        )

    def _parse_camera_identifier(self, camera_name: str) -> Union[int, str]:
        """
        Parse camera identifier from name.

        Args:
            camera_name: Camera name or identifier

        Returns:
            Camera index (int) or device path (str)

        Raises:
            CameraConfigurationError: If camera identifier is invalid
        """
        try:
            index = int(camera_name)
            if index < 0:
                raise CameraConfigurationError(f"Camera index must be non-negative: {index}")
            return index
        except ValueError:
            if camera_name.startswith("opencv_camera_"):
                try:
                    index = int(camera_name.split("_")[-1])
                    if index < 0:
                        raise CameraConfigurationError(f"Camera index must be non-negative: {index}")
                    return index
                except (ValueError, IndexError):
                    raise CameraConfigurationError(f"Invalid opencv camera identifier: {camera_name}")

            if camera_name.startswith(("/dev/", "http://", "https://", "rtsp://")):
                self.logger.debug(f"Using camera device path/URL: {camera_name}")
                return camera_name
            else:
                raise CameraConfigurationError(f"Invalid camera identifier: {camera_name}")

    async def initialize(self) -> Tuple[bool, Any, Any]:
        """
        Initialize the camera and establish connection.

        Returns:
            Tuple of (success, camera_object, remote_control_object)
            For OpenCV cameras, both objects are the same VideoCapture instance

        Raises:
            CameraNotFoundError: If camera cannot be opened
            CameraInitializationError: If camera initialization fails
            CameraConnectionError: If camera connection fails
        """
        if not OPENCV_AVAILABLE:
            raise SDKNotAvailableError(
                "opencv-python",
                "OpenCV is required for USB camera support. Install with: pip install opencv-python"
            )
        else:
            assert cv2 is not None, "OpenCV is available but cv2 is not initialized"

        self.logger.info(f"Initializing OpenCV camera: {self.camera_name}")

        try:
            self.cap = cv2.VideoCapture(self.camera_index)
<<<<<<< HEAD
            
            if not self.cap or not self.cap.isOpened():
=======

            if not self.cap.isOpened():
>>>>>>> e3f77138
                self.logger.error(f"Could not open camera {self.camera_index}")
                raise CameraNotFoundError(f"Could not open camera {self.camera_index}")

            # Configure camera settings
            self._configure_camera()

            # Test capture to verify camera is working
            ret, frame = self.cap.read()
            if not ret or frame is None:
                self.logger.error(f"Camera {self.camera_index} failed to capture test frame")
                raise CameraInitializationError(f"Camera {self.camera_index} failed to capture test frame")

            # Verify frame has expected properties
            if len(frame.shape) != 3 or frame.shape[2] != 3:
                self.logger.error(f"Camera {self.camera_index} returned invalid frame format: {frame.shape}")
                raise CameraInitializationError(f"Camera {self.camera_index} returned invalid frame format")

            self.initialized = True
            self.logger.info(
                f"OpenCV camera '{self.camera_name}' initialization successful, "
                f"test frame shape: {frame.shape}, dtype: {frame.dtype}"
            )

            return True, self.cap, self.cap

        except (CameraNotFoundError, CameraInitializationError):
            raise
        except Exception as e:
            self.logger.error(f"OpenCV camera initialization failed: {e}")
            if self.cap:
                self.cap.release()
                self.cap = None
            self.initialized = False
            raise CameraInitializationError(f"Failed to initialize OpenCV camera '{self.camera_name}': {str(e)}")

    def _configure_camera(self) -> None:
        """
        Configure camera properties.

        Raises:
            CameraConfigurationError: If configuration fails
            CameraConnectionError: If camera is not available
        """
        if not OPENCV_AVAILABLE:
            raise SDKNotAvailableError(
                "opencv-python",
                "OpenCV is required for USB camera support. Install with: pip install opencv-python"
            )
        else:
            assert cv2 is not None, "OpenCV is available but cv2 is not initialized"
        if not self.cap or not self.cap.isOpened():
            raise CameraConnectionError("Camera not available for configuration")

        try:
            width_set = self.cap.set(cv2.CAP_PROP_FRAME_WIDTH, self._width)
            height_set = self.cap.set(cv2.CAP_PROP_FRAME_HEIGHT, self._height)

            fps_set = self.cap.set(cv2.CAP_PROP_FPS, self._fps)

            exposure_set = True
            if self._exposure >= 0:
                exposure_set = self.cap.set(cv2.CAP_PROP_EXPOSURE, self._exposure)

            actual_width = int(self.cap.get(cv2.CAP_PROP_FRAME_WIDTH))
            actual_height = int(self.cap.get(cv2.CAP_PROP_FRAME_HEIGHT))
            actual_fps = self.cap.get(cv2.CAP_PROP_FPS)
            actual_exposure = self.cap.get(cv2.CAP_PROP_EXPOSURE)

            self.logger.info(
                f"Camera '{self.camera_name}' configuration applied: "
                f"resolution={actual_width}x{actual_height} (requested {self._width}x{self._height}), "
                f"fps={actual_fps:.1f} (requested {self._fps}), "
                f"exposure={actual_exposure:.3f} (requested {self._exposure})"
            )

            if abs(actual_width - self._width) > 10:
                self.logger.warning(
                    f"Width mismatch for camera '{self.camera_name}': requested {self._width}, got {actual_width}"
                )
            if abs(actual_height - self._height) > 10:
                self.logger.warning(
                    f"Height mismatch for camera '{self.camera_name}': requested {self._height}, got {actual_height}"
                )
            if not width_set:
                self.logger.warning(f"Width setting failed for camera '{self.camera_name}'")
            if not height_set:
                self.logger.warning(f"Height setting failed for camera '{self.camera_name}'")
            if not fps_set:
                self.logger.warning(f"FPS setting failed for camera '{self.camera_name}'")
            if not exposure_set:
                self.logger.warning(f"Exposure setting failed for camera '{self.camera_name}'")

        except Exception as e:
            self.logger.error(f"Camera configuration failed for '{self.camera_name}': {e}")
            raise CameraConfigurationError(f"Failed to configure camera '{self.camera_name}': {str(e)}")

    @staticmethod
    def get_available_cameras(include_details: bool = False) -> Union[List[str], Dict[str, Dict[str, str]]]:
        """
        Get the available OpenCV cameras.

        Args:
            include_details: If True, return detailed camera information

        Returns:
            List of camera names or dictionary with detailed camera information

        Raises:
            HardwareOperationError: If camera discovery fails
        """
        if not OPENCV_AVAILABLE:
            return [] if not include_details else {}
<<<<<<< HEAD
        else:
            assert cv2 is not None, "OpenCV is available but cv2 is not initialized"
        
=======

>>>>>>> e3f77138
        try:
            available_cameras = []
            camera_details = {}

            # Get maximum camera index to test from config or use default
            max_camera_index = 10

            for i in range(max_camera_index):
                cap = None
                try:
                    cap = cv2.VideoCapture(i)
                    if cap.isOpened():
                        # Try to read a frame to verify camera is actually working
                        ret, frame = cap.read()
                        if ret and frame is not None:
                            camera_name = f"opencv_camera_{i}"
                            available_cameras.append(camera_name)

                            if include_details:
                                width = int(cap.get(cv2.CAP_PROP_FRAME_WIDTH))
                                height = int(cap.get(cv2.CAP_PROP_FRAME_HEIGHT))
                                fps = cap.get(cv2.CAP_PROP_FPS)

                                # Try to get additional camera properties
                                backend_name = cap.getBackendName() if hasattr(cap, "getBackendName") else "Unknown"

                                camera_details[camera_name] = {
                                    "user_id": camera_name,
                                    "device_id": str(i),
                                    "device_name": f"OpenCV Camera {i}",
                                    "device_type": "OpenCV",
                                    "width": str(width),
                                    "height": str(height),
                                    "fps": f"{fps:.1f}",
                                    "backend": backend_name,
                                    "pixel_format": "BGR8",
                                    "interface": f"USB/Video{i}",
                                }
                        else:
                            # Camera opened but can't capture - might be in use
                            pass
                except Exception:
                    # Camera index might not exist or be accessible
                    pass
                finally:
                    if cap:
                        cap.release()

            if include_details:
                return camera_details
            else:
                return available_cameras

        except Exception as e:
            raise HardwareOperationError(f"Failed to discover OpenCV cameras: {str(e)}")

    async def capture(self) -> Tuple[bool, Optional[np.ndarray]]:
        """
        Capture an image from the camera.

        Implements retry logic and proper error handling for robust image capture.
        Converts OpenCV's default BGR format to RGB for consistency.

        Returns:
            Tuple of (success, image_array)
            - success: True if capture successful, False otherwise
            - image_array: Captured image as RGB numpy array, None if failed

        Raises:
            CameraConnectionError: If camera is not initialized or accessible
            CameraCaptureError: If image capture fails
            CameraTimeoutError: If capture times out
        """
        if not self.initialized or not self.cap or not self.cap.isOpened():
            raise CameraConnectionError(f"Camera '{self.camera_name}' not ready for capture")
<<<<<<< HEAD
        else:
            assert cv2 is not None, "OpenCV camera is initialized but cv2 is not available"

        self.logger.debug(f"Starting capture with {self.retrieve_retry_count} max attempts for camera '{self.camera_name}'")
        
=======

        self.logger.debug(
            f"Starting capture with {self.retrieve_retry_count} max attempts for camera '{self.camera_name}'"
        )

>>>>>>> e3f77138
        start_time = time.time()

        for attempt in range(self.retrieve_retry_count):
            try:
                elapsed_time = (time.time() - start_time) * 1000
                if elapsed_time > self.timeout_ms:
                    raise CameraTimeoutError(
                        f"Capture timeout after {elapsed_time:.1f}ms for camera '{self.camera_name}'"
                    )

                ret, frame = self.cap.read()

                if ret and frame is not None:
                    frame_rgb = cv2.cvtColor(frame, cv2.COLOR_BGR2RGB)

                    if self.img_quality_enhancement:
                        try:
                            frame_rgb = self._enhance_image_quality(frame_rgb)
                        except Exception as enhance_error:
                            self.logger.warning(f"Image enhancement failed, using original image: {enhance_error}")

                    self.logger.debug(
                        f"Capture successful for camera '{self.camera_name}': "
                        f"shape={frame_rgb.shape}, dtype={frame_rgb.dtype}, attempt={attempt + 1}"
                    )

                    return True, frame_rgb
                else:
                    self.logger.warning(
                        f"Capture failed for camera '{self.camera_name}': "
                        f"no frame returned (attempt {attempt + 1}/{self.retrieve_retry_count})"
                    )

            except CameraTimeoutError:
                raise
            except Exception as e:
                self.logger.error(
                    f"Capture error for camera '{self.camera_name}' "
                    f"(attempt {attempt + 1}/{self.retrieve_retry_count}): {str(e)}"
                )

                if attempt == self.retrieve_retry_count - 1:
                    raise CameraCaptureError(f"Capture failed for camera '{self.camera_name}': {str(e)}")

            if attempt < self.retrieve_retry_count - 1:
                time.sleep(0.1)

        raise CameraCaptureError(
            f"All {self.retrieve_retry_count} capture attempts failed for camera '{self.camera_name}'"
        )

    def _enhance_image_quality(self, image: np.ndarray) -> np.ndarray:
        """
        Apply image quality enhancement using CLAHE.

        Args:
            image: Input image array (RGB format)

        Returns:
            Enhanced image array (RGB format)

        Raises:
            CameraCaptureError: If image enhancement fails
        """
        if not OPENCV_AVAILABLE:
            raise SDKNotAvailableError(
                "opencv-python",
                "OpenCV is required for USB camera support. Install with: pip install opencv-python"
            )
        else:
            assert cv2 is not None, "OpenCV is available but cv2 is not initialized"
        try:
            # Convert RGB to LAB color space for better enhancement
            lab = cv2.cvtColor(image, cv2.COLOR_RGB2LAB)
            length, a, b = cv2.split(lab)

            # Apply CLAHE (Contrast Limited Adaptive Histogram Equalization) to L channel
            clahe = cv2.createCLAHE(clipLimit=2.0, tileGridSize=(8, 8))
            cl = clahe.apply(length)

            # Merge channels and convert back to RGB
            enhanced_lab = cv2.merge((cl, a, b))
            enhanced_img = cv2.cvtColor(enhanced_lab, cv2.COLOR_LAB2RGB)

            # Additional enhancement: gamma correction
            gamma = 1.1
            enhanced_img = np.power(enhanced_img / 255.0, gamma) * 255.0
            enhanced_img = enhanced_img.astype(np.uint8)

            # Slight contrast adjustment
            alpha = 1.05  # Contrast control (lower than other backends for USB cameras)
            beta = 5  # Brightness control
            enhanced_img = cv2.convertScaleAbs(enhanced_img, alpha=alpha, beta=beta)

            self.logger.debug(f"Image quality enhancement applied for camera '{self.camera_name}'")
            return enhanced_img

        except Exception as e:
            self.logger.warning(f"Image enhancement failed for camera '{self.camera_name}': {e}")
            raise CameraCaptureError(f"Image enhancement failed for camera '{self.camera_name}': {str(e)}")

    async def check_connection(self) -> bool:
        """
        Check if camera connection is active and healthy.

        Returns:
            True if camera is connected and responsive, False otherwise
        """
        if not self.initialized or not self.cap:
            return False
<<<<<<< HEAD
        else:
            assert cv2 is not None, "OpenCV camera is initialized but cv2 is not available"
        
=======

>>>>>>> e3f77138
        try:
            is_open = self.cap.isOpened()

            if is_open:
                width = self.cap.get(cv2.CAP_PROP_FRAME_WIDTH)
                return width > 0

            return False

        except Exception as e:
            self.logger.debug(f"Connection check failed for camera '{self.camera_name}': {e}")
            return False

    async def close(self) -> None:
        """
        Close camera connection and cleanup resources.

        Properly releases the VideoCapture object and resets camera state.

        Raises:
            CameraConnectionError: If camera closure fails
        """
        self.logger.info(f"Closing OpenCV camera: {self.camera_name}")

        if self.cap:
            try:
                self.cap.release()
                self.logger.debug(f"VideoCapture released successfully for camera '{self.camera_name}'")
            except Exception as e:
                self.logger.warning(f"Error releasing VideoCapture for camera '{self.camera_name}': {e}")
                raise CameraConnectionError(f"Failed to close camera '{self.camera_name}': {str(e)}")
            finally:
                self.cap = None

        self.initialized = False
        self.logger.info(f"OpenCV camera '{self.camera_name}' closed successfully")

    async def is_exposure_control_supported(self) -> bool:
        """
        Check if exposure control is supported for this camera.
        Tries to set and restore the exposure value, and checks if it changes.
        Returns:
            True if exposure control is supported, False otherwise
        """
        if not self.initialized or not self.cap or not self.cap.isOpened():
            return False
        else:
            assert cv2 is not None, "OpenCV camera is initialized but cv2 is not available"
        try:
            original = self.cap.get(cv2.CAP_PROP_EXPOSURE)
            # Try to set to a different value within the valid range
            exposure_range = await self.get_exposure_range()
            test_value = original - 1 if original > exposure_range[0] else original + 1
            # Clamp test_value to range
            test_value = max(min(test_value, exposure_range[1]), exposure_range[0])
            if abs(test_value - original) < 1e-3:
                test_value = original + 1 if (original + 1) <= exposure_range[1] else original - 1
            success = self.cap.set(cv2.CAP_PROP_EXPOSURE, float(test_value))
            if not success:
                return False
            new_value = self.cap.get(cv2.CAP_PROP_EXPOSURE)
            # Restore original
            self.cap.set(cv2.CAP_PROP_EXPOSURE, float(original))
            # If the value actually changed, exposure control is supported
            return abs(new_value - test_value) < 1e-2
        except Exception:
            return False

    async def set_exposure(self, exposure: Union[int, float]) -> bool:
        """
        Set camera exposure time.
        Args:
            exposure: Exposure value (OpenCV uses log scale, typically -13 to -1)
        Returns:
            True if exposure was set successfully
        Raises:
            CameraConnectionError: If camera is not initialized
            CameraConfigurationError: If exposure value is invalid
            HardwareOperationError: If exposure setting fails
        """
        if not self.initialized or not self.cap or not self.cap.isOpened():
            raise CameraConnectionError(f"Camera '{self.camera_name}' not available for exposure setting")
        else:
            assert cv2 is not None, "OpenCV camera is initialized but cv2 is not available"
        # Check if exposure control is supported
        if not await self.is_exposure_control_supported():
            self.logger.warning(
                f"Exposure control is not supported for camera '{self.camera_name}'. Skipping set_exposure."
            )
            return False
        try:
            exposure_range = await self.get_exposure_range()
            if exposure < exposure_range[0] or exposure > exposure_range[1]:
                raise CameraConfigurationError(
                    f"Exposure {exposure} outside valid range {exposure_range} for camera '{self.camera_name}'"
                )
            success = self.cap.set(cv2.CAP_PROP_EXPOSURE, float(exposure))
            if success:
                self._exposure = float(exposure)
                actual_exposure = self.cap.get(cv2.CAP_PROP_EXPOSURE)
                self.logger.info(
                    f"Exposure set for camera '{self.camera_name}': requested={exposure}, actual={actual_exposure:.3f}"
                )
                return True
            else:
                self.logger.warning(f"Failed to set exposure to {exposure} for camera '{self.camera_name}'")
                return False
        except (CameraConnectionError, CameraConfigurationError):
            raise
        except Exception as e:
            self.logger.error(f"Error setting exposure for camera '{self.camera_name}': {e}")
            raise HardwareOperationError(f"Failed to set exposure for camera '{self.camera_name}': {str(e)}")

    async def get_exposure(self) -> float:
        """
        Get current camera exposure time.

        Returns:
            Current exposure time value

        Raises:
            CameraConnectionError: If camera is not initialized
            HardwareOperationError: If exposure retrieval fails
        """
        if not self.initialized or not self.cap or not self.cap.isOpened():
            raise CameraConnectionError(f"Camera '{self.camera_name}' not available for exposure reading")
<<<<<<< HEAD
        else:
            assert cv2 is not None, "OpenCV camera is initialized but cv2 is not available"
=======

>>>>>>> e3f77138
        try:
            exposure = self.cap.get(cv2.CAP_PROP_EXPOSURE)
            return float(exposure)
        except Exception as e:
            self.logger.error(f"Error getting exposure for camera '{self.camera_name}': {e}")
            raise HardwareOperationError(f"Failed to get exposure for camera '{self.camera_name}': {str(e)}")

    async def get_exposure_range(self) -> List[Union[int, float]]:
        """
        Get camera exposure time range.

        Returns:
            List containing [min_exposure, max_exposure] in OpenCV log scale
        """
        return [
            getattr(self.camera_config.cameras, "opencv_exposure_range_min", -13.0),
            getattr(self.camera_config.cameras, "opencv_exposure_range_max", -1.0),
        ]

    async def get_width_range(self) -> List[int]:
        """
        Get supported width range.

        Returns:
            List containing [min_width, max_width]
        """
        return [
            getattr(self.camera_config.cameras, "opencv_width_range_min", 160),
            getattr(self.camera_config.cameras, "opencv_width_range_max", 1920),
        ]

    async def get_height_range(self) -> List[int]:
        """
        Get supported height range.

        Returns:
            List containing [min_height, max_height]
        """
        return [
            getattr(self.camera_config.cameras, "opencv_height_range_min", 120),
            getattr(self.camera_config.cameras, "opencv_height_range_max", 1080),
        ]

    def get_gain_range(self) -> List[Union[int, float]]:
        """
        Get the supported gain range.

        Returns:
            List with [min_gain, max_gain]
        """
        return [0.0, 100.0]

    def set_gain(self, gain: Union[int, float]) -> bool:
        """
        Set camera gain.

        Args:
            gain: Gain value

        Returns:
            True if gain was set successfully

        Raises:
            CameraConnectionError: If camera is not initialized
            CameraConfigurationError: If gain value is out of range or setting fails
        """
        if not self.initialized or not self.cap or not self.cap.isOpened():
            raise CameraConnectionError(f"Camera '{self.camera_name}' not available for gain setting")
<<<<<<< HEAD
        else:
            assert cv2 is not None, "OpenCV camera is initialized but cv2 is not available"
=======
>>>>>>> e3f77138

        try:
            gain_range = self.get_gain_range()
            if gain < gain_range[0] or gain > gain_range[1]:
                raise CameraConfigurationError(f"Gain {gain} out of range {gain_range}")

            success = self.cap.set(cv2.CAP_PROP_GAIN, float(gain))
            if success:
                actual_gain = self.cap.get(cv2.CAP_PROP_GAIN)
                self.logger.info(f"Gain set to {gain} (actual: {actual_gain:.1f}) for camera '{self.camera_name}'")
                return True
            else:
                raise CameraConfigurationError(f"Failed to set gain to {gain} for camera '{self.camera_name}'")
        except CameraConfigurationError:
            raise
        except Exception as e:
            self.logger.error(f"Failed to set gain for camera '{self.camera_name}': {str(e)}")
            raise CameraConfigurationError(f"Failed to set gain for camera '{self.camera_name}': {str(e)}")

    def get_gain(self) -> float:
        """
        Get current camera gain.

        Returns:
            Current gain value
        """
        if not self.initialized or not self.cap or not self.cap.isOpened():
            return 0.0
<<<<<<< HEAD
        else:
            assert cv2 is not None, "OpenCV camera is initialized but cv2 is not available"
=======

>>>>>>> e3f77138
        try:
            gain = self.cap.get(cv2.CAP_PROP_GAIN)
            return float(gain)
        except Exception as e:
            self.logger.error(f"Failed to get gain for camera '{self.camera_name}': {str(e)}")
            return 0.0

    def set_ROI(self, x: int, y: int, width: int, height: int) -> bool:
        """
        Set Region of Interest (ROI).

        Note: OpenCV cameras typically don't support hardware ROI,
        this would need to be implemented in software.

        Args:
            x: ROI x offset
            y: ROI y offset
            width: ROI width
            height: ROI height

        Returns:
            False (not supported by OpenCV backend)
        """
        self.logger.warning(f"ROI setting not supported by OpenCV backend for camera '{self.camera_name}'")
        return False

    def get_ROI(self) -> Dict[str, int]:
        """
        Get current Region of Interest (ROI).

        Returns:
            Dictionary with full frame dimensions (ROI not supported)
        """
        if not self.initialized or not self.cap or not self.cap.isOpened():
            return {"x": 0, "y": 0, "width": 0, "height": 0}
<<<<<<< HEAD
        else:
            assert cv2 is not None, "OpenCV camera is initialized but cv2 is not available"
=======

>>>>>>> e3f77138
        try:
            width = int(self.cap.get(cv2.CAP_PROP_FRAME_WIDTH))
            height = int(self.cap.get(cv2.CAP_PROP_FRAME_HEIGHT))
            return {"x": 0, "y": 0, "width": width, "height": height}
        except Exception as e:
            self.logger.error(f"Failed to get ROI for camera '{self.camera_name}': {str(e)}")
            return {"x": 0, "y": 0, "width": 0, "height": 0}

    def reset_ROI(self) -> bool:
        """
        Reset ROI to full sensor size.

        Returns:
            False (not supported by OpenCV backend)
        """
        self.logger.warning(f"ROI reset not supported by OpenCV backend for camera '{self.camera_name}'")
        return False

    async def get_wb(self) -> str:
        """
        Get current white balance mode.

        Returns:
            Current white balance mode ("auto" or "manual")
        """
        if not self.initialized or not self.cap or not self.cap.isOpened():
            return "unknown"
<<<<<<< HEAD
        else:
            assert cv2 is not None, "OpenCV camera is initialized but cv2 is not available"
=======

>>>>>>> e3f77138
        try:
            # OpenCV doesn't have a direct white balance mode query
            # Check if auto white balance is enabled
            auto_wb = self.cap.get(cv2.CAP_PROP_AUTO_WB)
            return "auto" if auto_wb > 0 else "manual"
        except Exception as e:
            self.logger.debug(f"Could not get white balance mode for camera '{self.camera_name}': {str(e)}")
            return "unknown"

    async def set_auto_wb_once(self, value: str) -> bool:
        """
        Set white balance mode.

        Args:
            value: White balance mode ("auto", "manual", "off")

        Returns:
            True if white balance was set successfully
        """
        if not self.initialized or not self.cap or not self.cap.isOpened():
            self.logger.error(f"Camera '{self.camera_name}' not available for white balance setting")
            return False
<<<<<<< HEAD
        else:
            assert cv2 is not None, "OpenCV camera is initialized but cv2 is not available"
=======

>>>>>>> e3f77138
        try:
            if value.lower() in ["auto", "continuous"]:
                success = self.cap.set(cv2.CAP_PROP_AUTO_WB, 1)
            elif value.lower() in ["manual", "off"]:
                success = self.cap.set(cv2.CAP_PROP_AUTO_WB, 0)
            else:
                self.logger.error(f"Unsupported white balance mode: {value}")
                return False

            if success:
                self.logger.info(f"White balance set to '{value}' for camera '{self.camera_name}'")
                return True
            else:
                self.logger.warning(f"Failed to set white balance to '{value}' for camera '{self.camera_name}'")
                return False
        except Exception as e:
            self.logger.error(f"Failed to set white balance for camera '{self.camera_name}': {str(e)}")
            return False

    def get_wb_range(self) -> List[str]:
        """
        Get available white balance modes.

        Returns:
            List of available white balance modes
        """
        return ["auto", "manual", "off"]

    def get_pixel_format_range(self) -> List[str]:
        """
        Get available pixel formats.

        Returns:
            List of available pixel formats (OpenCV always uses BGR internally)
        """
        return ["BGR8", "RGB8"]

    def get_current_pixel_format(self) -> str:
        """
        Get current pixel format.

        Returns:
            Current pixel format (always BGR8 for OpenCV, converted to RGB8 in capture)
        """
        return "RGB8"  # We convert BGR to RGB in capture method

    def set_pixel_format(self, pixel_format: str) -> bool:
        """
        Set pixel format.

        Args:
            pixel_format: Pixel format to set

        Returns:
            True if pixel format is supported

        Raises:
            CameraConfigurationError: If pixel format is not supported
        """
        available_formats = self.get_pixel_format_range()
        if pixel_format in available_formats:
            self.logger.info(f"Pixel format '{pixel_format}' is supported for camera '{self.camera_name}'")
            return True
        else:
            raise CameraConfigurationError(f"Unsupported pixel format: {pixel_format}")

    async def get_triggermode(self) -> str:
        """
        Get trigger mode (always continuous for USB cameras).

        Returns:
            "continuous" (USB cameras only support continuous mode)
        """
        return "continuous"

    async def set_triggermode(self, triggermode: str = "continuous") -> bool:
        """
        Set trigger mode.

        USB cameras only support continuous mode.

        Args:
            triggermode: Trigger mode ("continuous" only)

        Returns:
            True if mode is supported

        Raises:
            CameraConfigurationError: If trigger mode is not supported
        """
        if triggermode == "continuous":
            self.logger.debug(f"Trigger mode 'continuous' confirmed for camera '{self.camera_name}'")
            return True

        self.logger.warning(
            f"Trigger mode '{triggermode}' not supported for camera '{self.camera_name}'. "
            f"Only 'continuous' mode is supported for USB cameras."
        )
        raise CameraConfigurationError(
            f"Trigger mode '{triggermode}' not supported for camera '{self.camera_name}'. "
            "USB cameras only support 'continuous' mode."
        )

    def get_image_quality_enhancement(self) -> bool:
        """Get image quality enhancement status."""
        return self.img_quality_enhancement

    def set_image_quality_enhancement(self, img_quality_enhancement: bool) -> bool:
        """
        Set image quality enhancement.

        Args:
            img_quality_enhancement: Whether to enable image quality enhancement

        Returns:
            True if setting was applied successfully, False otherwise
        """
        try:
            self.img_quality_enhancement = img_quality_enhancement
            if img_quality_enhancement and not hasattr(self, "_enhancement_initialized"):
                self._initialize_image_enhancement()
            self.logger.info(
                f"Image quality enhancement {'enabled' if img_quality_enhancement else 'disabled'} "
                f"for camera '{self.camera_name}'"
            )
            return True
        except Exception as e:
            self.logger.error(f"Failed to set image quality enhancement for camera '{self.camera_name}': {str(e)}")
            return False

    def _initialize_image_enhancement(self):
        """Initialize image enhancement parameters for OpenCV camera."""
        try:
            # Initialize enhancement parameters - for OpenCV we use histogram equalization
            self._enhancement_initialized = True
            self.logger.debug(f"Image enhancement initialized for camera '{self.camera_name}'")
        except Exception as e:
            self.logger.error(f"Failed to initialize image enhancement for camera '{self.camera_name}': {str(e)}")

    async def export_config(self, config_path: str) -> bool:
        """
        Export current camera configuration to common JSON format.

        Args:
            config_path: Path to save configuration file

        Returns:
            True if successful, False otherwise

        Raises:
            CameraConnectionError: If camera is not connected
            CameraConfigurationError: If configuration export fails
        """
        if not self.initialized or not self.cap or not self.cap.isOpened():
            raise CameraConnectionError(f"Camera '{self.camera_name}' is not connected")
<<<<<<< HEAD
        else:
            assert cv2 is not None, "OpenCV camera is initialized but cv2 is not available"
=======

>>>>>>> e3f77138
        try:
            import json

            os.makedirs(os.path.dirname(config_path), exist_ok=True)

            # Common flat format
            config = {
                "camera_type": "opencv",
                "camera_name": self.camera_name,
                "camera_index": self.camera_index,
                "timestamp": time.time(),
                "width": int(self.cap.get(cv2.CAP_PROP_FRAME_WIDTH)),
                "height": int(self.cap.get(cv2.CAP_PROP_FRAME_HEIGHT)),
                "fps": self.cap.get(cv2.CAP_PROP_FPS),
                "exposure_time": self.cap.get(cv2.CAP_PROP_EXPOSURE),
                "brightness": self.cap.get(cv2.CAP_PROP_BRIGHTNESS),
                "contrast": self.cap.get(cv2.CAP_PROP_CONTRAST),
                "saturation": self.cap.get(cv2.CAP_PROP_SATURATION),
                "hue": self.cap.get(cv2.CAP_PROP_HUE),
                "gain": self.cap.get(cv2.CAP_PROP_GAIN),
                "auto_exposure": self.cap.get(cv2.CAP_PROP_AUTO_EXPOSURE),
                "white_balance": "auto" if self.cap.get(cv2.CAP_PROP_AUTO_WB) > 0 else "manual",
                "white_balance_blue_u": self.cap.get(cv2.CAP_PROP_WHITE_BALANCE_BLUE_U),
                "white_balance_red_v": self.cap.get(cv2.CAP_PROP_WHITE_BALANCE_RED_V),
                "image_enhancement": self.img_quality_enhancement,
                "retrieve_retry_count": self.retrieve_retry_count,
                "timeout_ms": self.timeout_ms,
                "pixel_format": "RGB8",  # OpenCV converted output
                "trigger_mode": "continuous",  # OpenCV default
                "roi": {
                    "x": 0,
                    "y": 0,
                    "width": int(self.cap.get(cv2.CAP_PROP_FRAME_WIDTH)),
                    "height": int(self.cap.get(cv2.CAP_PROP_FRAME_HEIGHT)),
                },
            }

            with open(config_path, "w") as f:
                json.dump(config, f, indent=2)

            self.logger.info(
                f"Configuration exported to '{config_path}' for camera '{self.camera_name}' using common JSON format"
            )
            return True

        except Exception as e:
            self.logger.error(f"Failed to export config to '{config_path}' for camera '{self.camera_name}': {str(e)}")
            raise CameraConfigurationError(
                f"Failed to export config to '{config_path}' for camera '{self.camera_name}': {str(e)}"
            )

    async def import_config(self, config_path: str) -> bool:
        """
        Import camera configuration from common JSON format.

        Args:
            config_path: Path to configuration file

        Returns:
            True if successful, False otherwise

        Raises:
            CameraConnectionError: If camera is not connected
            CameraConfigurationError: If configuration import fails
        """
        if not self.initialized or not self.cap or not self.cap.isOpened():
            raise CameraConnectionError(f"Camera '{self.camera_name}' is not connected")
<<<<<<< HEAD
        else:
            assert cv2 is not None, "OpenCV camera is initialized but cv2 is not available"
=======

>>>>>>> e3f77138
        if not os.path.exists(config_path):
            raise CameraConfigurationError(f"Configuration file not found: {config_path}")

        try:
            import json

            with open(config_path, "r") as f:
                config = json.load(f)

            if not isinstance(config, dict):
                raise CameraConfigurationError("Invalid configuration file format")

            success_count = 0
            total_settings = 0

            # Handle both common format and legacy nested format for backward compatibility
            settings = config.get("settings", config)  # Use nested if available, otherwise flat

            if "width" in settings and "height" in settings:
                total_settings += 2
                if self.cap.set(cv2.CAP_PROP_FRAME_WIDTH, settings["width"]):
                    success_count += 1
                if self.cap.set(cv2.CAP_PROP_FRAME_HEIGHT, settings["height"]):
                    success_count += 1

            if "fps" in settings:
                total_settings += 1
                if self.cap.set(cv2.CAP_PROP_FPS, settings["fps"]):
                    success_count += 1

            # Handle both exposure_time (common format) and exposure (legacy)
            exposure_key = "exposure_time" if "exposure_time" in settings else "exposure"
            if exposure_key in settings and settings[exposure_key] >= 0:
                total_settings += 1
                if self.cap.set(cv2.CAP_PROP_EXPOSURE, settings[exposure_key]):
                    success_count += 1

            optional_props = [
                ("brightness", cv2.CAP_PROP_BRIGHTNESS),
                ("contrast", cv2.CAP_PROP_CONTRAST),
                ("saturation", cv2.CAP_PROP_SATURATION),
                ("hue", cv2.CAP_PROP_HUE),
                ("gain", cv2.CAP_PROP_GAIN),
                ("auto_exposure", cv2.CAP_PROP_AUTO_EXPOSURE),
                ("white_balance_blue_u", cv2.CAP_PROP_WHITE_BALANCE_BLUE_U),
                ("white_balance_red_v", cv2.CAP_PROP_WHITE_BALANCE_RED_V),
            ]

            for setting_name, cv_prop in optional_props:
                if setting_name in settings:
                    total_settings += 1
                    try:
                        if self.cap.set(cv_prop, settings[setting_name]):
                            success_count += 1
                        else:
                            self.logger.debug(
                                f"Could not set {setting_name} for camera '{self.camera_name}' (not supported)"
                            )
                    except Exception as e:
                        self.logger.debug(f"Failed to set {setting_name} for camera '{self.camera_name}': {str(e)}")

            # Handle white balance mode
            if "white_balance" in settings:
                total_settings += 1
                try:
                    wb_mode = settings["white_balance"]
                    if wb_mode.lower() in ["auto", "continuous"]:
                        if self.cap.set(cv2.CAP_PROP_AUTO_WB, 1):
                            success_count += 1
                    elif wb_mode.lower() in ["manual", "off"]:
                        if self.cap.set(cv2.CAP_PROP_AUTO_WB, 0):
                            success_count += 1
                except Exception as e:
                    self.logger.debug(f"Failed to set white_balance for camera '{self.camera_name}': {str(e)}")

            # Handle both image_enhancement (common format) and img_quality_enhancement (legacy)
            enhancement_key = "image_enhancement" if "image_enhancement" in settings else "img_quality_enhancement"
            if enhancement_key in settings:
                self.img_quality_enhancement = settings[enhancement_key]
                success_count += 1
                total_settings += 1

            if "retrieve_retry_count" in settings:
                self.retrieve_retry_count = settings["retrieve_retry_count"]
                success_count += 1
                total_settings += 1

            if "timeout_ms" in settings:
                self.timeout_ms = settings["timeout_ms"]
                success_count += 1
                total_settings += 1

            self.logger.info(
                f"Configuration imported from '{config_path}' for camera '{self.camera_name}': "
                f"{success_count}/{total_settings} settings applied successfully"
            )

            return True

        except CameraConfigurationError:
            raise
        except Exception as e:
            self.logger.error(f"Failed to import config from '{config_path}' for camera '{self.camera_name}': {str(e)}")
            raise CameraConfigurationError(
                f"Failed to import config from '{config_path}' for camera '{self.camera_name}': {str(e)}"
            )

    def __del__(self) -> None:
        """Destructor to ensure proper cleanup."""
        try:
            if hasattr(self, "cap") and self.cap is not None:
                self.cap.release()
                self.cap = None
        except Exception as e:
            # Use print instead of logger since logger might not be available during destruction
            print(f"Warning: Failed to cleanup OpenCV camera during destruction: {e}")<|MERGE_RESOLUTION|>--- conflicted
+++ resolved
@@ -184,13 +184,9 @@
             raise SDKNotAvailableError(
                 "opencv-python", "OpenCV is required for USB camera support. Install with: pip install opencv-python"
             )
-<<<<<<< HEAD
         else:
             assert cv2 is not None, "OpenCV is available but cv2 is not initialized"
         
-=======
-
->>>>>>> e3f77138
         super().__init__(camera_name, camera_config, img_quality_enhancement, retrieve_retry_count)
 
         # Get backend-specific configuration with fallbacks
@@ -292,13 +288,8 @@
 
         try:
             self.cap = cv2.VideoCapture(self.camera_index)
-<<<<<<< HEAD
-            
+
             if not self.cap or not self.cap.isOpened():
-=======
-
-            if not self.cap.isOpened():
->>>>>>> e3f77138
                 self.logger.error(f"Could not open camera {self.camera_index}")
                 raise CameraNotFoundError(f"Could not open camera {self.camera_index}")
 
@@ -411,13 +402,9 @@
         """
         if not OPENCV_AVAILABLE:
             return [] if not include_details else {}
-<<<<<<< HEAD
         else:
             assert cv2 is not None, "OpenCV is available but cv2 is not initialized"
         
-=======
-
->>>>>>> e3f77138
         try:
             available_cameras = []
             camera_details = {}
@@ -493,19 +480,11 @@
         """
         if not self.initialized or not self.cap or not self.cap.isOpened():
             raise CameraConnectionError(f"Camera '{self.camera_name}' not ready for capture")
-<<<<<<< HEAD
         else:
             assert cv2 is not None, "OpenCV camera is initialized but cv2 is not available"
 
         self.logger.debug(f"Starting capture with {self.retrieve_retry_count} max attempts for camera '{self.camera_name}'")
         
-=======
-
-        self.logger.debug(
-            f"Starting capture with {self.retrieve_retry_count} max attempts for camera '{self.camera_name}'"
-        )
-
->>>>>>> e3f77138
         start_time = time.time()
 
         for attempt in range(self.retrieve_retry_count):
@@ -616,13 +595,9 @@
         """
         if not self.initialized or not self.cap:
             return False
-<<<<<<< HEAD
         else:
             assert cv2 is not None, "OpenCV camera is initialized but cv2 is not available"
         
-=======
-
->>>>>>> e3f77138
         try:
             is_open = self.cap.isOpened()
 
@@ -749,12 +724,8 @@
         """
         if not self.initialized or not self.cap or not self.cap.isOpened():
             raise CameraConnectionError(f"Camera '{self.camera_name}' not available for exposure reading")
-<<<<<<< HEAD
         else:
             assert cv2 is not None, "OpenCV camera is initialized but cv2 is not available"
-=======
-
->>>>>>> e3f77138
         try:
             exposure = self.cap.get(cv2.CAP_PROP_EXPOSURE)
             return float(exposure)
@@ -823,11 +794,8 @@
         """
         if not self.initialized or not self.cap or not self.cap.isOpened():
             raise CameraConnectionError(f"Camera '{self.camera_name}' not available for gain setting")
-<<<<<<< HEAD
         else:
             assert cv2 is not None, "OpenCV camera is initialized but cv2 is not available"
-=======
->>>>>>> e3f77138
 
         try:
             gain_range = self.get_gain_range()
@@ -856,12 +824,8 @@
         """
         if not self.initialized or not self.cap or not self.cap.isOpened():
             return 0.0
-<<<<<<< HEAD
         else:
             assert cv2 is not None, "OpenCV camera is initialized but cv2 is not available"
-=======
-
->>>>>>> e3f77138
         try:
             gain = self.cap.get(cv2.CAP_PROP_GAIN)
             return float(gain)
@@ -897,12 +861,8 @@
         """
         if not self.initialized or not self.cap or not self.cap.isOpened():
             return {"x": 0, "y": 0, "width": 0, "height": 0}
-<<<<<<< HEAD
         else:
             assert cv2 is not None, "OpenCV camera is initialized but cv2 is not available"
-=======
-
->>>>>>> e3f77138
         try:
             width = int(self.cap.get(cv2.CAP_PROP_FRAME_WIDTH))
             height = int(self.cap.get(cv2.CAP_PROP_FRAME_HEIGHT))
@@ -930,12 +890,8 @@
         """
         if not self.initialized or not self.cap or not self.cap.isOpened():
             return "unknown"
-<<<<<<< HEAD
         else:
             assert cv2 is not None, "OpenCV camera is initialized but cv2 is not available"
-=======
-
->>>>>>> e3f77138
         try:
             # OpenCV doesn't have a direct white balance mode query
             # Check if auto white balance is enabled
@@ -958,12 +914,8 @@
         if not self.initialized or not self.cap or not self.cap.isOpened():
             self.logger.error(f"Camera '{self.camera_name}' not available for white balance setting")
             return False
-<<<<<<< HEAD
         else:
             assert cv2 is not None, "OpenCV camera is initialized but cv2 is not available"
-=======
-
->>>>>>> e3f77138
         try:
             if value.lower() in ["auto", "continuous"]:
                 success = self.cap.set(cv2.CAP_PROP_AUTO_WB, 1)
@@ -1119,12 +1071,8 @@
         """
         if not self.initialized or not self.cap or not self.cap.isOpened():
             raise CameraConnectionError(f"Camera '{self.camera_name}' is not connected")
-<<<<<<< HEAD
         else:
             assert cv2 is not None, "OpenCV camera is initialized but cv2 is not available"
-=======
-
->>>>>>> e3f77138
         try:
             import json
 
@@ -1192,12 +1140,8 @@
         """
         if not self.initialized or not self.cap or not self.cap.isOpened():
             raise CameraConnectionError(f"Camera '{self.camera_name}' is not connected")
-<<<<<<< HEAD
         else:
             assert cv2 is not None, "OpenCV camera is initialized but cv2 is not available"
-=======
-
->>>>>>> e3f77138
         if not os.path.exists(config_path):
             raise CameraConfigurationError(f"Configuration file not found: {config_path}")
 
