--- conflicted
+++ resolved
@@ -552,86 +552,7 @@
 
         for attempt in range(self.retrieve_retry_count):
             try:
-                # Check if camera is streaming
-                if not hasattr(self.camera, 'is_streaming') or not self.camera.is_streaming():
-                    self.logger.warning(f"Camera '{self.camera_name}' is not streaming, attempting to start stream")
-                    try:
-                        await asyncio.to_thread(self.camera.stream_on)
-                        await asyncio.sleep(0.5)  # Give stream time to start
-                    except Exception as e:
-                        self.logger.warning(f"Could not start streaming for camera '{self.camera_name}': {e}")
-                
-                # Send software trigger if in trigger mode
                 if self.triggermode == "trigger":
-<<<<<<< HEAD
-                    try:
-                        # Use the remote device feature control to send software trigger
-                        if hasattr(self, 'remote_device_feature') and self.remote_device_feature:
-                            await asyncio.to_thread(self.remote_device_feature.TriggerSoftware.send_command)
-                            self.logger.debug(f"Software trigger sent for camera '{self.camera_name}'")
-                        else:
-                            self.logger.warning(f"No remote device feature control available for software trigger on camera '{self.camera_name}'")
-                    except Exception as e:
-                        self.logger.warning(f"Could not send software trigger for camera '{self.camera_name}': {e}")
-                
-                # Get image from data stream
-                try:
-                    if not hasattr(self.camera, 'data_stream') or not self.camera.data_stream:
-                        raise CameraCaptureError(f"No data stream available for camera '{self.camera_name}'")
-                    
-                    raw_image = await asyncio.to_thread(self.camera.data_stream[0].get_image)
-                    if raw_image is None:
-                        if attempt == self.retrieve_retry_count - 1:
-                            raise CameraTimeoutError(f"No image received from camera '{self.camera_name}' after {self.retrieve_retry_count} attempts")
-                        # Use debug for first attempt, warning for subsequent attempts
-                        if attempt == 0:
-                            self.logger.debug(f"No image received from camera '{self.camera_name}', attempt {attempt + 1} (normal for first capture)")
-                        else:
-                            self.logger.warning(f"No image received from camera '{self.camera_name}', attempt {attempt + 1}")
-                        await asyncio.sleep(0.1)  # Brief delay before retry
-                        continue
-                    
-                    # Convert to numpy array
-                    numpy_image = await asyncio.to_thread(raw_image.get_numpy_array)
-                    if numpy_image is None:
-                        if attempt == self.retrieve_retry_count - 1:
-                            raise CameraCaptureError(f"Failed to convert image to numpy array for camera '{self.camera_name}' after {self.retrieve_retry_count} attempts")
-                        self.logger.warning(f"Failed to convert image to numpy array for camera '{self.camera_name}', attempt {attempt + 1}")
-                        await asyncio.sleep(0.1)  # Brief delay before retry
-                        continue
-                    
-                    # Convert to BGR format
-                    if len(numpy_image.shape) == 3:
-                        bgr_image = cv2.cvtColor(numpy_image, cv2.COLOR_RGB2BGR)
-                    else:
-                        bgr_image = cv2.cvtColor(numpy_image, cv2.COLOR_BAYER_RG2BGR)
-                    
-                    # Apply image enhancement if enabled
-                    if self.img_quality_enhancement and all([
-                        self.gamma_lut is not None,
-                        self.contrast_lut is not None,
-                        self.color_correction_param is not None
-                    ]):
-                        try:
-                            bgr_image = cv2.LUT(bgr_image, self.gamma_lut)
-                            bgr_image = cv2.LUT(bgr_image, self.contrast_lut)
-                            bgr_image = cv2.transform(bgr_image, self.color_correction_param)
-                        except Exception as e:
-                            self.logger.warning(f"Image enhancement failed for camera '{self.camera_name}': {str(e)}")
-                    
-                    self.logger.debug(f"Image captured successfully from camera '{self.camera_name}', shape: {bgr_image.shape}")
-                    return True, bgr_image
-                    
-                except (CameraConnectionError, CameraCaptureError, CameraTimeoutError):
-                    raise
-                except Exception as e:
-                    self.logger.warning(f"Image retrieval failed for camera '{self.camera_name}', attempt {attempt + 1}: {str(e)}")
-                    if attempt == self.retrieve_retry_count - 1:
-                        raise CameraCaptureError(f"All capture attempts failed for camera '{self.camera_name}': {str(e)}")
-                    await asyncio.sleep(0.1)  # Brief delay before retry
-                    continue
-                    
-=======
                     self.camera.TriggerSoftware.send_command()
 
                 raw_image = self.camera.data_stream[0].get_image()
@@ -671,9 +592,8 @@
                     [self.gamma_lut is not None, self.contrast_lut is not None, self.color_correction_param is not None]
                 ):
                     try:
-                        bgr_image = cv2.LUT(bgr_image, self.gamma_lut)
-                        bgr_image = cv2.LUT(bgr_image, self.contrast_lut)
-                        bgr_image = cv2.transform(bgr_image, self.color_correction_param)
+                        await asyncio.to_thread(self.camera.stream_on)
+                        await asyncio.sleep(0.5)  # Give stream time to start
                     except Exception as e:
                         self.logger.warning(f"Image enhancement failed for camera '{self.camera_name}': {str(e)}")
 
@@ -682,7 +602,6 @@
                 )
                 return True, bgr_image
 
->>>>>>> 906a5ac3
             except (CameraConnectionError, CameraCaptureError, CameraTimeoutError):
                 raise
             except Exception as e:
@@ -690,12 +609,7 @@
                 if attempt == self.retrieve_retry_count - 1:
                     self.logger.error(f"All capture attempts failed for camera '{self.camera_name}': {str(e)}")
                     raise CameraCaptureError(f"All capture attempts failed for camera '{self.camera_name}': {str(e)}")
-<<<<<<< HEAD
-                await asyncio.sleep(0.1)  # Brief delay before retry
-        
-=======
-
->>>>>>> 906a5ac3
+
         raise CameraCaptureError(f"Unexpected capture failure for camera '{self.camera_name}'")
 
     async def check_connection(self) -> bool:
@@ -755,29 +669,6 @@
             # Apply settings
             success_count = 0
             total_settings = 0
-<<<<<<< HEAD
-            
-            # Set exposure time (handle both exposure_time and exposure field names)
-            exposure_key = None
-            if 'exposure_time' in config_data:
-                exposure_key = 'exposure_time'
-            elif 'exposure' in config_data:
-                exposure_key = 'exposure'
-            
-            if exposure_key:
-                total_settings += 1
-                try:
-                    exposure_value = float(config_data[exposure_key])
-                    await asyncio.to_thread(self.camera.ExposureTime.set, exposure_value)
-                    
-                    # Verify the setting was applied
-                    actual_exposure = await asyncio.to_thread(self.camera.ExposureTime.get)
-                    if abs(actual_exposure - exposure_value) < 0.01 * exposure_value:
-                        success_count += 1
-                        self.logger.info(f"Exposure time set to {exposure_value} μs for camera '{self.camera_name}'")
-                    else:
-                        self.logger.warning(f"Exposure setting verification failed for camera '{self.camera_name}': requested={exposure_value}, actual={actual_exposure}")
-=======
 
             # Set exposure time
             if "exposure_time" in config_data:
@@ -785,7 +676,6 @@
                 try:
                     await asyncio.to_thread(self.camera.ExposureTime.set, float(config_data["exposure_time"]))
                     success_count += 1
->>>>>>> 906a5ac3
                 except Exception as e:
                     self.logger.warning(f"Could not set exposure time for camera '{self.camera_name}': {e}")
 
@@ -793,21 +683,8 @@
             if "gain" in config_data and hasattr(self.camera, "Gain"):
                 total_settings += 1
                 try:
-<<<<<<< HEAD
-                    gain_value = float(config_data['gain'])
-                    await asyncio.to_thread(self.camera.Gain.set, gain_value)
-                    
-                    # Verify the setting was applied
-                    actual_gain = await asyncio.to_thread(self.camera.Gain.get)
-                    if abs(actual_gain - gain_value) < 0.01 * gain_value:
-                        success_count += 1
-                        self.logger.info(f"Gain set to {gain_value} for camera '{self.camera_name}'")
-                    else:
-                        self.logger.warning(f"Gain setting verification failed for camera '{self.camera_name}': requested={gain_value}, actual={actual_gain}")
-=======
                     await asyncio.to_thread(self.camera.Gain.set, float(config_data["gain"]))
                     success_count += 1
->>>>>>> 906a5ac3
                 except Exception as e:
                     self.logger.warning(f"Could not set gain for camera '{self.camera_name}': {e}")
 
@@ -910,16 +787,6 @@
 
     async def export_config(self, config_path: str) -> bool:
         """
-<<<<<<< HEAD
-        Export current camera configuration to common JSON format.
-        
-        Args:
-            config_path: Path where to save configuration file
-            
-        Returns:
-            True if successful
-            
-=======
         Export camera configuration to common JSON format.
 
         Args:
@@ -928,19 +795,11 @@
         Returns:
             True if successful, False otherwise
 
->>>>>>> 906a5ac3
         Raises:
             CameraConnectionError: If camera is not initialized
             CameraConfigurationError: If configuration export fails
         """
         if not self.initialized or not self.camera:
-<<<<<<< HEAD
-            raise CameraConnectionError(f"Camera '{self.camera_name}' is not initialized")
-        
-        try:
-            import os, json, time
-            
-=======
             raise CameraConnectionError(f"Camera '{self.camera_name}' is not connected")
         else:
             assert gx is not None, "gxipy SDK is available but gx is not initialized"
@@ -950,7 +809,6 @@
 
             os.makedirs(os.path.dirname(config_path), exist_ok=True)
 
->>>>>>> 906a5ac3
             # Default configuration values for Daheng cameras
             defaults = {
                 "exposure_time": 75000.0,
@@ -1054,17 +912,8 @@
                 "timeout_ms": self.timeout_ms,
                 "buffer_count": getattr(self, "buffer_count", 5),
             }
-<<<<<<< HEAD
-            
-            # Ensure directory exists if there is a directory part
-            dir_name = os.path.dirname(config_path)
-            if dir_name:
-                os.makedirs(dir_name, exist_ok=True)
-            with open(config_path, 'w') as f:
-=======
 
             with open(config_path, "w") as f:
->>>>>>> 906a5ac3
                 json.dump(config_data, f, indent=2)
 
             self.logger.info(
@@ -1154,13 +1003,8 @@
             gain_range = await self.get_gain_range()
             if gain < gain_range[0] or gain > gain_range[1]:
                 raise CameraConfigurationError(f"Gain {gain} out of range [{gain_range[0]}, {gain_range[1]}]")
-<<<<<<< HEAD
-            
-            await asyncio.to_thread(self.camera.Gain.set, float(gain))
-=======
 
             self.camera.Gain.set(float(gain))
->>>>>>> 906a5ac3
             self.logger.info(f"Gain set to {gain} for camera '{self.camera_name}'")
             return True
         except CameraConfigurationError:
@@ -1332,43 +1176,6 @@
 
             if x < 0 or y < 0:
                 raise CameraConfigurationError(f"Invalid ROI offset: ({x}, {y})")
-<<<<<<< HEAD
-            
-            # Check against camera limits before setting (with fallback)
-            try:
-                # Try to get ranges, but don't fail if not available
-                offset_x_range = {"min": 0, "max": 4024}
-                offset_y_range = {"min": 0, "max": 3036}
-                width_range = {"min": 1, "max": 4024}
-                height_range = {"min": 1, "max": 3036}
-                
-                try:
-                    if hasattr(self.camera, 'OffsetX') and hasattr(self.camera.OffsetX, 'get_range'):
-                        offset_x_range = self.camera.OffsetX.get_range()
-                except Exception:
-                    pass
-                
-                try:
-                    if hasattr(self.camera, 'OffsetY') and hasattr(self.camera.OffsetY, 'get_range'):
-                        offset_y_range = self.camera.OffsetY.get_range()
-                except Exception:
-                    pass
-                
-                try:
-                    if hasattr(self.camera, 'Width') and hasattr(self.camera.Width, 'get_range'):
-                        width_range = self.camera.Width.get_range()
-                except Exception:
-                    pass
-                
-                try:
-                    if hasattr(self.camera, 'Height') and hasattr(self.camera.Height, 'get_range'):
-                        height_range = self.camera.Height.get_range()
-                except Exception:
-                    pass
-                
-                # Validate against ranges
-                if x < offset_x_range.get("min", 0) or x > offset_x_range.get("max", 4024):
-=======
 
             # Check against camera limits before setting
             try:
@@ -1378,37 +1185,21 @@
                 height_range = self.camera.Height.get_range()
 
                 if x < offset_x_range["min"] or x > offset_x_range["max"]:
->>>>>>> 906a5ac3
                     raise CameraConfigurationError(
                         f"OffsetX {x} out of range [{offset_x_range.get('min', 0)}, {offset_x_range.get('max', 4024)}]"
                     )
-<<<<<<< HEAD
-                
-                if y < offset_y_range.get("min", 0) or y > offset_y_range.get("max", 3036):
-=======
 
                 if y < offset_y_range["min"] or y > offset_y_range["max"]:
->>>>>>> 906a5ac3
                     raise CameraConfigurationError(
                         f"OffsetY {y} out of range [{offset_y_range.get('min', 0)}, {offset_y_range.get('max', 3036)}]"
                     )
-<<<<<<< HEAD
-                
-                if width < width_range.get("min", 1) or width > width_range.get("max", 4024):
-=======
 
                 if width < width_range["min"] or width > width_range["max"]:
->>>>>>> 906a5ac3
                     raise CameraConfigurationError(
                         f"Width {width} out of range [{width_range.get('min', 1)}, {width_range.get('max', 4024)}]"
                     )
-<<<<<<< HEAD
-                
-                if height < height_range.get("min", 1) or height > height_range.get("max", 3036):
-=======
 
                 if height < height_range["min"] or height > height_range["max"]:
->>>>>>> 906a5ac3
                     raise CameraConfigurationError(
                         f"Height {height} out of range [{height_range.get('min', 1)}, {height_range.get('max', 3036)}]"
                     )
@@ -1429,50 +1220,6 @@
                 # If stream_off fails, camera might not be streaming
                 self.logger.warning(f"Could not stop streaming for ROI change on camera '{self.camera_name}': {e}")
                 was_grabbing = False
-<<<<<<< HEAD
-            
-            # Set ROI parameters with error handling for each parameter
-            try:
-                if hasattr(self.camera, 'OffsetX'):
-                    self.camera.OffsetX.set(x)
-                else:
-                    self.logger.warning(f"OffsetX not available for camera '{self.camera_name}'")
-            except Exception as e:
-                self.logger.warning(f"Could not set OffsetX for camera '{self.camera_name}': {e}")
-            
-            try:
-                if hasattr(self.camera, 'OffsetY'):
-                    self.camera.OffsetY.set(y)
-                else:
-                    self.logger.warning(f"OffsetY not available for camera '{self.camera_name}'")
-            except Exception as e:
-                self.logger.warning(f"Could not set OffsetY for camera '{self.camera_name}': {e}")
-            
-            try:
-                if hasattr(self.camera, 'Width'):
-                    self.camera.Width.set(width)
-                else:
-                    self.logger.warning(f"Width not available for camera '{self.camera_name}'")
-            except Exception as e:
-                self.logger.warning(f"Could not set Width for camera '{self.camera_name}': {e}")
-            
-            try:
-                if hasattr(self.camera, 'Height'):
-                    self.camera.Height.set(height)
-                else:
-                    self.logger.warning(f"Height not available for camera '{self.camera_name}'")
-            except Exception as e:
-                self.logger.warning(f"Could not set Height for camera '{self.camera_name}': {e}")
-            
-            # Restart grabbing if it was running
-            if was_grabbing:
-                try:
-                    if hasattr(self.camera, 'stream_on'):
-                        self.camera.stream_on()
-                except Exception as e:
-                    self.logger.warning(f"Could not restart streaming for camera '{self.camera_name}': {e}")
-            
-=======
 
             # Set ROI parameters
             self.camera.OffsetX.set(x)
@@ -1484,7 +1231,6 @@
             if was_grabbing:
                 self.camera.stream_on()
 
->>>>>>> 906a5ac3
             self.logger.info(f"ROI set to ({x}, {y}, {width}, {height}) for camera '{self.camera_name}'")
             return True
         except CameraConfigurationError:
@@ -1504,42 +1250,12 @@
             return {"x": 0, "y": 0, "width": 4024, "height": 3036}
 
         try:
-<<<<<<< HEAD
-            roi = {"x": 0, "y": 0, "width": 4024, "height": 3036}
-            
-            # Get each ROI parameter with individual error handling
-            try:
-                if hasattr(self.camera, 'OffsetX'):
-                    roi["x"] = self.camera.OffsetX.get()
-            except Exception as e:
-                self.logger.warning(f"Could not get OffsetX for camera '{self.camera_name}': {e}")
-            
-            try:
-                if hasattr(self.camera, 'OffsetY'):
-                    roi["y"] = self.camera.OffsetY.get()
-            except Exception as e:
-                self.logger.warning(f"Could not get OffsetY for camera '{self.camera_name}': {e}")
-            
-            try:
-                if hasattr(self.camera, 'Width'):
-                    roi["width"] = self.camera.Width.get()
-            except Exception as e:
-                self.logger.warning(f"Could not get Width for camera '{self.camera_name}': {e}")
-            
-            try:
-                if hasattr(self.camera, 'Height'):
-                    roi["height"] = self.camera.Height.get()
-            except Exception as e:
-                self.logger.warning(f"Could not get Height for camera '{self.camera_name}': {e}")
-            
-=======
             roi = {
                 "x": self.camera.OffsetX.get(),
                 "y": self.camera.OffsetY.get(),
                 "width": self.camera.Width.get(),
                 "height": self.camera.Height.get(),
             }
->>>>>>> 906a5ac3
             return roi
         except Exception as e:
             self.logger.error(f"Failed to get ROI for camera '{self.camera_name}': {str(e)}")
@@ -1557,80 +1273,6 @@
             CameraConfigurationError: If ROI reset fails
         """
         if not self.initialized or self.camera is None:
-<<<<<<< HEAD
-            raise CameraConnectionError(f"Camera '{self.camera_name}' not available for ROI reset")
-        
-        try:
-            # Stop grabbing temporarily for ROI change
-            was_grabbing = False
-            try:
-                # Always try to stop streaming first to make ROI parameters writable
-                if hasattr(self.camera, 'stream_off'):
-                    await asyncio.to_thread(self.camera.stream_off)
-                    was_grabbing = True
-            except Exception as e:
-                # If stream_off fails, camera might not be streaming
-                self.logger.warning(f"Could not stop streaming for ROI reset on camera '{self.camera_name}': {e}")
-                was_grabbing = False
-            
-            # Reset ROI parameters with error handling for each parameter
-            try:
-                if hasattr(self.camera, 'OffsetX'):
-                    await asyncio.to_thread(self.camera.OffsetX.set, 0)
-                else:
-                    self.logger.warning(f"OffsetX not available for camera '{self.camera_name}'")
-            except Exception as e:
-                self.logger.warning(f"Could not set OffsetX for camera '{self.camera_name}': {e}")
-            
-            try:
-                if hasattr(self.camera, 'OffsetY'):
-                    await asyncio.to_thread(self.camera.OffsetY.set, 0)
-                else:
-                    self.logger.warning(f"OffsetY not available for camera '{self.camera_name}'")
-            except Exception as e:
-                self.logger.warning(f"Could not set OffsetY for camera '{self.camera_name}': {e}")
-            
-            # Get width and height ranges with fallback
-            width_range = {"min": 1, "max": 4024}
-            height_range = {"min": 1, "max": 3036}
-            
-            try:
-                if hasattr(self.camera, 'Width') and hasattr(self.camera.Width, 'get_range'):
-                    width_range = await asyncio.to_thread(self.camera.Width.get_range)
-            except Exception as e:
-                self.logger.warning(f"Could not get Width range for camera '{self.camera_name}': {e}")
-            
-            try:
-                if hasattr(self.camera, 'Height') and hasattr(self.camera.Height, 'get_range'):
-                    height_range = await asyncio.to_thread(self.camera.Height.get_range)
-            except Exception as e:
-                self.logger.warning(f"Could not get Height range for camera '{self.camera_name}': {e}")
-            
-            try:
-                if hasattr(self.camera, 'Width'):
-                    await asyncio.to_thread(self.camera.Width.set, width_range["max"])
-                else:
-                    self.logger.warning(f"Width not available for camera '{self.camera_name}'")
-            except Exception as e:
-                self.logger.warning(f"Could not set Width for camera '{self.camera_name}': {e}")
-            
-            try:
-                if hasattr(self.camera, 'Height'):
-                    await asyncio.to_thread(self.camera.Height.set, height_range["max"])
-                else:
-                    self.logger.warning(f"Height not available for camera '{self.camera_name}'")
-            except Exception as e:
-                self.logger.warning(f"Could not set Height for camera '{self.camera_name}': {e}")
-            
-            # Restart grabbing if it was running
-            if was_grabbing:
-                try:
-                    if hasattr(self.camera, 'stream_on'):
-                        await asyncio.to_thread(self.camera.stream_on)
-                except Exception as e:
-                    self.logger.warning(f"Could not restart streaming for camera '{self.camera_name}': {e}")
-            
-=======
             self.logger.error(f"Camera '{self.camera_name}' not available for ROI reset")
             return False
 
@@ -1654,7 +1296,6 @@
             if was_grabbing:
                 self.camera.stream_on()
 
->>>>>>> 906a5ac3
             self.logger.info(f"ROI reset to full size for camera '{self.camera_name}'")
             return True
             
