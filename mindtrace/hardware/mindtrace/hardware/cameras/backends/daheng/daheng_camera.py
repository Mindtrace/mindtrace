--- conflicted
+++ resolved
@@ -77,12 +77,8 @@
 import numpy as np
 
 try:
-<<<<<<< HEAD
     import gxipy as gx # type: ignore
-=======
-    import gxipy as gx
-
->>>>>>> e3f77138
+
     GXIPY_AVAILABLE = True
 except ImportError:
     GXIPY_AVAILABLE = False
@@ -157,13 +153,9 @@
                 "2. pip install git+https://github.com/Mindtrace/gxipy.git@gxipy_deploy\n"
                 "3. Ensure camera drivers are properly installed",
             )
-<<<<<<< HEAD
         else:
             assert gx is not None, "gxipy SDK is available but gx is not initialized"
         
-=======
-
->>>>>>> e3f77138
         super().__init__(camera_name, camera_config, img_quality_enhancement, retrieve_retry_count)
 
         # Get backend-specific configuration with fallbacks
@@ -214,18 +206,10 @@
             HardwareOperationError: If camera discovery fails
         """
         if not GXIPY_AVAILABLE:
-<<<<<<< HEAD
-            raise SDKNotAvailableError(
-                "gxipy", 
-                "gxipy SDK not available for camera discovery"
-            )
+            raise SDKNotAvailableError("gxipy", "gxipy SDK not available for camera discovery")
         else:
             assert gx is not None, "gxipy SDK is available but gx is not initialized"
-            
-=======
-            raise SDKNotAvailableError("gxipy", "gxipy SDK not available for camera discovery")
-
->>>>>>> e3f77138
+
         try:
             device_manager = gx.DeviceManager()
             dev_cnt, dev_info_list = device_manager.update_device_list()
@@ -534,13 +518,9 @@
         if not self.initialized or self.camera is None:
             self.triggermode = triggermode
             return True
-<<<<<<< HEAD
         else:
             assert gx is not None, "camera is initialized but gx is not initialized"
             
-=======
-
->>>>>>> e3f77138
         try:
             if triggermode == "continuous":
                 await asyncio.to_thread(self.camera.TriggerMode.set, gx.GxSwitchEntry.OFF)
@@ -667,15 +647,11 @@
         """
         if not os.path.exists(config_path):
             raise CameraConfigurationError(f"Configuration file not found: {config_path}")
-<<<<<<< HEAD
         if not self.initialized or self.camera is None:
             raise CameraConnectionError(f"Camera '{self.camera_name}' is not initialized")
         else:
             assert gx is not None, "camera is initialized but gx is not initialized"
         
-=======
-
->>>>>>> e3f77138
         try:
             import json
 
@@ -826,13 +802,9 @@
         """
         if not self.initialized or not self.camera:
             raise CameraConnectionError(f"Camera '{self.camera_name}' is not connected")
-<<<<<<< HEAD
         else:
             assert gx is not None, "gxipy SDK is available but gx is not initialized"
         
-=======
-
->>>>>>> e3f77138
         try:
             import json
 
@@ -1128,13 +1100,9 @@
         """
         if not self.initialized or self.camera is None:
             return "off"
-<<<<<<< HEAD
         else:
             assert gx is not None, "camera is initialized but gxipy is not initialized"
         
-=======
-
->>>>>>> e3f77138
         try:
             if hasattr(self.camera, "BalanceWhiteAuto"):
                 wb_mode = await asyncio.to_thread(self.camera.BalanceWhiteAuto.get)
@@ -1162,13 +1130,9 @@
         if not self.initialized or self.camera is None:
             self.logger.error(f"Camera '{self.camera_name}' not available for white balance setting")
             return False
-<<<<<<< HEAD
         else:
             assert gx is not None, "camera is initialized but gxipy is not initialized"
         
-=======
-
->>>>>>> e3f77138
         try:
             if not hasattr(self.camera, "BalanceWhiteAuto"):
                 self.logger.warning(f"White balance not supported by camera '{self.camera_name}'")
@@ -1392,13 +1356,9 @@
         """
         if not self.initialized or self.camera is None:
             raise CameraConnectionError(f"Camera '{self.camera_name}' not available for pixel format setting")
-<<<<<<< HEAD
         else:
             assert gx is not None, "camera is initialized but gxipy is not initialized"
         
-=======
-
->>>>>>> e3f77138
         try:
             available_formats = self.get_pixel_format_range()
             if pixel_format not in available_formats:
