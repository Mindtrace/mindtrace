[![PyPI version](https://img.shields.io/pypi/v/mindtrace-hardware)](https://pypi.org/project/mindtrace-hardware/)
[![License](https://img.shields.io/pypi/l/mindtrace-hardware)](https://github.com/mindtrace/mindtrace/blob/main/mindtrace/hardware/LICENSE)

# Mindtrace Hardware Component

The Mindtrace Hardware Component provides a unified interface for managing industrial hardware devices including cameras, PLCs, sensors, and actuators. The component is designed with modularity, extensibility, and production-ready reliability in mind.

## 🎯 Overview

This component offers:
- **Unified Configuration System**: Single configuration for all hardware components
- **Multiple Camera Backends**: Support for Daheng, Basler, OpenCV cameras with comprehensive mock implementations
- **Cloud Storage Integration**: Automatic upload of captured images to Google Cloud Storage (GCS)
- **Network Bandwidth Management**: Intelligent concurrent capture limiting for GigE cameras
- **Multiple PLC Backends**: Support for Allen Bradley PLCs with LogixDriver, SLCDriver, and CIPDriver
- **Async Operations**: Thread-safe asynchronous operations for both cameras and PLCs
- **Graceful Error Handling**: Comprehensive exception system with detailed error messages
- **Industrial-Grade Architecture**: Production-ready design for manufacturing environments
- **Extensible Design**: Easy to add new hardware backends and components
- **Professional Documentation**: Comprehensive docstrings and consistent code documentation

## 📁 Component Structure

```
mindtrace/hardware/
└── mindtrace/
    └── hardware/
        ├── __init__.py        # Lazy imports for CameraManager and PLCManager
        ├── core/
        │   ├── config.py      # Unified hardware configuration system
        │   └── exceptions.py  # Hardware-specific exception hierarchy
        ├── cameras/
        │   ├── camera_manager.py  # Main camera management interface
        │   ├── backends/
        │   │   ├── base.py        # Abstract base camera class with comprehensive async interface
        │   │   ├── daheng/        # Daheng camera implementation + mock
        │   │   │   ├── daheng_camera.py
        │   │   │   └── mock_daheng.py
        │   │   ├── basler/        # Basler camera implementation + mock
        │   │   │   ├── basler_camera.py
        │   │   │   └── mock_basler.py
        │   │   └── opencv/        # OpenCV camera implementation
        │   │       └── opencv_camera.py
        ├── api/
        │   └── app.py             # REST API service for camera management
        ├── plcs/
        │   ├── plc_manager.py     # Main PLC management interface
        │   ├── backends/
        │   │   ├── base.py        # Abstract base PLC class
        │   │   └── allen_bradley/ # Allen Bradley PLC implementation + mock
        │   │       ├── allen_bradley_plc.py
        │   │       └── mock_allen_bradley.py
        ├── sensors/               # Sensor implementations (future)
        ├── actuators/             # Actuator implementations (future)
        └── tests/                 # Comprehensive test suite
            └── unit/
                ├── cameras/
                │   └── test_cameras.py
                └── plcs/
                    └── test_plcs.py
```

## 🚀 Quick Start

### Installation

Install the base hardware component:

```bash
# quick clone and install
git clone https://github.com/Mindtrace/mindtrace.git
cd mindtrace
uv sync --extra cameras-all
```

### Camera Backend Setup

The hardware component provides different setup approaches for camera backends:

#### Automatic Setup (Recommended)
```bash
# Install all camera backends via Python packages
uv sync --extra cameras-all

# This installs:
# - pypylon (Basler) - self-contained, no additional setup needed
# - gxipy (Daheng) - requires system SDK configuration
```

#### System SDK Configuration (Daheng Only)
```bash
<<<<<<< HEAD
# Configure Daheng system SDK (required for gxipy to function)
uv run mindtrace-setup-daheng
=======
# Setup Daheng cameras (gxipy SDK needs to be installed separately)
mindtrace-setup-daheng
pip install git+https://github.com/Mindtrace/gxipy.git@gxipy_deploy
>>>>>>> 1bcc5b53

# Configure all backends including firewall setup
uv run mindtrace-setup-cameras
```

#### Camera Backend Removal
```bash
# Remove Daheng system SDK
mindtrace-uninstall-daheng

# Note: Basler (pypylon) removal not needed - uninstall Python package only
uv pip uninstall pypylon
```

### REST API Service

The hardware component includes a comprehensive REST API service for camera management:

```bash
# Start the camera API service
python -m mindtrace.hardware.api.app

# The service will be available at http://localhost:8000
# API documentation available at http://localhost:8000/docs
```

## 🐳 Docker Containerization

The hardware component provides Docker containerization for easy deployment and consistent runtime environments. The Docker setup is organized by hardware component type for scalability and maintainability.

### Camera Service Container

The camera service can be run in a Docker container with all required SDKs and dependencies pre-installed:

**Files:**
- `Dockerfile.camera` - Builds camera service container with all backends
- `docker-compose.yml` - Orchestrates camera service with proper configuration

**Features:**
- **Complete SDK Installation**: Daheng Galaxy SDK automatically installed during build
- **Self-Contained Basler Support**: pypylon included without additional setup
- **USB Device Access**: Proper device mounting for USB cameras
- **Network Camera Discovery**: Host networking for GigE camera detection
- **Persistent Storage**: Volumes for captured images, logs, and configuration
- **Health Monitoring**: Built-in health checks for service availability

### Quick Docker Start

```bash
# Build and start camera service
cd mindtrace/hardware/
docker-compose up -d

# Check service status
docker-compose ps

# View logs
docker-compose logs camera-service

# Test camera discovery
curl http://localhost:8000/cameras/discover

# Stop service
docker-compose down
```

### Docker Configuration

The `docker-compose.yml` provides production-ready configuration:

```yaml
services:
  camera-service:
    build:
      context: ../..
      dockerfile: mindtrace/hardware/Dockerfile.camera
    network_mode: "host"  # Required for IP camera discovery
    environment:
      - PORT=8000
      - MINDTRACE_HW_CAMERA_OPENCV_ENABLED=true
      - MINDTRACE_HW_CAMERA_MOCK_ENABLED=true
      - MINDTRACE_HW_CAMERA_DAHENG_ENABLED=true
      - MINDTRACE_HW_CAMERA_BASLER_ENABLED=true
      - MINDTRACE_HW_CAMERA_MAX_CONCURRENT_CAPTURES=4
    devices:
      - /dev/video0:/dev/video0  # USB camera access
      - /dev/bus/usb:/dev/bus/usb  # USB device access
    volumes:
      - ./data:/app/data  # Captured images
      - ./logs:/app/logs  # Service logs
      - ./config:/app/config  # Configuration files
    privileged: true  # Required for USB device access
```

### Container Features

**Pre-installed Components:**
- **Python Dependencies**: All camera backends via `uv sync --extra cameras-all`
- **Daheng SDK**: Galaxy Camera SDK with gxipy bindings
- **Basler Support**: pypylon (self-contained, no additional setup needed)
- **System Dependencies**: OpenCV, USB tools, network utilities
- **API Service**: FastAPI-based REST API on port 8000

**Runtime Configuration:**
- **Non-root User**: Service runs as `mindtrace` user for security
- **Environment Variables**: Configurable via docker-compose environment
- **Health Checks**: Automatic service health monitoring
- **Graceful Shutdown**: Proper container lifecycle management

### Future Expansion

The Docker configuration is designed for future expansion with additional hardware services:

```yaml
# Future services (placeholder - not yet implemented)
# plc-service:          # PLC management service
# sensors-service:      # Sensor management service
```

Each service will have its own Dockerfile and can be scaled independently:
- `Dockerfile.plc` - PLC service container (future)
- `Dockerfile.sensors` - Sensor service container (future)

### Camera Quick Start

```python
import asyncio
from mindtrace.hardware import CameraManager

async def camera_example():
    # Initialize camera manager with mock support for testing
    async with CameraManager(include_mocks=True) as manager:
        # Discover available cameras
        cameras = manager.discover_cameras()
        print(f"Found cameras: {cameras}")
        
        # Initialize and get a camera using the proper pattern
        if cameras:
            await manager.initialize_camera(cameras[0])
            camera_proxy = manager.get_camera(cameras[0])
            
            # Capture image
            image = await camera_proxy.capture()
            print(f"Captured image: {image.shape}")
            
            # Configure camera with comprehensive settings
            success = await camera_proxy.configure(
                exposure=15000,
                gain=2.0,
                trigger_mode="continuous",
                roi=(100, 100, 800, 600),
                pixel_format="BGR8",
                white_balance="auto",
                image_enhancement=True
            )
            print(f"Configuration success: {success}")
            
            # Get camera information
            sensor_info = await camera_proxy.get_sensor_info()
            print(f"Camera sensor info: {sensor_info}")

asyncio.run(camera_example())
```

### PLC Quick Start

```python
import asyncio
from mindtrace.hardware import PLCManager

async def plc_example():
    # Initialize PLC manager
    manager = PLCManager()
    
    # Discover available PLCs
    discovered = await manager.discover_plcs()
    print(f"Found PLCs: {discovered}")
    
    # Register and connect a PLC
    success = await manager.register_plc(
        "TestPLC", 
        "AllenBradley", 
        "192.168.1.100", 
        plc_type="logix"
    )
    
    if success:
        # Read tags
        tags = await manager.read_tag("TestPLC", ["Motor1_Speed", "Conveyor_Status"])
        print(f"Tag values: {tags}")
        
        # Write tags
        results = await manager.write_tag("TestPLC", [("Pump1_Command", True)])
        print(f"Write success: {results}")
    
    # Cleanup
    await manager.cleanup()

asyncio.run(plc_example())
```

## 📋 Camera Manager API

The `CameraManager` class provides a comprehensive async interface for managing multiple camera backends with the new CameraProxy pattern. All camera operations are asynchronous and thread-safe.

### Modern Camera Management with CameraProxy

```python
from mindtrace.hardware import CameraManager

async def modern_camera_usage():
    # Initialize with network bandwidth management (important for GigE cameras)
    async with CameraManager(include_mocks=True, max_concurrent_captures=2) as manager:
        # Discover cameras
        cameras = manager.discover_cameras()
        
        # Initialize and get camera proxy for unified interface
        await manager.initialize_camera(cameras[0])
        camera_proxy = manager.get_camera(cameras[0])
        
        # Use camera through proxy with comprehensive configuration
        await camera_proxy.configure(
            exposure=20000,
            gain=1.5,
            trigger_mode="continuous",
            roi=(0, 0, 1920, 1080),
            pixel_format="BGR8",
            white_balance="auto",
            image_enhancement=True
        )
        
        # Capture image
        image = await camera_proxy.capture()
        
        # Get comprehensive camera information
        sensor_info = await camera_proxy.get_sensor_info()
        current_exposure = await camera_proxy.get_exposure()
        current_gain = await camera_proxy.get_gain()
        current_roi = await camera_proxy.get_roi()
        
        print(f"Camera sensor info: {sensor_info}")
        print(f"Current exposure: {current_exposure} μs")
        print(f"Current gain: {current_gain}")
        print(f"Current ROI: {current_roi}")
        
        # Check network bandwidth management info
        bandwidth_info = manager.get_network_bandwidth_info()
        print(f"Bandwidth management: {bandwidth_info}")
```

### Backend Discovery and Management

```python
# Get available backends
manager = CameraManager(include_mocks=True)
backends = manager.get_available_backends()
backend_info = manager.get_backend_info()
print(f"Available backends: {backends}")
print(f"Backend details: {backend_info}")

# Discover cameras across all backends
cameras = manager.discover_cameras()
print(f"All cameras: {cameras}")
```

### Convenience Functions

For quick single-camera operations, you can use the convenience function:

```python
from mindtrace.hardware.cameras.camera_manager import initialize_and_get_camera

async def quick_camera_access():
    # Initialize and get camera in one step
    camera = await initialize_and_get_camera(
        "MockDaheng:test_camera",
        exposure=20000,
        gain=1.5,
        trigger_mode="continuous"
    )
    
    # Use camera immediately
    image = await camera.capture()
    print(f"Captured image: {image.shape}")
    
    # Note: Remember to properly close the camera when done
    await camera.close()
```

### Camera Discovery and Setup

```python
async def camera_setup():
    async with CameraManager(include_mocks=True) as manager:
        # Discover cameras
        cameras = manager.discover_cameras()
        
        # Initialize and get specific camera
        await manager.initialize_camera('Daheng:cam1')
        camera = manager.get_camera('Daheng:cam1')
        
        # Initialize camera with configuration during initialization
        await manager.initialize_camera(
            'Basler:serial123',
            exposure=20000,
            gain=2.0,
            trigger_mode="continuous"
        )
        camera = manager.get_camera('Basler:serial123')
        
        # Check active cameras
        active = manager.get_active_cameras()
        print(f"Active cameras: {active}")
```

### Image Capture and Configuration

The camera system supports three output formats for captured images:

1. **Binary Image Data**: Return image as numpy array for immediate processing
2. **Local File Storage**: Save image to local filesystem
3. **Google Cloud Storage**: Upload image directly to GCS bucket

```python
async def image_operations():
    async with CameraManager() as manager:
        # Initialize camera first
        await manager.initialize_camera('Daheng:cam1')
        camera = manager.get_camera('Daheng:cam1')
        
        # Basic capture - returns binary image data
        image = await camera.capture()
        print(f"Captured image shape: {image.shape}")
        
        # Capture with local file save
        image = await camera.capture(save_path='captured.jpg')
        
        # Capture with GCS upload
        image = await camera.capture(
            gcs_bucket="my-camera-bucket",
            gcs_path="images/camera_001.jpg",
            gcs_metadata={
                "camera_id": "cam_001",
                "capture_type": "quality_inspection"
            }
        )
        
        # Capture with both local save and GCS upload
        image = await camera.capture(
            save_path="local_captured.jpg",
            gcs_bucket="my-camera-bucket", 
            gcs_path="images/camera_001.jpg"
        )
        
        # Auto-upload using default configuration
        # Set MINDTRACE_HW_GCS_AUTO_UPLOAD=true and MINDTRACE_HW_GCS_DEFAULT_BUCKET="my-bucket"
        image = await camera.capture()  # Will auto-upload to configured bucket if enabled
        
        # HDR capture with multiple exposure levels
        hdr_images = await camera.capture_hdr(
            exposure_levels=3,
            exposure_multiplier=2.0,
            return_images=True
        )
        
        # HDR capture with GCS upload (explicit parameters)
        hdr_images = await camera.capture_hdr(
            exposure_levels=3,
            exposure_multiplier=2.0,
            return_images=True,
            gcs_bucket="my-camera-bucket",
            gcs_path_pattern="hdr_images/exposure_{exposure}.jpg",
            gcs_metadata={
                "capture_type": "hdr",
                "camera_id": "cam_001"
            }
        )
        
        # HDR capture with auto-upload (uses config defaults)
        # Set MINDTRACE_HW_GCS_AUTO_UPLOAD=true and MINDTRACE_HW_GCS_DEFAULT_BUCKET="my-bucket"
        hdr_images = await camera.capture_hdr(
            exposure_levels=3,
            exposure_multiplier=2.0,
            return_images=True
        )  # Will auto-upload to configured bucket if enabled
        
        # Comprehensive configuration
        await camera.configure(
            exposure=15000,
            gain=1.5,
            roi=(100, 100, 800, 600),
            trigger_mode="continuous",
            pixel_format="BGR8",
            white_balance="auto",
            image_enhancement=True
        )
        
        # Individual setting methods with proper async/await
        await camera.set_exposure(20000)
        await camera.set_gain(2.0)
        await camera.set_roi(0, 0, 1920, 1080)
        await camera.set_trigger_mode("trigger")
        await camera.set_pixel_format("RGB8")
        await camera.set_white_balance("auto")
        await camera.set_image_enhancement(True)
        
        # Get current settings
        current_exposure = await camera.get_exposure()
        current_gain = await camera.get_gain()
        current_roi = await camera.get_roi()
        current_trigger = await camera.get_trigger_mode()
        current_format = await camera.get_pixel_format()
        current_wb = await camera.get_white_balance()
        enhancement_status = await camera.get_image_enhancement()
        
        # Get available options
        exposure_range = await camera.get_exposure_range()
        gain_range = await camera.get_gain_range()
        pixel_formats = await camera.get_available_pixel_formats()
        wb_modes = await camera.get_available_white_balance_modes()
```

### Google Cloud Storage Integration

The hardware component includes built-in GCS integration for automatic image uploads. This feature requires the `mindtrace-storage` dependency and proper GCS configuration.

#### GCS Setup

1. **Install Dependencies**: The `mindtrace-storage` dependency is automatically included
2. **Configure Authentication**: Set up Google Cloud credentials
3. **Create GCS Bucket**: Ensure your bucket exists and is accessible

```bash
# Set up GCS authentication
export GOOGLE_APPLICATION_CREDENTIALS="/path/to/service-account-key.json"
export GOOGLE_CLOUD_PROJECT="your-project-id"

# Create GCS bucket (if needed)
gsutil mb gs://my-camera-bucket
```

#### GCS Configuration

The hardware component supports comprehensive GCS configuration through environment variables or configuration files:

```bash
# GCS Configuration Environment Variables
export MINDTRACE_HW_GCS_DEFAULT_BUCKET="my-camera-bucket"
export MINDTRACE_HW_GCS_PROJECT_ID="my-project-id"
export MINDTRACE_HW_GCS_CREDENTIALS_PATH="/path/to/service-account.json"
export MINDTRACE_HW_GCS_CREATE_IF_MISSING="true"
export MINDTRACE_HW_GCS_LOCATION="US"
export MINDTRACE_HW_GCS_STORAGE_CLASS="STANDARD"
export MINDTRACE_HW_GCS_DEFAULT_IMAGE_FORMAT="jpg"
export MINDTRACE_HW_GCS_DEFAULT_IMAGE_QUALITY="95"
export MINDTRACE_HW_GCS_AUTO_UPLOAD="false"
export MINDTRACE_HW_GCS_UPLOAD_METADATA="true"
export MINDTRACE_HW_GCS_RETRY_COUNT="3"
export MINDTRACE_HW_GCS_TIMEOUT_SECONDS="30"
```

Or configure via JSON file (`hardware_config.json`):

```json
{
  "gcs": {
    "default_bucket": "my-camera-bucket",
    "project_id": "my-project-id",
    "credentials_path": "/path/to/service-account.json",
    "create_if_missing": true,
    "location": "US",
    "storage_class": "STANDARD",
    "default_image_format": "jpg",
    "default_image_quality": 95,
    "auto_upload": false,
    "upload_metadata": true,
    "retry_count": 3,
    "timeout_seconds": 30.0
  }
}
```

#### GCS Usage Examples

The system provides flexible options for image storage - you can choose to save locally, upload to GCS, or both:

```python
async def gcs_capture_examples():
    async with CameraManager() as manager:
        await manager.initialize_camera('OpenCV:0')
        camera = manager.get_camera('OpenCV:0')
        
        # Option 1: Local storage only
        image = await camera.capture(save_path="local_capture.jpg")
        
        # Option 2: GCS upload only (requires explicit bucket and path)
        image = await camera.capture(
            gcs_bucket="my-camera-bucket",
            gcs_path="images/capture_001.jpg"
        )
        
        # Option 3: Both local and GCS storage
        image = await camera.capture(
            save_path="local_capture.jpg",
            gcs_bucket="my-camera-bucket",
            gcs_path="images/capture_001.jpg"
        )
        
        # Option 4: Auto-upload using configuration defaults
        # Set MINDTRACE_HW_GCS_AUTO_UPLOAD=true and MINDTRACE_HW_GCS_DEFAULT_BUCKET="my-bucket"
        image = await camera.capture()  # Will auto-upload if enabled in config
        
        # GCS upload with metadata
        image = await camera.capture(
            gcs_bucket="my-camera-bucket",
            gcs_path="quality_inspection/batch_001/image_001.jpg",
            gcs_metadata={
                "camera_id": "cam_001",
                "batch_id": "batch_20240115_001",
                "inspection_type": "quality_check",
                "operator": "user_123"
            }
        )
        
        # HDR capture with explicit GCS parameters
        hdr_images = await camera.capture_hdr(
            exposure_levels=3,
            exposure_multiplier=2.0,
            return_images=True,
            gcs_bucket="my-camera-bucket",
            gcs_path_pattern="hdr_images/exposure_{exposure}.jpg",
            gcs_metadata={
                "capture_type": "hdr",
                "camera_id": "cam_001"
            }
        )
        
        # HDR capture with auto-upload
        hdr_images = await camera.capture_hdr(
            exposure_levels=3,
            exposure_multiplier=2.0,
            return_images=True
        )  # Will auto-upload if enabled in config
```

#### API Endpoints with GCS

The REST API supports GCS upload for all capture operations:

```bash
# Single image capture with GCS upload (returns image data)
curl -X POST "http://localhost:8000/cameras/OpenCV:0/capture" \
  -H "Content-Type: application/json" \
  -d '{
    "save_path": "local_capture.jpg",
    "gcs_bucket": "my-camera-bucket",
    "gcs_path": "images/capture_001.jpg",
    "gcs_metadata": {
      "camera_id": "cam_001",
      "capture_type": "single",
      "batch_id": "batch_20240115_001"
    },
    "return_image": true
  }'

# Single image capture with GCS upload (no image data returned)
curl -X POST "http://localhost:8000/cameras/OpenCV:0/capture" \
  -H "Content-Type: application/json" \
  -d '{
    "gcs_bucket": "my-camera-bucket",
    "gcs_path": "images/capture_001.jpg",
    "gcs_metadata": {
      "camera_id": "cam_001",
      "capture_type": "single"
    },
    "return_image": false
  }'

# HDR capture with GCS upload (returns image data)
curl -X POST "http://localhost:8000/cameras/OpenCV:0/capture/hdr" \
  -H "Content-Type: application/json" \
  -d '{
    "exposure_levels": 3,
    "exposure_multiplier": 2.0,
    "save_path_pattern": "hdr_local/exposure_{exposure}.jpg",
    "gcs_bucket": "my-camera-bucket",
    "gcs_path_pattern": "hdr_images/exposure_{exposure}.jpg",
    "gcs_metadata": {
      "capture_type": "hdr",
      "camera_id": "cam_001"
    },
    "return_images": true
  }'

# HDR capture with GCS upload (no image data returned)
curl -X POST "http://localhost:8000/cameras/OpenCV:0/capture/hdr" \
  -H "Content-Type: application/json" \
  -d '{
    "exposure_levels": 3,
    "exposure_multiplier": 2.0,
    "gcs_bucket": "my-camera-bucket",
    "gcs_path_pattern": "hdr_images/exposure_{exposure}.jpg",
    "gcs_metadata": {
      "capture_type": "hdr",
      "camera_id": "cam_001"
    },
    "return_images": false
  }'

# Batch HDR capture with GCS upload (returns image data)
curl -X POST "http://localhost:8000/cameras/batch/capture/hdr" \
  -H "Content-Type: application/json" \
  -d '{
    "cameras": ["OpenCV:0", "OpenCV:1"],
    "exposure_levels": 3,
    "exposure_multiplier": 2.0,
    "save_path_pattern": "batch_hdr/{camera}/exposure_{exposure}.jpg",
    "gcs_bucket": "my-camera-bucket",
    "gcs_path_pattern": "batch_hdr/{camera}/exposure_{exposure}.jpg",
    "gcs_metadata": {
      "capture_type": "batch_hdr",
      "session_id": "session_20240115_001"
    },
    "return_images": true
  }'

# Batch HDR capture with GCS upload (no image data returned)
curl -X POST "http://localhost:8000/cameras/batch/capture/hdr" \
  -H "Content-Type: application/json" \
  -d '{
    "cameras": ["OpenCV:0", "OpenCV:1"],
    "exposure_levels": 3,
    "exposure_multiplier": 2.0,
    "gcs_bucket": "my-camera-bucket",
    "gcs_path_pattern": "batch_hdr/{camera}/exposure_{exposure}.jpg",
    "gcs_metadata": {
      "capture_type": "batch_hdr",
      "session_id": "session_20240115_001"
    },
    "return_images": false
  }'
```

#### API Response Examples

**Single Capture Response (with image data):**
```json
{
  "success": true,
  "message": "Image captured from 'OpenCV:0' and saved to 'local_capture.jpg' and uploaded to GCS",
  "image_data": "base64_encoded_image_data",
  "save_path": "local_capture.jpg",
  "gcs_uri": "gs://my-camera-bucket/images/capture_001.jpg",
  "media_type": "image/jpeg",
  "timestamp": "2024-01-15T10:30:00Z"
}
```

**Single Capture Response (without image data):**
```json
{
  "success": true,
  "message": "Image captured from 'OpenCV:0' uploaded to GCS (image data excluded)",
  "image_data": null,
  "save_path": null,
  "gcs_uri": "gs://my-camera-bucket/images/capture_001.jpg",
  "media_type": null,
  "timestamp": "2024-01-15T10:30:00Z"
}
```

**HDR Capture Response (with image data):**
```json
{
  "success": true,
  "message": "HDR capture completed for 'OpenCV:0' and saved locally and uploaded to GCS",
  "images": ["base64_image_1", "base64_image_2", "base64_image_3"],
  "exposure_levels": [1000, 2000, 4000],
  "gcs_uris": [
    "gs://my-camera-bucket/hdr_images/exposure_1000.jpg",
    "gs://my-camera-bucket/hdr_images/exposure_2000.jpg",
    "gs://my-camera-bucket/hdr_images/exposure_4000.jpg"
  ],
  "successful_captures": 3,
  "timestamp": "2024-01-15T10:30:00Z"
}
```

**HDR Capture Response (without image data):**
```json
{
  "success": true,
  "message": "HDR capture completed for 'OpenCV:0' uploaded to GCS (image data excluded)",
  "images": null,
  "exposure_levels": [1000, 2000, 4000],
  "gcs_uris": [
    "gs://my-camera-bucket/hdr_images/exposure_1000.jpg",
    "gs://my-camera-bucket/hdr_images/exposure_2000.jpg",
    "gs://my-camera-bucket/hdr_images/exposure_4000.jpg"
  ],
  "successful_captures": 3,
  "timestamp": "2024-01-15T10:30:00Z"
}
```

#### GCS Parameter Decision Logic

The system uses a clear decision-making process for GCS uploads:

1. **Explicit Parameters**: If you provide `gcs_bucket` and `gcs_path`/`gcs_path_pattern`, the system uses those values
2. **Auto-Upload**: If you don't provide explicit parameters but have `auto_upload=true` and `default_bucket` configured, the system uses config defaults
3. **No Upload**: If neither explicit parameters nor auto-upload are configured, no GCS upload occurs

**Examples:**
```python
# Explicit parameters (always used)
image = await camera.capture(gcs_bucket="my-bucket", gcs_path="image.jpg")

# Auto-upload (uses config defaults)
# Requires: MINDTRACE_HW_GCS_AUTO_UPLOAD=true and MINDTRACE_HW_GCS_DEFAULT_BUCKET="my-bucket"
image = await camera.capture()  # Auto-uploads to configured bucket

# No upload (neither explicit nor auto-upload configured)
image = await camera.capture()  # No GCS upload
```

#### Image Data Return Control

The capture endpoints now support controlling whether image data is returned in the response:

**Parameters:**
- `return_image` (single capture): Controls whether to return base64-encoded image data
- `return_images` (HDR/batch capture): Controls whether to return base64-encoded image data

**Benefits:**
- **Reduced Response Size**: When you only need GCS upload or local save, exclude image data to reduce bandwidth
- **Performance**: Faster API responses when image data isn't needed
- **Flexibility**: Choose what data you need based on your use case

**Examples:**
```python
# Return image data (default behavior)
image = await camera.capture(return_image=True)
# Response includes: image_data, gcs_uri, save_path

# Exclude image data (only metadata)
result = await camera.capture(
    gcs_bucket="my-bucket",
    gcs_path="image.jpg",
    return_image=False
)
# Response includes: gcs_uri, save_path (image_data is null)

# HDR capture without image data
hdr_result = await camera.capture_hdr(
    exposure_levels=3,
    gcs_bucket="my-bucket",
    gcs_path_pattern="hdr_{exposure}.jpg",
    return_images=False
)
# Response includes: gcs_uris, exposure_levels (images is null)
```

#### GCS Error Handling

GCS upload failures are handled gracefully:
- Local capture continues even if GCS upload fails
- Upload errors are logged but don't stop the capture process
- Temporary files are automatically cleaned up
- System continues operating normally

#### GCS Metadata

The system automatically adds these metadata fields to uploaded images:
- `camera_name`: Name of the camera
- `camera_backend`: Camera backend type (OpenCV, Daheng, Basler, etc.)
- `capture_timestamp`: ISO timestamp of capture
- `upload_timestamp`: ISO timestamp of upload
- `image_format`: Image format (jpg, png, etc.)
- `image_shape`: Image dimensions (width x height)
- `image_channels`: Number of color channels

### Batch Operations

```python
async def batch_operations():
    async with CameraManager(include_mocks=True) as manager:
        cameras = manager.discover_cameras()[:3]  # Get first 3 cameras
        
        # Initialize all cameras first
        await manager.initialize_cameras(cameras)
        
        # Batch configuration
        configurations = {
            cameras[0]: {"exposure": 15000, "gain": 1.0},
            cameras[1]: {"exposure": 20000, "gain": 1.5},
            cameras[2]: {"exposure": 25000, "gain": 2.0}
        }
        results = await manager.batch_configure(configurations)
        
        # Batch capture
        images = await manager.batch_capture(cameras)
        for camera_name, image in images.items():
            print(f"Captured from {camera_name}: {image.shape}")
```

### Network Bandwidth Management

The camera manager includes intelligent network bandwidth management to prevent network saturation when using multiple GigE cameras:

```python
async def bandwidth_management_example():
    # Initialize with conservative bandwidth management
    manager = CameraManager(include_mocks=True, max_concurrent_captures=1)
    
    try:
        cameras = manager.discover_cameras()[:4]
        
        # Initialize all cameras first
        await manager.initialize_cameras(cameras)
        
        # Get bandwidth management information
        bandwidth_info = manager.get_network_bandwidth_info()
        print(f"Current settings: {bandwidth_info}")
        
        # Batch capture with bandwidth limiting
        # Only 1 camera will capture at a time, preventing network saturation
        results = await manager.batch_capture(cameras)
        
        # Dynamically adjust bandwidth limits
        manager.set_max_concurrent_captures(2)  # Allow 2 concurrent captures
        print(f"Updated limit: {manager.get_max_concurrent_captures()}")
        
        # HDR capture also respects bandwidth limits
        hdr_results = await manager.batch_capture_hdr(
            camera_names=cameras[:2],
            exposure_levels=3,
            return_images=False
        )
        
    finally:
        await manager.close_all_cameras()

# Different bandwidth management strategies
async def bandwidth_strategies():
    # Conservative: Ensures no network saturation (recommended for critical applications)
    conservative_manager = CameraManager(max_concurrent_captures=1)
    
    # Balanced: Allows some concurrency while managing bandwidth (recommended for most applications)
    balanced_manager = CameraManager(max_concurrent_captures=2)
    
    # Aggressive: Higher concurrency (only for high-bandwidth networks)
    aggressive_manager = CameraManager(max_concurrent_captures=3)
    
    # Get recommended settings
    info = balanced_manager.get_network_bandwidth_info()
    print(f"Recommended settings: {info['recommended_settings']}")
```

### Advanced Camera Control

```python
async def advanced_control():
    async with CameraManager() as manager:
        # Initialize camera first
        await manager.initialize_camera('Basler:serial123')
        camera = manager.get_camera('Basler:serial123')
        
        # Exposure control with proper async/await
        exposure_range = await camera.get_exposure_range()
        current_exposure = await camera.get_exposure()
        await camera.set_exposure(15000.0)
        
        # Gain control with proper async/await
        gain_range = await camera.get_gain_range()
        current_gain = await camera.get_gain()
        await camera.set_gain(2.0)
        
        # ROI control with proper async/await
        await camera.set_roi(100, 100, 800, 600)
        roi = await camera.get_roi()
        await camera.reset_roi()
        
        # Pixel format control with proper async/await
        formats = await camera.get_available_pixel_formats()
        current_format = await camera.get_pixel_format()
        await camera.set_pixel_format("RGB8")
        
        # White balance control with proper async/await
        wb_modes = await camera.get_available_white_balance_modes()
        current_wb = await camera.get_white_balance()
        await camera.set_white_balance("auto")
        
        # Image enhancement control
        enhancement_status = await camera.get_image_enhancement()
        await camera.set_image_enhancement(True)
        
        # Configuration persistence
        await camera.save_config("camera_config.json")
        await camera.load_config("camera_config.json")
        
        # Connection status check
        is_connected = await camera.check_connection()
        print(f"Camera connected: {is_connected}")
```

## 📋 PLC Manager API

The `PLCManager` class provides a comprehensive async interface for managing PLCs in industrial environments. All PLC operations are asynchronous and thread-safe.

### Initialization and Backend Management

```python
from mindtrace.hardware import PLCManager

# Initialize with specific backends
manager = PLCManager()

# Register additional backends
success = manager.register_backend("AllenBradley")

# Get backend information
backends = manager.get_supported_backends()
available = manager.get_available_backends()
status = manager.get_backend_status()
```

### PLC Discovery and Registration

```python
# Discover PLCs on network
plcs = manager.get_available_plcs()
# Returns: ['AllenBradley:192.168.1.100:Logix', 'AllenBradley:192.168.1.101:SLC']

# Register PLCs
await manager.register_plc("ProductionPLC", "192.168.1.100", plc_type="logix")
await manager.register_plc("PackagingPLC", "192.168.1.101", plc_type="slc")

# Get registered PLCs
registered = manager.get_registered_plcs()
# Returns: ['ProductionPLC', 'PackagingPLC']
```

### PLC Connection Management

```python
# Connect individual PLC
success = await manager.connect_plc("ProductionPLC")

# Connect all registered PLCs
results = await manager.connect_all_plcs()
# Returns: {'ProductionPLC': True, 'PackagingPLC': True}

# Check connection status
status = await manager.is_plc_connected("ProductionPLC")
connected_plcs = await manager.get_connected_plcs()

# Disconnect PLCs
await manager.disconnect_plc("ProductionPLC")
await manager.disconnect_all_plcs()
```

### Tag Operations

```python
# Read single tag
value = await manager.read_tag("ProductionPLC", "Motor1_Speed")
# Returns: 1500.0

# Read multiple tags
values = await manager.read_tags("ProductionPLC", ["Motor1_Speed", "Conveyor_Status", "Temperature_Tank1"])
# Returns: {'Motor1_Speed': 1500.0, 'Conveyor_Status': True, 'Temperature_Tank1': 75.2}

# Write single tag
success = await manager.write_tag("ProductionPLC", "Pump1_Command", True)
# Returns: True

# Write multiple tags
results = await manager.write_tags("ProductionPLC", [
    ("Motor1_Speed", 1800.0),
    ("Conveyor_Direction", 1),
    ("Valve1_Open", True)
])
# Returns: {'Motor1_Speed': True, 'Conveyor_Direction': True, 'Valve1_Open': True}
```

### Batch Operations

```python
# Batch read from multiple PLCs
batch_results = await manager.read_tags_batch([
    ("ProductionPLC", ["Motor1_Speed", "Conveyor_Status"]),
    ("PackagingPLC", ["N7:0", "B3:0"])
])
# Returns: {
#     'ProductionPLC': {'Motor1_Speed': 1500.0, 'Conveyor_Status': True},
#     'PackagingPLC': {'N7:0': 1500, 'B3:0': True}
# }

# Batch write to multiple PLCs
batch_results = await manager.write_tags_batch([
    ("ProductionPLC", [("Pump1_Command", True), ("Motor1_Speed", 1600.0)]),
    ("PackagingPLC", [("N7:1", 2200), ("B3:1", False)])
])
```

### PLC Information and Diagnostics

```python
# Get PLC information
info = await manager.get_plc_info("ProductionPLC")
# Returns detailed PLC information including model, firmware, etc.

# Get available tags
tags = await manager.get_plc_tags("ProductionPLC")
# Returns list of all available tags on the PLC

# Get tag information
tag_info = await manager.get_tag_info("ProductionPLC", "Motor1_Speed")
# Returns detailed tag information including type, description, etc.
```

## ⚙️ Configuration

### Camera Configuration

The camera configuration has been streamlined to include only actively used settings:

```python
from mindtrace.hardware.core.config import get_hardware_config

config = get_hardware_config()
camera_settings = config.get_config().cameras

# Core camera settings
camera_settings.image_quality_enhancement    # bool = False
camera_settings.retrieve_retry_count         # int = 3
camera_settings.trigger_mode                 # str = "continuous"
camera_settings.exposure_time               # float = 1000.0
camera_settings.white_balance               # str = "auto"
camera_settings.gain                        # float = 1.0

# Network bandwidth management settings
camera_settings.max_concurrent_captures     # int = 2 (important for GigE cameras)

# OpenCV-specific settings
camera_settings.opencv_default_width        # int = 1280
camera_settings.opencv_default_height       # int = 720
camera_settings.opencv_default_fps          # int = 30
camera_settings.opencv_default_exposure     # float = -1.0
camera_settings.opencv_exposure_range_min   # float = -13.0
camera_settings.opencv_exposure_range_max   # float = -1.0
camera_settings.opencv_width_range_min      # int = 160
camera_settings.opencv_width_range_max      # int = 1920
camera_settings.opencv_height_range_min     # int = 120
camera_settings.opencv_height_range_max     # int = 1080

# Timeout and discovery settings
camera_settings.timeout_ms                  # int = 5000
camera_settings.max_camera_index           # int = 10

# Mock and testing settings
camera_settings.mock_camera_count           # int = 25

# Image enhancement settings
camera_settings.enhancement_gamma           # float = 2.2
camera_settings.enhancement_contrast        # float = 1.2
```

### PLC Configuration

```python
plc_settings = config.get_config().plcs

# PLC connection settings
plc_settings.auto_discovery              # bool = True
plc_settings.connection_timeout          # float = 10.0
plc_settings.read_timeout               # float = 5.0
plc_settings.write_timeout              # float = 5.0
plc_settings.retry_count                # int = 3
plc_settings.retry_delay                # float = 1.0
plc_settings.max_concurrent_connections  # int = 10
plc_settings.keep_alive_interval        # float = 30.0
plc_settings.reconnect_attempts         # int = 3
plc_settings.default_scan_rate          # int = 1000
```

### Environment Variables

Configure hardware settings using environment variables:

```bash
# Camera settings
export MINDTRACE_HW_CAMERA_IMAGE_QUALITY="true"
export MINDTRACE_HW_CAMERA_RETRY_COUNT="3"
export MINDTRACE_HW_CAMERA_DEFAULT_EXPOSURE="1000.0"
export MINDTRACE_HW_CAMERA_WHITE_BALANCE="auto"
export MINDTRACE_HW_CAMERA_TIMEOUT_MS="5000"
export MINDTRACE_HW_CAMERA_MAX_INDEX="10"
export MINDTRACE_HW_CAMERA_MOCK_COUNT="25"
export MINDTRACE_HW_CAMERA_ENHANCEMENT_GAMMA="2.2"
export MINDTRACE_HW_CAMERA_ENHANCEMENT_CONTRAST="1.2"

# Network bandwidth management (critical for GigE cameras)
export MINDTRACE_HW_CAMERA_MAX_CONCURRENT_CAPTURES="2"

# OpenCV specific settings
export MINDTRACE_HW_CAMERA_OPENCV_WIDTH="1280"
export MINDTRACE_HW_CAMERA_OPENCV_HEIGHT="720"
export MINDTRACE_HW_CAMERA_OPENCV_FPS="30"

# PLC settings
export MINDTRACE_HW_PLC_CONNECTION_TIMEOUT="10.0"
export MINDTRACE_HW_PLC_READ_TIMEOUT="5.0"
export MINDTRACE_HW_PLC_WRITE_TIMEOUT="5.0"
export MINDTRACE_HW_PLC_RETRY_COUNT="3"
export MINDTRACE_HW_PLC_RETRY_DELAY="1.0"

# Backend control
export MINDTRACE_HW_CAMERA_DAHENG_ENABLED="true"
export MINDTRACE_HW_CAMERA_BASLER_ENABLED="true"
export MINDTRACE_HW_CAMERA_OPENCV_ENABLED="true"
export MINDTRACE_HW_PLC_ALLEN_BRADLEY_ENABLED="true"
export MINDTRACE_HW_PLC_MOCK_ENABLED="false"
```

### Configuration File

Create a `hardware_config.json` file for persistent configuration:

```json
{
  "cameras": {
    "image_quality_enhancement": false,
    "retrieve_retry_count": 3,
    "trigger_mode": "continuous",
    "exposure_time": 1000.0,
    "white_balance": "auto",
    "gain": 1.0,
    "max_concurrent_captures": 2,
    "opencv_default_width": 1280,
    "opencv_default_height": 720,
    "opencv_default_fps": 30,
    "opencv_default_exposure": -1.0,
    "timeout_ms": 5000,
    "max_camera_index": 10,
    "mock_camera_count": 25,
    "enhancement_gamma": 2.2,
    "enhancement_contrast": 1.2
  },
  "backends": {
    "daheng_enabled": true,
    "basler_enabled": true,
    "opencv_enabled": true,
    "mock_enabled": false,
    "discovery_timeout": 10.0
  },
  "plcs": {
    "auto_discovery": true,
    "connection_timeout": 10.0,
    "read_timeout": 5.0,
    "write_timeout": 5.0,
    "retry_count": 3,
    "retry_delay": 1.0,
    "max_concurrent_connections": 10,
    "keep_alive_interval": 30.0,
    "reconnect_attempts": 3,
    "default_scan_rate": 1000
  },
  "plc_backends": {
    "allen_bradley_enabled": true,
    "siemens_enabled": true,
    "modbus_enabled": true,
    "mock_enabled": false,
    "discovery_timeout": 15.0
  }
}
```

## 🎭 Supported Backends

### Camera Backends

#### Daheng Cameras
- **SDK**: gxipy
- **Setup**: `mindtrace-setup-daheng` or `pip install mindtrace-hardware[cameras-daheng]`
- **Features**: Industrial cameras with advanced controls and comprehensive async interface
- **Supported Models**: All Daheng USB3 and GigE cameras
- **Trigger Modes**: Continuous, Software Trigger, Hardware Trigger
- **Image Enhancement**: Gamma correction, contrast adjustment, color correction
- **Configuration**: Unified JSON format with exposure, gain, ROI, pixel format, white balance
- **Mock Support**: Comprehensive mock implementation with realistic behavior simulation
- **Documentation**: Professional docstrings and consistent error handling

#### Basler Cameras
- **SDK**: pypylon
- **Setup**: Install Basler pylon SDK + `mindtrace-setup-basler`
- **Features**: High-performance industrial cameras with comprehensive async interface
- **Supported Models**: All Basler USB3, GigE, and CameraLink cameras
- **Advanced Features**: ROI selection, gain control, pixel format selection, white balance
- **Trigger Modes**: Continuous, Software Trigger, Hardware Trigger
- **Configuration**: Unified JSON format with graceful feature degradation
- **Mock Support**: Full mock implementation with realistic behavior simulation
- **Documentation**: Professional docstrings and consistent error handling

#### OpenCV Cameras
- **SDK**: opencv-python (included by default)
- **Setup**: No additional setup required
- **Features**: USB cameras, webcams, IP cameras with software-based ROI
- **Supported Devices**: Any device supported by OpenCV VideoCapture
- **Platform Support**: Windows, Linux, macOS
- **Configuration**: Unified JSON format adapted for OpenCV limitations
- **Documentation**: Professional docstrings and consistent error handling

#### Mock Cameras
- **Purpose**: Testing and development without physical hardware
- **Features**: Configurable test patterns, realistic behavior simulation, synthetic image generation
- **Configuration**: Configurable number of mock cameras via `mock_camera_count`
- **Documentation**: Professional docstrings and consistent error handling

### PLC Backends

#### Allen Bradley PLCs
- **SDK**: pycomm3
- **Setup**: `pip install pycomm3` (automatically handled)
- **Features**: Complete Allen Bradley PLC support with multiple drivers
- **Mock Support**: Comprehensive mock implementation for testing

**Supported Drivers:**

1. **LogixDriver** - ControlLogix, CompactLogix, Micro800
   - **Features**: Tag-based programming, multiple tag read/write
   - **Supported Models**: ControlLogix, CompactLogix, GuardLogix, Micro800
   - **Capabilities**: 
     - Tag discovery and enumeration
     - Data type detection
     - Online/offline status monitoring
     - PLC information retrieval

2. **SLCDriver** - SLC500 and MicroLogix PLCs
   - **Features**: Data file addressing with comprehensive support
   - **Supported Models**: SLC500, MicroLogix 1000/1100/1400/1500
   - **Data Files Supported**:
     - Integer files (N7, N9, N10-N12)
     - Binary files (B3, B10-B12)
     - Timer files (T4) with PRE/ACC/EN/TT/DN
     - Counter files (C5) with PRE/ACC/CU/CD/DN/OV/UN
     - Float files (F8)
     - Control files (R6) with LEN/POS/EN/EU/DN/EM
     - Status files (S2)
     - Input/Output files (I:x.y, O:x.y) with bit access

3. **CIPDriver** - Generic Ethernet/IP Devices
   - **Features**: CIP object messaging for diverse industrial devices
   - **Supported Models**: PowerFlex Drives, POINT I/O Modules, Generic CIP devices
   - **CIP Objects Supported**:
     - Identity Object (0x01) - Device identification
     - Message Router Object (0x02) - Object discovery
     - Assembly Object (0x04) - I/O data exchange
     - Connection Manager Object (0x06) - Connection status
     - Parameter Object (0x0F) - Drive parameters

**Device Types Supported:**
- **Drives (0x02)**: Speed/torque control and monitoring
- **I/O Modules (0x07)**: Digital/analog I/O access
- **HMI Devices (0x2B)**: Human machine interfaces
- **Generic CIP (0x00)**: Basic CIP functionality

#### Mock PLC Backend
- **Purpose**: Testing and development without physical PLCs
- **Features**: 
  - Complete simulation of all three driver types
  - Realistic tag data generation with variation
  - Configurable error simulation
  - Deterministic behavior for testing
- **Tag Support**: Full simulation of Logix, SLC, and CIP addressing schemes

## 🚨 Exception Handling

The component provides a clean, hierarchical exception system based on actual usage:

### Base Exceptions
```python
from mindtrace.hardware.core.exceptions import (
    HardwareError,              # Base for all hardware errors
    HardwareOperationError,     # General hardware operation failures
    HardwareTimeoutError,       # Timeout operations
    SDKNotAvailableError,       # SDK availability issues
)
```

### Camera Exceptions
```python
from mindtrace.hardware.core.exceptions import (
    CameraError,                # Base camera error
    CameraNotFoundError,        # Camera discovery failures
    CameraInitializationError,  # Camera initialization failures
    CameraCaptureError,         # Image capture failures
    CameraConfigurationError,   # Configuration issues
    CameraConnectionError,      # Connection problems
    CameraTimeoutError,         # Camera operation timeouts
)
```

### PLC Exceptions
```python
from mindtrace.hardware.core.exceptions import (
    PLCError,                   # Base PLC error
    PLCNotFoundError,           # PLC discovery failures
    PLCConnectionError,         # PLC connection issues
    PLCInitializationError,     # PLC initialization failures
    PLCCommunicationError,      # Communication failures
    PLCTimeoutError,            # PLC operation timeouts
    PLCConfigurationError,      # Configuration issues
    PLCTagError,                # Base for tag operations
    PLCTagNotFoundError,        # Tag not found
    PLCTagReadError,            # Tag read failures
    PLCTagWriteError,           # Tag write failures
)
```

### Exception Usage Examples

```python
# Camera exception handling
try:
    async with CameraManager(include_mocks=True) as manager:
        camera_proxy = await manager.get_camera('Daheng:cam1')
        image = await camera_proxy.capture()
except CameraNotFoundError:
    print("Camera not found")
except CameraCaptureError as e:
    print(f"Capture failed: {e}")
except CameraTimeoutError:
    print("Capture timed out")
except SDKNotAvailableError as e:
    print(f"SDK not available: {e.installation_instructions}")

# PLC exception handling
try:
    manager = PLCManager()
    await manager.register_plc("TestPLC", "AllenBradley", "192.168.1.100")
    values = await manager.read_tags("TestPLC", ["Motor1_Speed", "Conveyor_Status"])
except PLCNotFoundError:
    print("PLC not registered")
except PLCConnectionError:
    print("PLC connection failed")
except PLCTagNotFoundError as e:
    print(f"Tag not found: {e}")
except PLCTimeoutError:
    print("PLC operation timed out")
```

## 🔧 Advanced Usage Examples

### Example 1: Industrial Automation System

```python
import asyncio
from mindtrace.hardware import CameraManager, PLCManager

async def industrial_automation():
    # Initialize managers with network bandwidth management
    async with CameraManager(max_concurrent_captures=2) as camera_manager:
        plc_manager = PLCManager()
        
        try:
            # Setup cameras with bandwidth management
            cameras = camera_manager.discover_cameras()
            await camera_manager.initialize_camera(cameras[0])
            inspection_camera = camera_manager.get_camera(cameras[0])
            
            # Check bandwidth management status
            bandwidth_info = camera_manager.get_network_bandwidth_info()
            print(f"Network bandwidth management: {bandwidth_info}")
            
            # Setup PLCs
            await plc_manager.register_plc("ProductionPLC", "AllenBradley", "192.168.1.100", plc_type="logix")
            await plc_manager.connect_plc("ProductionPLC")
            
            # Production cycle
            for cycle in range(10):
                print(f"Production cycle {cycle + 1}")
                
                # Check PLC status
                conveyor_running = await plc_manager.read_tag("ProductionPLC", "Conveyor_Status")
                if not conveyor_running:
                    # Start conveyor
                    await plc_manager.write_tag("ProductionPLC", "Conveyor_Command", True)
                    await asyncio.sleep(1)
                
                # Wait for part detection
                part_detected = await plc_manager.read_tag("ProductionPLC", "PartDetector_Sensor")
                if part_detected:
                    # Capture image for quality inspection (respects bandwidth limits)
                    image = await inspection_camera.capture(f"inspection_cycle_{cycle}.jpg")
                    print(f"Captured inspection image: {image.shape}")
                    
                    # Process part (simulate)
                    await asyncio.sleep(0.5)
                    
                    # Update production counter
                    current_count = await plc_manager.read_tag("ProductionPLC", "Production_Count")
                    await plc_manager.write_tag("ProductionPLC", "Production_Count", current_count + 1)
                
                await asyncio.sleep(2)
                
        finally:
            await plc_manager.cleanup()

asyncio.run(industrial_automation())
```

### Example 2: Multi-PLC Coordination

```python
import asyncio
from mindtrace.hardware import PLCManager

async def multi_plc_coordination():
    manager = PLCManager()
    
    # Register multiple PLCs
    plc_configs = [
        ("ProductionPLC", "192.168.1.100", "logix"),
        ("PackagingPLC", "192.168.1.101", "slc"),
        ("QualityPLC", "192.168.1.102", "cip")
    ]
    
    for name, ip, plc_type in plc_configs:
        await manager.register_plc(name, ip, plc_type=plc_type)
    
    # Connect all PLCs
    results = await manager.connect_all_plcs()
    print(f"Connection results: {results}")
    
    # Coordinate production between PLCs
    while True:
        # Read status from all PLCs
        batch_read_data = [
            ("ProductionPLC", ["Production_Ready", "Part_Count"]),
            ("PackagingPLC", ["N7:0", "B3:0"]),  # SLC addressing
            ("QualityPLC", ["Parameter:10"])      # CIP addressing
        ]
        
        results = await manager.read_tags_batch(batch_read_data)
        
        # Coordination logic
        production_ready = results["ProductionPLC"]["Production_Ready"]
        packaging_ready = results["PackagingPLC"]["B3:0"]
        quality_status = results["QualityPLC"]["Parameter:10"]
        
        if production_ready and packaging_ready and quality_status == 1:
            # Start coordinated operation
            batch_write_data = [
                ("ProductionPLC", [("Start_Production", True)]),
                ("PackagingPLC", [("B3:1", True)]),
                ("QualityPLC", [("Parameter:11", 1)])
            ]
            
            write_results = await manager.write_tags_batch(batch_write_data)
            print(f"Coordinated start: {write_results}")
        
        await asyncio.sleep(1)

# Run with proper error handling
try:
    asyncio.run(multi_plc_coordination())
except KeyboardInterrupt:
    print("Coordination stopped")
```

### Example 3: Complete Testing Setup with Mocks

```python
import asyncio
import os
from mindtrace.hardware import CameraManager, PLCManager

async def testing_setup():
    # Enable mock backends for testing
    os.environ['MINDTRACE_HW_CAMERA_MOCK_ENABLED'] = 'true'
    os.environ['MINDTRACE_HW_PLC_MOCK_ENABLED'] = 'true'
    
    # Initialize with mock backends and bandwidth management
    async with CameraManager(include_mocks=True, max_concurrent_captures=3) as camera_manager:
        plc_manager = PLCManager()
        
        try:
            # Test camera functionality with bandwidth management
            cameras = camera_manager.discover_cameras()
            print(f"Mock cameras available: {cameras}")
            
            # Initialize cameras first
            await camera_manager.initialize_cameras(cameras[:2])
            
            # Check bandwidth management info
            bandwidth_info = camera_manager.get_network_bandwidth_info()
            print(f"Bandwidth management: {bandwidth_info}")
            
            # Test image capture (respects bandwidth limits)
            for camera_name in cameras[:2]:
                camera = camera_manager.get_camera(camera_name)
                await camera.configure(image_enhancement=True)
                image = await camera.capture()
                print(f"Mock image captured from {camera_name}: {image.shape}")
            
            # Initialize third camera for batch capture test
            if len(cameras) > 2:
                await camera_manager.initialize_camera(cameras[2])
            
            # Test batch capture with bandwidth management
            batch_results = await camera_manager.batch_capture(cameras[:3])
            print(f"Batch capture results: {len(batch_results)} images")
            
            # Test PLC functionality
            await plc_manager.register_plc("TestPLC", "192.168.1.100", plc_type="auto")
            await plc_manager.connect_plc("TestPLC")
            
            # Test tag operations
            tag_values = await plc_manager.read_tags("TestPLC", [
                "Motor1_Speed",      # Logix style
                "N7:0",             # SLC style
                "Parameter:1"       # CIP style
            ])
            print(f"Mock tag values: {tag_values}")
            
            # Test tag writing
            write_results = await plc_manager.write_tags("TestPLC", [
                ("Motor1_Speed", 1600.0),
                ("N7:1", 2200),
                ("Parameter:2", 1485.2)
            ])
            print(f"Mock write results: {write_results}")
            
        finally:
            await plc_manager.cleanup()

asyncio.run(testing_setup())
```

## 🛠️ Development and Testing

### Code Quality and Documentation

The hardware component maintains high code quality standards:
- **Comprehensive Documentation**: All functions have detailed docstrings with Args/Returns/Raises sections
- **Consistent Error Handling**: Professional exception handling with meaningful error messages
- **Clean Code**: No debugging artifacts or unnecessary comments
- **Type Hints**: Proper type annotations throughout the codebase
- **Async/Await Consistency**: Proper async/await usage across all camera operations

### Test Structure

The hardware component uses a well-organized test structure:

```
mindtrace/hardware/mindtrace/hardware/tests/
├── __init__.py                 # Main test package
└── unit/                       # Unit tests only
    ├── cameras/               # Camera-specific tests
    │   ├── __init__.py
    │   └── test_cameras.py    # All camera unit tests
    ├── __init__.py
    └── plcs/                  # PLC-specific tests
        ├── __init__.py
        └── test_plcs.py       # All PLC unit tests
```

### Running Tests

```bash
# Run all hardware unit tests
cd mindtrace/hardware/
pytest mindtrace/hardware/tests/unit/


# Run all camera unit tests
cd mindtrace/hardware/
pytest mindtrace/hardware/tests/unit/cameras/

# Run all PLC unit tests
cd mindtrace/hardware/
pytest mindtrace/hardware/tests/unit/plcs/

# Run specific camera tests
cd mindtrace/hardware/
pytest mindtrace/hardware/tests/unit/cameras/test_cameras.py

# Run specific PLC tests
cd mindtrace/hardware/
pytest mindtrace/hardware/tests/unit/plcs/test_plcs.py

# Run with coverage
pytest --cov=mindtrace.hardware mindtrace/hardware/tests/unit/

# Run with verbose output
pytest mindtrace/hardware/tests/unit/ -v

# Run specific test classes
pytest mindtrace/hardware/tests/unit/cameras/test_cameras.py::TestMockDahengCamera
pytest mindtrace/hardware/tests/unit/plcs/test_plcs.py::TestMockAllenBradleyPLC
```


### Mock Testing

Both camera and PLC systems include comprehensive mock implementations for testing:

```bash
# Test with mock cameras
export MINDTRACE_HW_CAMERA_MOCK_ENABLED=true
export MINDTRACE_HW_CAMERA_MOCK_COUNT=25

# Test with mock PLCs
export MINDTRACE_HW_PLC_MOCK_ENABLED=true
export MINDTRACE_MOCK_AB_CAMERAS=25  # Number of mock Allen Bradley PLCs
```

### Test Categories

#### Camera Unit Tests (`mindtrace/hardware/tests/unit/cameras/test_cameras.py`)
- **MockDahengCamera Tests**: Initialization, connection, capture, configuration
- **MockBaslerCamera Tests**: Basler-specific features and serial connections
- **CameraManager Tests**: Backend registration, discovery, batch operations
- **Network Bandwidth Management Tests**: Concurrent capture limiting, dynamic adjustment, bandwidth info
- **Error Handling Tests**: Timeout, connection, and configuration errors
- **Performance Tests**: Concurrent capture, rapid sequences, resource cleanup
- **Configuration Tests**: Persistence, validation, trigger modes

#### PLC Unit Tests (`mindtrace/hardware/tests/unit/plcs/test_plcs.py`)
- **MockAllenBradleyPLC Tests**: Initialization, connection, auto-detection
- **LogixDriver Tests**: Tag operations, writing, discovery
- **SLCDriver Tests**: Data files, timers, counters, I/O operations
- **CIPDriver Tests**: Assembly, parameter, identity operations
- **PLCManager Tests**: Registration, discovery, batch operations
- **Error Handling Tests**: Connection, tag read/write, recovery
- **Performance Tests**: Concurrent operations, rapid sequences, cleanup

### Adding New Hardware Components

1. Create a new directory under `mindtrace/hardware/mindtrace/hardware/`
2. Implement the component following the established patterns
3. Add configuration options to `core/config.py`
4. Add appropriate exceptions to `core/exceptions.py`
5. Create both real and mock implementations
6. Add comprehensive unit tests in `tests/unit/[component]/`
7. **Documentation Requirements**:
   - Add detailed docstrings to all functions with Args/Returns/Raises sections
   - Ensure consistent error handling and logging
   - Remove any debugging artifacts or unnecessary comments
   - Maintain proper async/await patterns
8. Update this README with usage examples

## 📄 License

This component is part of the Mindtrace project. See the main project LICENSE file for details.



<|MERGE_RESOLUTION|>--- conflicted
+++ resolved
@@ -89,14 +89,9 @@
 
 #### System SDK Configuration (Daheng Only)
 ```bash
-<<<<<<< HEAD
-# Configure Daheng system SDK (required for gxipy to function)
-uv run mindtrace-setup-daheng
-=======
 # Setup Daheng cameras (gxipy SDK needs to be installed separately)
 mindtrace-setup-daheng
 pip install git+https://github.com/Mindtrace/gxipy.git@gxipy_deploy
->>>>>>> 1bcc5b53
 
 # Configure all backends including firewall setup
 uv run mindtrace-setup-cameras
