[![PyPI version](https://img.shields.io/pypi/v/mindtrace-hardware)](https://pypi.org/project/mindtrace-hardware/)
[![License](https://img.shields.io/pypi/l/mindtrace-hardware)](https://github.com/mindtrace/mindtrace/blob/main/mindtrace/hardware/LICENSE)
[![Downloads](https://static.pepy.tech/badge/mindtrace-hardware)](https://pepy.tech/projects/mindtrace-hardware)

# Mindtrace Hardware Component

The Mindtrace Hardware Component provides a unified, industrial-grade interface for managing cameras, PLCs, sensors, and actuators. Built with a service-first architecture, it offers multiple interface levels from simple scripts to production automation systems.

## 🎯 Overview

**Key Differentiators:**
- **Service-Based Architecture**: Modern REST API with MCP integration and 25 comprehensive endpoints
- **Multi-Level Interfaces**: From simple synchronous to industrial async with bandwidth management
- **Network Bandwidth Management**: Critical for GigE cameras with intelligent concurrent capture limiting
- **Unified Configuration System**: Single configuration for all hardware components
<<<<<<< HEAD
- **Multiple Camera Backends**: Support for Daheng, Basler, OpenCV cameras with comprehensive mock implementations
- **Cloud Storage Integration**: Automatic upload of captured images to Google Cloud Storage (GCS)
- **Network Bandwidth Management**: Intelligent concurrent capture limiting for GigE cameras
- **Multiple PLC Backends**: Support for Allen Bradley PLCs with LogixDriver, SLCDriver, and CIPDriver
- **Async Operations**: Thread-safe asynchronous operations for both cameras and PLCs
- **Graceful Error Handling**: Comprehensive exception system with detailed error messages
- **Industrial-Grade Architecture**: Production-ready design for manufacturing environments
- **Extensible Design**: Easy to add new hardware backends and components
- **Professional Documentation**: Comprehensive docstrings and consistent code documentation
=======
- **Production-Ready**: Comprehensive exception handling, async operations, graceful degradation
- **Industrial Integration**: Real-time PLC coordination with multiple addressing schemes
- **Extensible Design**: Easy backend addition with consistent patterns
>>>>>>> fa7f7e4c

---

<<<<<<< HEAD
```
mindtrace/hardware/
└── mindtrace/
    └── hardware/
        ├── __init__.py        # Lazy imports for CameraManager and PLCManager
        ├── core/
        │   ├── config.py      # Unified hardware configuration system
        │   └── exceptions.py  # Hardware-specific exception hierarchy
        ├── cameras/
        │   ├── camera_manager.py  # Main camera management interface
        │   ├── backends/
        │   │   ├── base.py        # Abstract base camera class with comprehensive async interface
        │   │   ├── daheng/        # Daheng camera implementation + mock
        │   │   │   ├── daheng_camera.py
        │   │   │   └── mock_daheng.py
        │   │   ├── basler/        # Basler camera implementation + mock
        │   │   │   ├── basler_camera.py
        │   │   │   └── mock_basler.py
        │   │   └── opencv/        # OpenCV camera implementation
        │   │       └── opencv_camera.py
        ├── api/
        │   └── app.py             # REST API service for camera management
        ├── plcs/
        │   ├── plc_manager.py     # Main PLC management interface
        │   ├── backends/
        │   │   ├── base.py        # Abstract base PLC class
        │   │   └── allen_bradley/ # Allen Bradley PLC implementation + mock
        │   │       ├── allen_bradley_plc.py
        │   │       └── mock_allen_bradley.py
        ├── sensors/               # Sensor implementations (future)
        ├── actuators/             # Actuator implementations (future)
        └── tests/                 # Comprehensive test suite
            └── unit/
                ├── cameras/
                │   └── test_cameras.py
                └── plcs/
                    └── test_plcs.py
```

## 🚀 Quick Start
=======
# 🏗️ HARDWARE COMPONENT ARCHITECTURE
>>>>>>> fa7f7e4c

## Directory Structure

```
mindtrace/hardware/
└── mindtrace/hardware/
    ├── __init__.py           # Lazy imports: CameraManager, PLCManager
    ├── api/                  # Service layer
    │   └── cameras/          # CameraManagerService + client
    │       ├── service.py         # 25 endpoints + 16 MCP tools
    │       ├── connection_manager.py # Python client
    │       ├── models/            # Request/response models
    │       └── schemas/           # TaskSchema definitions
    ├── core/
    │   ├── config.py         # Unified hardware configuration
    │   └── exceptions.py     # Hardware exception hierarchy
    ├── cameras/
    │   ├── core/            # Core camera interfaces
    │   │   ├── camera.py         # Synchronous interface
    │   │   ├── async_camera.py   # Asynchronous interface  
    │   │   ├── camera_manager.py # Sync multi-camera manager
    │   │   └── async_camera_manager.py # Async + bandwidth mgmt
    │   └── backends/        # Camera implementations
    │       ├── basler/      # Basler + mock
    │       └── opencv/      # OpenCV implementation
    ├── plcs/
    │   ├── core/
    │   │   └── plc_manager.py    # PLC management interface
    │   └── backends/
    │       └── allen_bradley/    # LogixDriver, SLCDriver, CIPDriver
    └── tests/unit/          # Comprehensive test suite
```

## Installation

```bash
# Clone and install with camera support
git clone https://github.com/Mindtrace/mindtrace.git
cd mindtrace
uv sync --extra cameras-all

# Setup camera backends (interactive)
uv run mindtrace-setup-cameras

# Or setup specific backends
uv run mindtrace-setup-basler
```

---

# 📷 CAMERA SYSTEM

The camera system provides four interface levels, each optimized for different use cases from prototyping to industrial automation.

## Interface Hierarchy

| Interface | Async | Multi-Camera | Bandwidth Mgmt | Service API | Use Case |
|-----------|-------|--------------|----------------|-------------|----------|
| **Camera** | ❌ | ❌ | ❌ | ❌ | Simple scripts, prototyping |
| **AsyncCamera** | ✅ | ❌ | ❌ | ❌ | Performance-critical single camera |
| **CameraManager** | ❌ | ✅ | ❌ | ❌ | Multi-camera sync applications |
| **AsyncCameraManager** | ✅ | ✅ | ✅ | ❌ | Industrial automation systems |
| **CameraManagerService** | ✅ | ✅ | ✅ | ✅ | Service-based integration |

<<<<<<< HEAD
### REST API Service

The hardware component includes a comprehensive REST API service for camera management:

```bash
# Start the camera API service
python -m mindtrace.hardware.api.app

# The service will be available at http://localhost:8000
# API documentation available at http://localhost:8000/docs
```

### Camera Quick Start
=======
## Core Usage Patterns
>>>>>>> fa7f7e4c

### Simple Camera (Prototyping)
```python
from mindtrace.hardware.cameras.core.camera import Camera

<<<<<<< HEAD
async def camera_example():
    # Initialize camera manager with mock support for testing
    async with CameraManager(include_mocks=True) as manager:
        # Discover available cameras
        cameras = manager.discover_cameras()
        print(f"Found cameras: {cameras}")
        
        # Initialize and get a camera using the proper pattern
        if cameras:
            await manager.initialize_camera(cameras[0])
            camera_proxy = manager.get_camera(cameras[0])
            
            # Capture image
            image = await camera_proxy.capture()
            print(f"Captured image: {image.shape}")
            
            # Configure camera with comprehensive settings
            success = await camera_proxy.configure(
                exposure=15000,
                gain=2.0,
                trigger_mode="continuous",
                roi=(100, 100, 800, 600),
                pixel_format="BGR8",
                white_balance="auto",
                image_enhancement=True
            )
            print(f"Configuration success: {success}")
            
            # Get camera information
            sensor_info = await camera_proxy.get_sensor_info()
            print(f"Camera sensor info: {sensor_info}")

asyncio.run(camera_example())
=======
# Direct camera usage - no async needed
camera = Camera(name="OpenCV:opencv_camera_0")
image = camera.capture()
camera.configure(exposure=15000, gain=2.0)
camera.close()
>>>>>>> fa7f7e4c
```

### Async Camera Manager (Industrial)
```python
import asyncio
from mindtrace.hardware import CameraManager

async def industrial_capture():
    # Network bandwidth management critical for GigE cameras
    async with CameraManager(max_concurrent_captures=2) as manager:
        cameras = manager.discover()
        await manager.open(cameras[0])
        camera_proxy = await manager.open(cameras[0])
        
        # Bandwidth-managed capture
        image = await camera_proxy.capture()
        await camera_proxy.configure(exposure=15000, gain=2.0)

asyncio.run(industrial_capture())
```

## Service Architecture

The CameraManagerService provides enterprise-grade camera management with REST API and MCP integration.

### Launch Service
```python
from mindtrace.hardware.api import CameraManagerService

<<<<<<< HEAD
async def modern_camera_usage():
    # Initialize with network bandwidth management (important for GigE cameras)
    async with CameraManager(include_mocks=True, max_concurrent_captures=2) as manager:
        # Discover cameras
        cameras = manager.discover_cameras()
        
        # Initialize and get camera proxy for unified interface
        await manager.initialize_camera(cameras[0])
        camera_proxy = manager.get_camera(cameras[0])
        
        # Use camera through proxy with comprehensive configuration
        await camera_proxy.configure(
            exposure=20000,
            gain=1.5,
            trigger_mode="continuous",
            roi=(0, 0, 1920, 1080),
            pixel_format="BGR8",
            white_balance="auto",
            image_enhancement=True
        )
        
        # Capture image
        image = await camera_proxy.capture()
        
        # Get comprehensive camera information
        sensor_info = await camera_proxy.get_sensor_info()
        current_exposure = await camera_proxy.get_exposure()
        current_gain = await camera_proxy.get_gain()
        current_roi = await camera_proxy.get_roi()
        
        print(f"Camera sensor info: {sensor_info}")
        print(f"Current exposure: {current_exposure} μs")
        print(f"Current gain: {current_gain}")
        print(f"Current ROI: {current_roi}")
        
        # Check network bandwidth management info
        bandwidth_info = manager.get_network_bandwidth_info()
        print(f"Bandwidth management: {bandwidth_info}")
=======
# Launch with REST API + MCP
CameraManagerService.launch(
    port=8001,
    include_mocks=True,
    block=True
)
>>>>>>> fa7f7e4c
```

### Programmatic Client
```python
from mindtrace.hardware.api import CameraManagerConnectionManager
from urllib3.util.url import parse_url

async def service_example():
    client = CameraManagerConnectionManager(url=parse_url("http://localhost:8001"))
    
    cameras = await client.discover_cameras()
    await client.open_camera(cameras[0], test_connection=True)
    
    result = await client.capture_image(
        camera=cameras[0],
        save_path="/tmp/image.jpg"
    )
```

### Key Service Endpoints

| Category | Essential Endpoints | Description |
|----------|-------------------|-------------|
| **Discovery** | `discover_backends`, `discover_cameras` | Backend and camera discovery |
| **Lifecycle** | `open_camera`, `close_camera`, `get_active_cameras` | Camera management |
| **Capture** | `capture_image`, `capture_hdr_image`, `capture_images_batch` | Image acquisition |
| **Configuration** | `configure_camera`, `get_camera_capabilities` | Camera settings |
| **System** | `get_system_diagnostics`, `get_bandwidth_settings` | Monitoring |

### MCP Integration

<<<<<<< HEAD
The camera system supports three output formats for captured images:

1. **Binary Image Data**: Return image as numpy array for immediate processing
2. **Local File Storage**: Save image to local filesystem
3. **Google Cloud Storage**: Upload image directly to GCS bucket

```python
async def image_operations():
    async with CameraManager() as manager:
        # Initialize camera first
        await manager.initialize_camera('Daheng:cam1')
        camera = manager.get_camera('Daheng:cam1')
        
        # Basic capture - returns binary image data
        image = await camera.capture()
        print(f"Captured image shape: {image.shape}")
        
        # Capture with local file save
        image = await camera.capture(save_path='captured.jpg')
        
        # Capture with GCS upload
        image = await camera.capture(
            gcs_bucket="my-camera-bucket",
            gcs_path="images/camera_001.jpg",
            gcs_metadata={
                "camera_id": "cam_001",
                "capture_type": "quality_inspection"
            }
        )
        
        # Capture with both local save and GCS upload
        image = await camera.capture(
            save_path="local_captured.jpg",
            gcs_bucket="my-camera-bucket", 
            gcs_path="images/camera_001.jpg"
        )
        
        # Auto-upload using default configuration
        # Set MINDTRACE_HW_GCS_AUTO_UPLOAD=true and MINDTRACE_HW_GCS_DEFAULT_BUCKET="my-bucket"
        image = await camera.capture()  # Will auto-upload to configured bucket if enabled
        
        # HDR capture with multiple exposure levels
        hdr_images = await camera.capture_hdr(
            exposure_levels=3,
            exposure_multiplier=2.0,
            return_images=True
        )
        
        # HDR capture with GCS upload (explicit parameters)
        hdr_images = await camera.capture_hdr(
            exposure_levels=3,
            exposure_multiplier=2.0,
            return_images=True,
            gcs_bucket="my-camera-bucket",
            gcs_path_pattern="hdr_images/exposure_{exposure}.jpg",
            gcs_metadata={
                "capture_type": "hdr",
                "camera_id": "cam_001"
            }
        )
        
        # HDR capture with auto-upload (uses config defaults)
        # Set MINDTRACE_HW_GCS_AUTO_UPLOAD=true and MINDTRACE_HW_GCS_DEFAULT_BUCKET="my-bucket"
        hdr_images = await camera.capture_hdr(
            exposure_levels=3,
            exposure_multiplier=2.0,
            return_images=True
        )  # Will auto-upload to configured bucket if enabled
        
        # Comprehensive configuration
        await camera.configure(
            exposure=15000,
            gain=1.5,
            roi=(100, 100, 800, 600),
            trigger_mode="continuous",
            pixel_format="BGR8",
            white_balance="auto",
            image_enhancement=True
        )
        
        # Individual setting methods with proper async/await
        await camera.set_exposure(20000)
        await camera.set_gain(2.0)
        await camera.set_roi(0, 0, 1920, 1080)
        await camera.set_trigger_mode("trigger")
        await camera.set_pixel_format("RGB8")
        await camera.set_white_balance("auto")
        await camera.set_image_enhancement(True)
        
        # Get current settings
        current_exposure = await camera.get_exposure()
        current_gain = await camera.get_gain()
        current_roi = await camera.get_roi()
        current_trigger = await camera.get_trigger_mode()
        current_format = await camera.get_pixel_format()
        current_wb = await camera.get_white_balance()
        enhancement_status = await camera.get_image_enhancement()
        
        # Get available options
        exposure_range = await camera.get_exposure_range()
        gain_range = await camera.get_gain_range()
        pixel_formats = await camera.get_available_pixel_formats()
        wb_modes = await camera.get_available_white_balance_modes()
```

### Google Cloud Storage Integration

The hardware component includes built-in GCS integration for automatic image uploads. This feature requires the `mindtrace-storage` dependency and proper GCS configuration.

#### GCS Setup

1. **Install Dependencies**: The `mindtrace-storage` dependency is automatically included
2. **Configure Authentication**: Set up Google Cloud credentials
3. **Create GCS Bucket**: Ensure your bucket exists and is accessible

```bash
# Set up GCS authentication
export GOOGLE_APPLICATION_CREDENTIALS="/path/to/service-account-key.json"
export GOOGLE_CLOUD_PROJECT="your-project-id"

# Create GCS bucket (if needed)
gsutil mb gs://my-camera-bucket
```

#### GCS Configuration

The hardware component supports comprehensive GCS configuration through environment variables or configuration files:

```bash
# GCS Configuration Environment Variables
export MINDTRACE_HW_GCS_DEFAULT_BUCKET="my-camera-bucket"
export MINDTRACE_HW_GCS_PROJECT_ID="my-project-id"
export MINDTRACE_HW_GCS_CREDENTIALS_PATH="/path/to/service-account.json"
export MINDTRACE_HW_GCS_CREATE_IF_MISSING="true"
export MINDTRACE_HW_GCS_LOCATION="US"
export MINDTRACE_HW_GCS_STORAGE_CLASS="STANDARD"
export MINDTRACE_HW_GCS_DEFAULT_IMAGE_FORMAT="jpg"
export MINDTRACE_HW_GCS_DEFAULT_IMAGE_QUALITY="95"
export MINDTRACE_HW_GCS_AUTO_UPLOAD="false"
export MINDTRACE_HW_GCS_UPLOAD_METADATA="true"
export MINDTRACE_HW_GCS_RETRY_COUNT="3"
export MINDTRACE_HW_GCS_TIMEOUT_SECONDS="30"
```

Or configure via JSON file (`hardware_config.json`):

```json
{
  "gcs": {
    "default_bucket": "my-camera-bucket",
    "project_id": "my-project-id",
    "credentials_path": "/path/to/service-account.json",
    "create_if_missing": true,
    "location": "US",
    "storage_class": "STANDARD",
    "default_image_format": "jpg",
    "default_image_quality": 95,
    "auto_upload": false,
    "upload_metadata": true,
    "retry_count": 3,
    "timeout_seconds": 30.0
  }
}
```

#### GCS Usage Examples

The system provides flexible options for image storage - you can choose to save locally, upload to GCS, or both:

```python
async def gcs_capture_examples():
    async with CameraManager() as manager:
        await manager.initialize_camera('OpenCV:0')
        camera = manager.get_camera('OpenCV:0')
        
        # Option 1: Local storage only
        image = await camera.capture(save_path="local_capture.jpg")
        
        # Option 2: GCS upload only (requires explicit bucket and path)
        image = await camera.capture(
            gcs_bucket="my-camera-bucket",
            gcs_path="images/capture_001.jpg"
        )
        
        # Option 3: Both local and GCS storage
        image = await camera.capture(
            save_path="local_capture.jpg",
            gcs_bucket="my-camera-bucket",
            gcs_path="images/capture_001.jpg"
        )
        
        # Option 4: Auto-upload using configuration defaults
        # Set MINDTRACE_HW_GCS_AUTO_UPLOAD=true and MINDTRACE_HW_GCS_DEFAULT_BUCKET="my-bucket"
        image = await camera.capture()  # Will auto-upload if enabled in config
        
        # GCS upload with metadata
        image = await camera.capture(
            gcs_bucket="my-camera-bucket",
            gcs_path="quality_inspection/batch_001/image_001.jpg",
            gcs_metadata={
                "camera_id": "cam_001",
                "batch_id": "batch_20240115_001",
                "inspection_type": "quality_check",
                "operator": "user_123"
            }
        )
        
        # HDR capture with explicit GCS parameters
        hdr_images = await camera.capture_hdr(
            exposure_levels=3,
            exposure_multiplier=2.0,
            return_images=True,
            gcs_bucket="my-camera-bucket",
            gcs_path_pattern="hdr_images/exposure_{exposure}.jpg",
            gcs_metadata={
                "capture_type": "hdr",
                "camera_id": "cam_001"
            }
        )
        
        # HDR capture with auto-upload
        hdr_images = await camera.capture_hdr(
            exposure_levels=3,
            exposure_multiplier=2.0,
            return_images=True
        )  # Will auto-upload if enabled in config
```

#### API Endpoints with GCS

The REST API supports GCS upload for all capture operations:

```bash
# Single image capture with GCS upload (returns image data)
curl -X POST "http://localhost:8000/cameras/OpenCV:0/capture" \
  -H "Content-Type: application/json" \
  -d '{
    "save_path": "local_capture.jpg",
    "gcs_bucket": "my-camera-bucket",
    "gcs_path": "images/capture_001.jpg",
    "gcs_metadata": {
      "camera_id": "cam_001",
      "capture_type": "single",
      "batch_id": "batch_20240115_001"
    },
    "return_image": true
  }'

# Single image capture with GCS upload (no image data returned)
curl -X POST "http://localhost:8000/cameras/OpenCV:0/capture" \
  -H "Content-Type: application/json" \
  -d '{
    "gcs_bucket": "my-camera-bucket",
    "gcs_path": "images/capture_001.jpg",
    "gcs_metadata": {
      "camera_id": "cam_001",
      "capture_type": "single"
    },
    "return_image": false
  }'

# HDR capture with GCS upload (returns image data)
curl -X POST "http://localhost:8000/cameras/OpenCV:0/capture/hdr" \
  -H "Content-Type: application/json" \
  -d '{
    "exposure_levels": 3,
    "exposure_multiplier": 2.0,
    "save_path_pattern": "hdr_local/exposure_{exposure}.jpg",
    "gcs_bucket": "my-camera-bucket",
    "gcs_path_pattern": "hdr_images/exposure_{exposure}.jpg",
    "gcs_metadata": {
      "capture_type": "hdr",
      "camera_id": "cam_001"
    },
    "return_images": true
  }'

# HDR capture with GCS upload (no image data returned)
curl -X POST "http://localhost:8000/cameras/OpenCV:0/capture/hdr" \
  -H "Content-Type: application/json" \
  -d '{
    "exposure_levels": 3,
    "exposure_multiplier": 2.0,
    "gcs_bucket": "my-camera-bucket",
    "gcs_path_pattern": "hdr_images/exposure_{exposure}.jpg",
    "gcs_metadata": {
      "capture_type": "hdr",
      "camera_id": "cam_001"
    },
    "return_images": false
  }'

# Batch HDR capture with GCS upload (returns image data)
curl -X POST "http://localhost:8000/cameras/batch/capture/hdr" \
  -H "Content-Type: application/json" \
  -d '{
    "cameras": ["OpenCV:0", "OpenCV:1"],
    "exposure_levels": 3,
    "exposure_multiplier": 2.0,
    "save_path_pattern": "batch_hdr/{camera}/exposure_{exposure}.jpg",
    "gcs_bucket": "my-camera-bucket",
    "gcs_path_pattern": "batch_hdr/{camera}/exposure_{exposure}.jpg",
    "gcs_metadata": {
      "capture_type": "batch_hdr",
      "session_id": "session_20240115_001"
    },
    "return_images": true
  }'

# Batch HDR capture with GCS upload (no image data returned)
curl -X POST "http://localhost:8000/cameras/batch/capture/hdr" \
  -H "Content-Type: application/json" \
  -d '{
    "cameras": ["OpenCV:0", "OpenCV:1"],
    "exposure_levels": 3,
    "exposure_multiplier": 2.0,
    "gcs_bucket": "my-camera-bucket",
    "gcs_path_pattern": "batch_hdr/{camera}/exposure_{exposure}.jpg",
    "gcs_metadata": {
      "capture_type": "batch_hdr",
      "session_id": "session_20240115_001"
    },
    "return_images": false
  }'
```

#### API Response Examples

**Single Capture Response (with image data):**
```json
{
  "success": true,
  "message": "Image captured from 'OpenCV:0' and saved to 'local_capture.jpg' and uploaded to GCS",
  "image_data": "base64_encoded_image_data",
  "save_path": "local_capture.jpg",
  "gcs_uri": "gs://my-camera-bucket/images/capture_001.jpg",
  "media_type": "image/jpeg",
  "timestamp": "2024-01-15T10:30:00Z"
}
```

**Single Capture Response (without image data):**
```json
{
  "success": true,
  "message": "Image captured from 'OpenCV:0' uploaded to GCS (image data excluded)",
  "image_data": null,
  "save_path": null,
  "gcs_uri": "gs://my-camera-bucket/images/capture_001.jpg",
  "media_type": null,
  "timestamp": "2024-01-15T10:30:00Z"
}
```

**HDR Capture Response (with image data):**
```json
{
  "success": true,
  "message": "HDR capture completed for 'OpenCV:0' and saved locally and uploaded to GCS",
  "images": ["base64_image_1", "base64_image_2", "base64_image_3"],
  "exposure_levels": [1000, 2000, 4000],
  "gcs_uris": [
    "gs://my-camera-bucket/hdr_images/exposure_1000.jpg",
    "gs://my-camera-bucket/hdr_images/exposure_2000.jpg",
    "gs://my-camera-bucket/hdr_images/exposure_4000.jpg"
  ],
  "successful_captures": 3,
  "timestamp": "2024-01-15T10:30:00Z"
}
```

**HDR Capture Response (without image data):**
```json
{
  "success": true,
  "message": "HDR capture completed for 'OpenCV:0' uploaded to GCS (image data excluded)",
  "images": null,
  "exposure_levels": [1000, 2000, 4000],
  "gcs_uris": [
    "gs://my-camera-bucket/hdr_images/exposure_1000.jpg",
    "gs://my-camera-bucket/hdr_images/exposure_2000.jpg",
    "gs://my-camera-bucket/hdr_images/exposure_4000.jpg"
  ],
  "successful_captures": 3,
  "timestamp": "2024-01-15T10:30:00Z"
}
```

#### GCS Parameter Decision Logic

The system uses a clear decision-making process for GCS uploads:

1. **Explicit Parameters**: If you provide `gcs_bucket` and `gcs_path`/`gcs_path_pattern`, the system uses those values
2. **Auto-Upload**: If you don't provide explicit parameters but have `auto_upload=true` and `default_bucket` configured, the system uses config defaults
3. **No Upload**: If neither explicit parameters nor auto-upload are configured, no GCS upload occurs

**Examples:**
```python
# Explicit parameters (always used)
image = await camera.capture(gcs_bucket="my-bucket", gcs_path="image.jpg")

# Auto-upload (uses config defaults)
# Requires: MINDTRACE_HW_GCS_AUTO_UPLOAD=true and MINDTRACE_HW_GCS_DEFAULT_BUCKET="my-bucket"
image = await camera.capture()  # Auto-uploads to configured bucket

# No upload (neither explicit nor auto-upload configured)
image = await camera.capture()  # No GCS upload
```

#### Image Data Return Control

The capture endpoints now support controlling whether image data is returned in the response:

**Parameters:**
- `return_image` (single capture): Controls whether to return base64-encoded image data
- `return_images` (HDR/batch capture): Controls whether to return base64-encoded image data

**Benefits:**
- **Reduced Response Size**: When you only need GCS upload or local save, exclude image data to reduce bandwidth
- **Performance**: Faster API responses when image data isn't needed
- **Flexibility**: Choose what data you need based on your use case

**Examples:**
```python
# Return image data (default behavior)
image = await camera.capture(return_image=True)
# Response includes: image_data, gcs_uri, save_path

# Exclude image data (only metadata)
result = await camera.capture(
    gcs_bucket="my-bucket",
    gcs_path="image.jpg",
    return_image=False
)
# Response includes: gcs_uri, save_path (image_data is null)

# HDR capture without image data
hdr_result = await camera.capture_hdr(
    exposure_levels=3,
    gcs_bucket="my-bucket",
    gcs_path_pattern="hdr_{exposure}.jpg",
    return_images=False
)
# Response includes: gcs_uris, exposure_levels (images is null)
```

#### GCS Error Handling

GCS upload failures are handled gracefully:
- Local capture continues even if GCS upload fails
- Upload errors are logged but don't stop the capture process
- Temporary files are automatically cleaned up
- System continues operating normally

#### GCS Metadata

The system automatically adds these metadata fields to uploaded images:
- `camera_name`: Name of the camera
- `camera_backend`: Camera backend type (OpenCV, Daheng, Basler, etc.)
- `capture_timestamp`: ISO timestamp of capture
- `upload_timestamp`: ISO timestamp of upload
- `image_format`: Image format (jpg, png, etc.)
- `image_shape`: Image dimensions (width x height)
- `image_channels`: Number of color channels

### Batch Operations
=======
16 essential camera operations are automatically exposed as MCP tools:
>>>>>>> fa7f7e4c

```json
{
  "mcpServers": {
    "mindtrace_cameras": {
      "url": "http://localhost:8001/mcp-server/mcp/"
    }
  }
}
```

## Supported Camera Backends

| Backend | SDK | Features | Use Case |
|---------|-----|----------|----------|
| **Basler** | pypylon | High-performance industrial, GigE support | Production automation |
| **OpenCV** | opencv-python | USB cameras, webcams, IP cameras | Development, testing |
| **Mock** | Built-in | Configurable test patterns | Testing, CI/CD |

## Configuration

### Core Settings
```python
from mindtrace.hardware.core.config import get_hardware_config

config = get_hardware_config()
camera_settings = config.get_config().cameras

# Critical for GigE cameras
camera_settings.max_concurrent_captures = 2  # Bandwidth management

<<<<<<< HEAD
```python
async def advanced_control():
    async with CameraManager() as manager:
        # Initialize camera first
        await manager.initialize_camera('Basler:serial123')
        camera = manager.get_camera('Basler:serial123')
        
        # Exposure control with proper async/await
        exposure_range = await camera.get_exposure_range()
        current_exposure = await camera.get_exposure()
        await camera.set_exposure(15000.0)
        
        # Gain control with proper async/await
        gain_range = await camera.get_gain_range()
        current_gain = await camera.get_gain()
        await camera.set_gain(2.0)
        
        # ROI control with proper async/await
        await camera.set_roi(100, 100, 800, 600)
        roi = await camera.get_roi()
        await camera.reset_roi()
        
        # Pixel format control with proper async/await
        formats = await camera.get_available_pixel_formats()
        current_format = await camera.get_pixel_format()
        await camera.set_pixel_format("RGB8")
        
        # White balance control with proper async/await
        wb_modes = await camera.get_available_white_balance_modes()
        current_wb = await camera.get_white_balance()
        await camera.set_white_balance("auto")
        
        # Image enhancement control
        enhancement_status = await camera.get_image_enhancement()
        await camera.set_image_enhancement(True)
        
        # Configuration persistence
        await camera.save_config("camera_config.json")
        await camera.load_config("camera_config.json")
        
        # Connection status check
        is_connected = await camera.check_connection()
        print(f"Camera connected: {is_connected}")
=======
# Core operational settings
camera_settings.trigger_mode = "continuous"
camera_settings.exposure_time = 1000.0
camera_settings.gain = 1.0
camera_settings.timeout_ms = 5000
>>>>>>> fa7f7e4c
```

---

# 🏭 PLC SYSTEM

The PLC system provides comprehensive industrial automation support with async operations and multiple driver types for different PLC families.

## Core Interface

```python
import asyncio
from mindtrace.hardware import PLCManager

async def plc_automation():
    manager = PLCManager()
    
    # Register PLC with appropriate driver
    await manager.register_plc("ProductionPLC", "192.168.1.100", plc_type="logix")
    await manager.connect_plc("ProductionPLC")
    
    # Read/write operations
    values = await manager.read_tags("ProductionPLC", ["Motor1_Speed", "Conveyor_Status"])
    await manager.write_tag("ProductionPLC", "Pump1_Command", True)
    
    await manager.cleanup()
```

## Allen Bradley Driver Types

| Driver | Target PLCs | Addressing | Key Features |
|--------|-------------|------------|--------------|
| **LogixDriver** | ControlLogix, CompactLogix | Tag-based (`Motor1_Speed`) | Tag discovery, data type detection |
| **SLCDriver** | SLC500, MicroLogix | Data files (`N7:0`, `B3:1`) | Timer/Counter support, I/O files |
| **CIPDriver** | PowerFlex, I/O Modules | CIP objects (`Parameter:10`) | Drive parameters, assembly objects |

## Tag Addressing Examples

```python
# Logix-style (ControlLogix/CompactLogix)
logix_tags = ["Production_Ready", "Part_Count", "Motor1_Speed"]

# SLC-style (SLC500/MicroLogix) 
slc_tags = ["N7:0", "B3:1", "T4:0.ACC"]  # Integer, Binary, Timer

# CIP-style (Drives/I/O Modules)
cip_tags = ["Parameter:10", "Parameter:11"]
```

## Batch Operations

```python
# Multi-PLC coordination
batch_data = [
    ("ProductionPLC", ["Production_Ready", "Part_Count"]),      # Logix
    ("PackagingPLC", ["N7:0", "B3:0"]),                       # SLC  
    ("QualityPLC", ["Parameter:10", "Parameter:11"])           # CIP
]

results = await manager.read_tags_batch(batch_data)
# Returns: {'ProductionPLC': {...}, 'PackagingPLC': {...}, 'QualityPLC': {...}}
```

## Configuration

```python
plc_settings = config.get_config().plcs

# Connection management
plc_settings.connection_timeout = 10.0
plc_settings.read_timeout = 5.0
plc_settings.write_timeout = 5.0
plc_settings.max_concurrent_connections = 10
```

---

# 🔧 SYSTEM INTEGRATION

## Exception Hierarchy

```
HardwareError
├── HardwareOperationError
├── HardwareTimeoutError
└── SDKNotAvailableError

CameraError (extends HardwareError)
├── CameraNotFoundError
├── CameraCaptureError
├── CameraConfigurationError
└── CameraConnectionError

PLCError (extends HardwareError)
├── PLCConnectionError
├── PLCCommunicationError
└── PLCTagError
    ├── PLCTagNotFoundError
    ├── PLCTagReadError
    └── PLCTagWriteError
```

## Configuration Management

### Environment Variables
```bash
# Network bandwidth (critical for GigE)
export MINDTRACE_HW_CAMERA_MAX_CONCURRENT_CAPTURES="2"

# Camera settings
export MINDTRACE_HW_CAMERA_DEFAULT_EXPOSURE="1000.0"
export MINDTRACE_HW_CAMERA_TIMEOUT_MS="5000"

# PLC settings  
export MINDTRACE_HW_PLC_CONNECTION_TIMEOUT="10.0"
export MINDTRACE_HW_PLC_READ_TIMEOUT="5.0"

# Backend control
export MINDTRACE_HW_CAMERA_BASLER_ENABLED="true"
export MINDTRACE_HW_PLC_ALLEN_BRADLEY_ENABLED="true"
```

### Configuration File
```json
{
  "cameras": {
    "max_concurrent_captures": 2,
    "trigger_mode": "continuous",
    "exposure_time": 1000.0,
    "timeout_ms": 5000
  },
  "plcs": {
    "connection_timeout": 10.0,
    "read_timeout": 5.0,
    "max_concurrent_connections": 10
  },
  "backends": {
    "basler_enabled": true,
    "opencv_enabled": true,
    "allen_bradley_enabled": true,
    "mock_enabled": false
  }
}
```

<<<<<<< HEAD
## 🎭 Supported Backends

### Camera Backends

#### Daheng Cameras
- **SDK**: gxipy
- **Setup**: `mindtrace-setup-daheng` or `pip install mindtrace-hardware[cameras-daheng]`
- **Features**: Industrial cameras with advanced controls and comprehensive async interface
- **Supported Models**: All Daheng USB3 and GigE cameras
- **Trigger Modes**: Continuous, Software Trigger, Hardware Trigger
- **Image Enhancement**: Gamma correction, contrast adjustment, color correction
- **Configuration**: Unified JSON format with exposure, gain, ROI, pixel format, white balance
- **Mock Support**: Comprehensive mock implementation with realistic behavior simulation
- **Documentation**: Professional docstrings and consistent error handling

#### Basler Cameras
- **SDK**: pypylon
- **Setup**: Install Basler pylon SDK + `mindtrace-setup-basler`
- **Features**: High-performance industrial cameras with comprehensive async interface
- **Supported Models**: All Basler USB3, GigE, and CameraLink cameras
- **Advanced Features**: ROI selection, gain control, pixel format selection, white balance
- **Trigger Modes**: Continuous, Software Trigger, Hardware Trigger
- **Configuration**: Unified JSON format with graceful feature degradation
- **Mock Support**: Full mock implementation with realistic behavior simulation
- **Documentation**: Professional docstrings and consistent error handling

#### OpenCV Cameras
- **SDK**: opencv-python (included by default)
- **Setup**: No additional setup required
- **Features**: USB cameras, webcams, IP cameras with software-based ROI
- **Supported Devices**: Any device supported by OpenCV VideoCapture
- **Platform Support**: Windows, Linux, macOS
- **Configuration**: Unified JSON format adapted for OpenCV limitations
- **Documentation**: Professional docstrings and consistent error handling

#### Mock Cameras
- **Purpose**: Testing and development without physical hardware
- **Features**: Configurable test patterns, realistic behavior simulation, synthetic image generation
- **Configuration**: Configurable number of mock cameras via `mock_camera_count`
- **Documentation**: Professional docstrings and consistent error handling

### PLC Backends

#### Allen Bradley PLCs
- **SDK**: pycomm3
- **Setup**: `pip install pycomm3` (automatically handled)
- **Features**: Complete Allen Bradley PLC support with multiple drivers
- **Mock Support**: Comprehensive mock implementation for testing

**Supported Drivers:**

1. **LogixDriver** - ControlLogix, CompactLogix, Micro800
   - **Features**: Tag-based programming, multiple tag read/write
   - **Supported Models**: ControlLogix, CompactLogix, GuardLogix, Micro800
   - **Capabilities**: 
     - Tag discovery and enumeration
     - Data type detection
     - Online/offline status monitoring
     - PLC information retrieval

2. **SLCDriver** - SLC500 and MicroLogix PLCs
   - **Features**: Data file addressing with comprehensive support
   - **Supported Models**: SLC500, MicroLogix 1000/1100/1400/1500
   - **Data Files Supported**:
     - Integer files (N7, N9, N10-N12)
     - Binary files (B3, B10-B12)
     - Timer files (T4) with PRE/ACC/EN/TT/DN
     - Counter files (C5) with PRE/ACC/CU/CD/DN/OV/UN
     - Float files (F8)
     - Control files (R6) with LEN/POS/EN/EU/DN/EM
     - Status files (S2)
     - Input/Output files (I:x.y, O:x.y) with bit access

3. **CIPDriver** - Generic Ethernet/IP Devices
   - **Features**: CIP object messaging for diverse industrial devices
   - **Supported Models**: PowerFlex Drives, POINT I/O Modules, Generic CIP devices
   - **CIP Objects Supported**:
     - Identity Object (0x01) - Device identification
     - Message Router Object (0x02) - Object discovery
     - Assembly Object (0x04) - I/O data exchange
     - Connection Manager Object (0x06) - Connection status
     - Parameter Object (0x0F) - Drive parameters

**Device Types Supported:**
- **Drives (0x02)**: Speed/torque control and monitoring
- **I/O Modules (0x07)**: Digital/analog I/O access
- **HMI Devices (0x2B)**: Human machine interfaces
- **Generic CIP (0x00)**: Basic CIP functionality

#### Mock PLC Backend
- **Purpose**: Testing and development without physical PLCs
- **Features**: 
  - Complete simulation of all three driver types
  - Realistic tag data generation with variation
  - Configurable error simulation
  - Deterministic behavior for testing
- **Tag Support**: Full simulation of Logix, SLC, and CIP addressing schemes

## 🚨 Exception Handling

The component provides a clean, hierarchical exception system based on actual usage:

### Base Exceptions
```python
from mindtrace.hardware.core.exceptions import (
    HardwareError,              # Base for all hardware errors
    HardwareOperationError,     # General hardware operation failures
    HardwareTimeoutError,       # Timeout operations
    SDKNotAvailableError,       # SDK availability issues
)
```
=======
## Testing
>>>>>>> fa7f7e4c

### Unit Tests
```bash
# All hardware unit tests
pytest mindtrace/hardware/tests/unit/

# Specific component tests
pytest mindtrace/hardware/tests/unit/cameras/
pytest mindtrace/hardware/tests/unit/plcs/
```

### Integration Tests
```bash
# Hardware integration tests (SDK integration without physical hardware)
pytest tests/integration/mindtrace/hardware/

# Basler pypylon SDK integration (Docker-based)
pytest tests/integration/mindtrace/hardware/cameras/backends/basler/test_basler_pypylon_integration.py

# Hardware backend integration tests
pytest tests/integration/mindtrace/hardware/cameras/backends/basler/test_basler_hardware_integration.py
```

### Docker Pylon Runtime
Run Basler Pylon SDK integration tests using Docker without installing pypylon locally:

```bash
# Build and run pypylon runtime service
docker build -f /home/yasser/mindtrace/tests/docker/pypylon-runtime.Dockerfile -t pypylon-runtime .

# The Docker container provides:
# - Complete Basler Pylon SDK (8.1.0)
# - pypylon Python binding
# - Service mode for integration testing
# - Health checks for SDK verification
```

**Docker Features:**
- **Full SDK Integration**: Real pypylon SDK without hardware dependencies
- **Service Mode**: Proxy system for integration testing
- **Health Checks**: Automatic SDK verification (`python3 -c "from pypylon import pylon"`)
- **Volume Support**: `/tmp/pypylon` for service communication
- **Environment Ready**: `PYPYLON_AVAILABLE=true`, `PYTHONPATH=/workspace`

### Mock Testing
```bash
# Enable mocks for development
export MINDTRACE_HW_CAMERA_MOCK_ENABLED=true
export MINDTRACE_HW_CAMERA_MOCK_COUNT=25
export MINDTRACE_HW_PLC_MOCK_ENABLED=true
```

## Industrial Automation Example

```python
import asyncio
from mindtrace.hardware import CameraManager, PLCManager

async def industrial_system():
    """Complete industrial automation with cameras and PLCs."""
    
    # Initialize with bandwidth management
    async with CameraManager(max_concurrent_captures=2) as camera_manager:
        plc_manager = PLCManager()
        
        try:
            # Setup cameras
            cameras = camera_manager.discover()
            await camera_manager.open(cameras[0])
            inspection_camera = await camera_manager.open(cameras[0])
            
            # Setup PLCs with different drivers
            await plc_manager.register_plc("ProductionPLC", "192.168.1.100", plc_type="logix")
            await plc_manager.register_plc("PackagingPLC", "192.168.1.101", plc_type="slc") 
            await plc_manager.connect_all_plcs()
            
            # Production cycle
            for cycle in range(10):
                # Check PLC status across different addressing schemes
                status_batch = [
                    ("ProductionPLC", ["Production_Ready", "Part_Count"]),
                    ("PackagingPLC", ["N7:0", "B3:0"])  # Integer file, Binary file
                ]
                
                status_results = await plc_manager.read_tags_batch(status_batch)
                production_ready = status_results["ProductionPLC"]["Production_Ready"]
                packaging_ready = status_results["PackagingPLC"]["B3:0"]
                
                if production_ready and packaging_ready:
                    # Coordinated operations
                    print(f"🔄 Production cycle {cycle + 1} starting")
                    
                    # Start production sequence
                    await plc_manager.write_tags_batch([
                        ("ProductionPLC", [("Start_Production", True)]),
                        ("PackagingPLC", [("B3:1", True)])  # Start packaging
                    ])
                    
                    # Wait for part detection
                    part_detected = await plc_manager.read_tag("ProductionPLC", "PartDetector_Sensor")
                    if part_detected:
                        # Capture inspection image (bandwidth managed)
                        image = await inspection_camera.capture(f"/tmp/inspection_{cycle:03d}.jpg")
                        print(f"📸 Captured inspection image: {image.shape}")
                    
                    # Update counters
                    current_count = await plc_manager.read_tag("ProductionPLC", "Part_Count")
                    await plc_manager.write_tag("ProductionPLC", "Part_Count", current_count + 1)
                    
                    print(f"✅ Cycle {cycle + 1} completed")
                    
                await asyncio.sleep(2)
                
        finally:
            await plc_manager.cleanup()

<<<<<<< HEAD
asyncio.run(industrial_automation())
```

### Example 2: Multi-PLC Coordination

```python
import asyncio
from mindtrace.hardware import PLCManager

async def multi_plc_coordination():
    manager = PLCManager()
    
    # Register multiple PLCs
    plc_configs = [
        ("ProductionPLC", "192.168.1.100", "logix"),
        ("PackagingPLC", "192.168.1.101", "slc"),
        ("QualityPLC", "192.168.1.102", "cip")
    ]
    
    for name, ip, plc_type in plc_configs:
        await manager.register_plc(name, ip, plc_type=plc_type)
    
    # Connect all PLCs
    results = await manager.connect_all_plcs()
    print(f"Connection results: {results}")
    
    # Coordinate production between PLCs
    while True:
        # Read status from all PLCs
        batch_read_data = [
            ("ProductionPLC", ["Production_Ready", "Part_Count"]),
            ("PackagingPLC", ["N7:0", "B3:0"]),  # SLC addressing
            ("QualityPLC", ["Parameter:10"])      # CIP addressing
        ]
        
        results = await manager.read_tags_batch(batch_read_data)
        
        # Coordination logic
        production_ready = results["ProductionPLC"]["Production_Ready"]
        packaging_ready = results["PackagingPLC"]["B3:0"]
        quality_status = results["QualityPLC"]["Parameter:10"]
        
        if production_ready and packaging_ready and quality_status == 1:
            # Start coordinated operation
            batch_write_data = [
                ("ProductionPLC", [("Start_Production", True)]),
                ("PackagingPLC", [("B3:1", True)]),
                ("QualityPLC", [("Parameter:11", 1)])
            ]
            
            write_results = await manager.write_tags_batch(batch_write_data)
            print(f"Coordinated start: {write_results}")
        
        await asyncio.sleep(1)

# Run with proper error handling
try:
    asyncio.run(multi_plc_coordination())
except KeyboardInterrupt:
    print("Coordination stopped")
```

### Example 3: Complete Testing Setup with Mocks

```python
import asyncio
import os
from mindtrace.hardware import CameraManager, PLCManager

async def testing_setup():
    # Enable mock backends for testing
    os.environ['MINDTRACE_HW_CAMERA_MOCK_ENABLED'] = 'true'
    os.environ['MINDTRACE_HW_PLC_MOCK_ENABLED'] = 'true'
    
    # Initialize with mock backends and bandwidth management
    async with CameraManager(include_mocks=True, max_concurrent_captures=3) as camera_manager:
        plc_manager = PLCManager()
        
        try:
            # Test camera functionality with bandwidth management
            cameras = camera_manager.discover_cameras()
            print(f"Mock cameras available: {cameras}")
            
            # Initialize cameras first
            await camera_manager.initialize_cameras(cameras[:2])
            
            # Check bandwidth management info
            bandwidth_info = camera_manager.get_network_bandwidth_info()
            print(f"Bandwidth management: {bandwidth_info}")
            
            # Test image capture (respects bandwidth limits)
            for camera_name in cameras[:2]:
                camera = camera_manager.get_camera(camera_name)
                await camera.configure(image_enhancement=True)
                image = await camera.capture()
                print(f"Mock image captured from {camera_name}: {image.shape}")
            
            # Initialize third camera for batch capture test
            if len(cameras) > 2:
                await camera_manager.initialize_camera(cameras[2])
            
            # Test batch capture with bandwidth management
            batch_results = await camera_manager.batch_capture(cameras[:3])
            print(f"Batch capture results: {len(batch_results)} images")
            
            # Test PLC functionality
            await plc_manager.register_plc("TestPLC", "192.168.1.100", plc_type="auto")
            await plc_manager.connect_plc("TestPLC")
            
            # Test tag operations
            tag_values = await plc_manager.read_tags("TestPLC", [
                "Motor1_Speed",      # Logix style
                "N7:0",             # SLC style
                "Parameter:1"       # CIP style
            ])
            print(f"Mock tag values: {tag_values}")
            
            # Test tag writing
            write_results = await plc_manager.write_tags("TestPLC", [
                ("Motor1_Speed", 1600.0),
                ("N7:1", 2200),
                ("Parameter:2", 1485.2)
            ])
            print(f"Mock write results: {write_results}")
            
        finally:
            await plc_manager.cleanup()

asyncio.run(testing_setup())
```

## 🛠️ Development and Testing

### Code Quality and Documentation

The hardware component maintains high code quality standards:
- **Comprehensive Documentation**: All functions have detailed docstrings with Args/Returns/Raises sections
- **Consistent Error Handling**: Professional exception handling with meaningful error messages
- **Clean Code**: No debugging artifacts or unnecessary comments
- **Type Hints**: Proper type annotations throughout the codebase
- **Async/Await Consistency**: Proper async/await usage across all camera operations

### Test Structure

The hardware component uses a well-organized test structure:

```
mindtrace/hardware/mindtrace/hardware/tests/
├── __init__.py                 # Main test package
└── unit/                       # Unit tests only
    ├── cameras/               # Camera-specific tests
    │   ├── __init__.py
    │   └── test_cameras.py    # All camera unit tests
    ├── __init__.py
    └── plcs/                  # PLC-specific tests
        ├── __init__.py
        └── test_plcs.py       # All PLC unit tests
```

### Running Tests

```bash
# Run all hardware unit tests
cd mindtrace/hardware/
pytest mindtrace/hardware/tests/unit/


# Run all camera unit tests
cd mindtrace/hardware/
pytest mindtrace/hardware/tests/unit/cameras/

# Run all PLC unit tests
cd mindtrace/hardware/
pytest mindtrace/hardware/tests/unit/plcs/

# Run specific camera tests
cd mindtrace/hardware/
pytest mindtrace/hardware/tests/unit/cameras/test_cameras.py

# Run specific PLC tests
cd mindtrace/hardware/
pytest mindtrace/hardware/tests/unit/plcs/test_plcs.py

# Run with coverage
pytest --cov=mindtrace.hardware mindtrace/hardware/tests/unit/

# Run with verbose output
pytest mindtrace/hardware/tests/unit/ -v

# Run specific test classes
pytest mindtrace/hardware/tests/unit/cameras/test_cameras.py::TestMockDahengCamera
pytest mindtrace/hardware/tests/unit/plcs/test_plcs.py::TestMockAllenBradleyPLC
=======
# Run industrial automation
asyncio.run(industrial_system())
>>>>>>> fa7f7e4c
```

## Adding New Hardware Components

1. **Create component directory**: `mindtrace/hardware/[component]/`
2. **Follow established patterns**: Core interface + backends + mock implementation  
3. **Add configuration**: Update `core/config.py`
4. **Add exceptions**: Update `core/exceptions.py`
5. **Create tests**: Add to `tests/unit/[component]/`
6. **Optional service layer**: Follow CameraManagerService pattern
7. **Update documentation**: Add usage examples to README

<<<<<<< HEAD
Both camera and PLC systems include comprehensive mock implementations for testing:

```bash
# Test with mock cameras
export MINDTRACE_HW_CAMERA_MOCK_ENABLED=true
export MINDTRACE_HW_CAMERA_MOCK_COUNT=25

# Test with mock PLCs
export MINDTRACE_HW_PLC_MOCK_ENABLED=true
export MINDTRACE_MOCK_AB_CAMERAS=25  # Number of mock Allen Bradley PLCs
```

### Test Categories

#### Camera Unit Tests (`mindtrace/hardware/tests/unit/cameras/test_cameras.py`)
- **MockDahengCamera Tests**: Initialization, connection, capture, configuration
- **MockBaslerCamera Tests**: Basler-specific features and serial connections
- **CameraManager Tests**: Backend registration, discovery, batch operations
- **Network Bandwidth Management Tests**: Concurrent capture limiting, dynamic adjustment, bandwidth info
- **Error Handling Tests**: Timeout, connection, and configuration errors
- **Performance Tests**: Concurrent capture, rapid sequences, resource cleanup
- **Configuration Tests**: Persistence, validation, trigger modes

#### PLC Unit Tests (`mindtrace/hardware/tests/unit/plcs/test_plcs.py`)
- **MockAllenBradleyPLC Tests**: Initialization, connection, auto-detection
- **LogixDriver Tests**: Tag operations, writing, discovery
- **SLCDriver Tests**: Data files, timers, counters, I/O operations
- **CIPDriver Tests**: Assembly, parameter, identity operations
- **PLCManager Tests**: Registration, discovery, batch operations
- **Error Handling Tests**: Connection, tag read/write, recovery
- **Performance Tests**: Concurrent operations, rapid sequences, cleanup

### Adding New Hardware Components

1. Create a new directory under `mindtrace/hardware/mindtrace/hardware/`
2. Implement the component following the established patterns
3. Add configuration options to `core/config.py`
4. Add appropriate exceptions to `core/exceptions.py`
5. Create both real and mock implementations
6. Add comprehensive unit tests in `tests/unit/[component]/`
7. **Documentation Requirements**:
   - Add detailed docstrings to all functions with Args/Returns/Raises sections
   - Ensure consistent error handling and logging
   - Remove any debugging artifacts or unnecessary comments
   - Maintain proper async/await patterns
8. Update this README with usage examples

## 📄 License

This component is part of the Mindtrace project. See the main project LICENSE file for details.



=======
---

## 📄 License

This component is part of the Mindtrace project. See the main project LICENSE file for details.
>>>>>>> fa7f7e4c
<|MERGE_RESOLUTION|>--- conflicted
+++ resolved
@@ -13,68 +13,13 @@
 - **Multi-Level Interfaces**: From simple synchronous to industrial async with bandwidth management
 - **Network Bandwidth Management**: Critical for GigE cameras with intelligent concurrent capture limiting
 - **Unified Configuration System**: Single configuration for all hardware components
-<<<<<<< HEAD
-- **Multiple Camera Backends**: Support for Daheng, Basler, OpenCV cameras with comprehensive mock implementations
-- **Cloud Storage Integration**: Automatic upload of captured images to Google Cloud Storage (GCS)
-- **Network Bandwidth Management**: Intelligent concurrent capture limiting for GigE cameras
-- **Multiple PLC Backends**: Support for Allen Bradley PLCs with LogixDriver, SLCDriver, and CIPDriver
-- **Async Operations**: Thread-safe asynchronous operations for both cameras and PLCs
-- **Graceful Error Handling**: Comprehensive exception system with detailed error messages
-- **Industrial-Grade Architecture**: Production-ready design for manufacturing environments
-- **Extensible Design**: Easy to add new hardware backends and components
-- **Professional Documentation**: Comprehensive docstrings and consistent code documentation
-=======
 - **Production-Ready**: Comprehensive exception handling, async operations, graceful degradation
 - **Industrial Integration**: Real-time PLC coordination with multiple addressing schemes
 - **Extensible Design**: Easy backend addition with consistent patterns
->>>>>>> fa7f7e4c
 
 ---
 
-<<<<<<< HEAD
-```
-mindtrace/hardware/
-└── mindtrace/
-    └── hardware/
-        ├── __init__.py        # Lazy imports for CameraManager and PLCManager
-        ├── core/
-        │   ├── config.py      # Unified hardware configuration system
-        │   └── exceptions.py  # Hardware-specific exception hierarchy
-        ├── cameras/
-        │   ├── camera_manager.py  # Main camera management interface
-        │   ├── backends/
-        │   │   ├── base.py        # Abstract base camera class with comprehensive async interface
-        │   │   ├── daheng/        # Daheng camera implementation + mock
-        │   │   │   ├── daheng_camera.py
-        │   │   │   └── mock_daheng.py
-        │   │   ├── basler/        # Basler camera implementation + mock
-        │   │   │   ├── basler_camera.py
-        │   │   │   └── mock_basler.py
-        │   │   └── opencv/        # OpenCV camera implementation
-        │   │       └── opencv_camera.py
-        ├── api/
-        │   └── app.py             # REST API service for camera management
-        ├── plcs/
-        │   ├── plc_manager.py     # Main PLC management interface
-        │   ├── backends/
-        │   │   ├── base.py        # Abstract base PLC class
-        │   │   └── allen_bradley/ # Allen Bradley PLC implementation + mock
-        │   │       ├── allen_bradley_plc.py
-        │   │       └── mock_allen_bradley.py
-        ├── sensors/               # Sensor implementations (future)
-        ├── actuators/             # Actuator implementations (future)
-        └── tests/                 # Comprehensive test suite
-            └── unit/
-                ├── cameras/
-                │   └── test_cameras.py
-                └── plcs/
-                    └── test_plcs.py
-```
-
-## 🚀 Quick Start
-=======
 # 🏗️ HARDWARE COMPONENT ARCHITECTURE
->>>>>>> fa7f7e4c
 
 ## Directory Structure
 
@@ -139,69 +84,17 @@
 | **AsyncCameraManager** | ✅ | ✅ | ✅ | ❌ | Industrial automation systems |
 | **CameraManagerService** | ✅ | ✅ | ✅ | ✅ | Service-based integration |
 
-<<<<<<< HEAD
-### REST API Service
-
-The hardware component includes a comprehensive REST API service for camera management:
-
-```bash
-# Start the camera API service
-python -m mindtrace.hardware.api.app
-
-# The service will be available at http://localhost:8000
-# API documentation available at http://localhost:8000/docs
-```
-
-### Camera Quick Start
-=======
 ## Core Usage Patterns
->>>>>>> fa7f7e4c
 
 ### Simple Camera (Prototyping)
 ```python
 from mindtrace.hardware.cameras.core.camera import Camera
 
-<<<<<<< HEAD
-async def camera_example():
-    # Initialize camera manager with mock support for testing
-    async with CameraManager(include_mocks=True) as manager:
-        # Discover available cameras
-        cameras = manager.discover_cameras()
-        print(f"Found cameras: {cameras}")
-        
-        # Initialize and get a camera using the proper pattern
-        if cameras:
-            await manager.initialize_camera(cameras[0])
-            camera_proxy = manager.get_camera(cameras[0])
-            
-            # Capture image
-            image = await camera_proxy.capture()
-            print(f"Captured image: {image.shape}")
-            
-            # Configure camera with comprehensive settings
-            success = await camera_proxy.configure(
-                exposure=15000,
-                gain=2.0,
-                trigger_mode="continuous",
-                roi=(100, 100, 800, 600),
-                pixel_format="BGR8",
-                white_balance="auto",
-                image_enhancement=True
-            )
-            print(f"Configuration success: {success}")
-            
-            # Get camera information
-            sensor_info = await camera_proxy.get_sensor_info()
-            print(f"Camera sensor info: {sensor_info}")
-
-asyncio.run(camera_example())
-=======
 # Direct camera usage - no async needed
 camera = Camera(name="OpenCV:opencv_camera_0")
 image = camera.capture()
 camera.configure(exposure=15000, gain=2.0)
 camera.close()
->>>>>>> fa7f7e4c
 ```
 
 ### Async Camera Manager (Industrial)
@@ -231,53 +124,12 @@
 ```python
 from mindtrace.hardware.api import CameraManagerService
 
-<<<<<<< HEAD
-async def modern_camera_usage():
-    # Initialize with network bandwidth management (important for GigE cameras)
-    async with CameraManager(include_mocks=True, max_concurrent_captures=2) as manager:
-        # Discover cameras
-        cameras = manager.discover_cameras()
-        
-        # Initialize and get camera proxy for unified interface
-        await manager.initialize_camera(cameras[0])
-        camera_proxy = manager.get_camera(cameras[0])
-        
-        # Use camera through proxy with comprehensive configuration
-        await camera_proxy.configure(
-            exposure=20000,
-            gain=1.5,
-            trigger_mode="continuous",
-            roi=(0, 0, 1920, 1080),
-            pixel_format="BGR8",
-            white_balance="auto",
-            image_enhancement=True
-        )
-        
-        # Capture image
-        image = await camera_proxy.capture()
-        
-        # Get comprehensive camera information
-        sensor_info = await camera_proxy.get_sensor_info()
-        current_exposure = await camera_proxy.get_exposure()
-        current_gain = await camera_proxy.get_gain()
-        current_roi = await camera_proxy.get_roi()
-        
-        print(f"Camera sensor info: {sensor_info}")
-        print(f"Current exposure: {current_exposure} μs")
-        print(f"Current gain: {current_gain}")
-        print(f"Current ROI: {current_roi}")
-        
-        # Check network bandwidth management info
-        bandwidth_info = manager.get_network_bandwidth_info()
-        print(f"Bandwidth management: {bandwidth_info}")
-=======
 # Launch with REST API + MCP
 CameraManagerService.launch(
     port=8001,
     include_mocks=True,
     block=True
 )
->>>>>>> fa7f7e4c
 ```
 
 ### Programmatic Client
@@ -309,476 +161,7 @@
 
 ### MCP Integration
 
-<<<<<<< HEAD
-The camera system supports three output formats for captured images:
-
-1. **Binary Image Data**: Return image as numpy array for immediate processing
-2. **Local File Storage**: Save image to local filesystem
-3. **Google Cloud Storage**: Upload image directly to GCS bucket
-
-```python
-async def image_operations():
-    async with CameraManager() as manager:
-        # Initialize camera first
-        await manager.initialize_camera('Daheng:cam1')
-        camera = manager.get_camera('Daheng:cam1')
-        
-        # Basic capture - returns binary image data
-        image = await camera.capture()
-        print(f"Captured image shape: {image.shape}")
-        
-        # Capture with local file save
-        image = await camera.capture(save_path='captured.jpg')
-        
-        # Capture with GCS upload
-        image = await camera.capture(
-            gcs_bucket="my-camera-bucket",
-            gcs_path="images/camera_001.jpg",
-            gcs_metadata={
-                "camera_id": "cam_001",
-                "capture_type": "quality_inspection"
-            }
-        )
-        
-        # Capture with both local save and GCS upload
-        image = await camera.capture(
-            save_path="local_captured.jpg",
-            gcs_bucket="my-camera-bucket", 
-            gcs_path="images/camera_001.jpg"
-        )
-        
-        # Auto-upload using default configuration
-        # Set MINDTRACE_HW_GCS_AUTO_UPLOAD=true and MINDTRACE_HW_GCS_DEFAULT_BUCKET="my-bucket"
-        image = await camera.capture()  # Will auto-upload to configured bucket if enabled
-        
-        # HDR capture with multiple exposure levels
-        hdr_images = await camera.capture_hdr(
-            exposure_levels=3,
-            exposure_multiplier=2.0,
-            return_images=True
-        )
-        
-        # HDR capture with GCS upload (explicit parameters)
-        hdr_images = await camera.capture_hdr(
-            exposure_levels=3,
-            exposure_multiplier=2.0,
-            return_images=True,
-            gcs_bucket="my-camera-bucket",
-            gcs_path_pattern="hdr_images/exposure_{exposure}.jpg",
-            gcs_metadata={
-                "capture_type": "hdr",
-                "camera_id": "cam_001"
-            }
-        )
-        
-        # HDR capture with auto-upload (uses config defaults)
-        # Set MINDTRACE_HW_GCS_AUTO_UPLOAD=true and MINDTRACE_HW_GCS_DEFAULT_BUCKET="my-bucket"
-        hdr_images = await camera.capture_hdr(
-            exposure_levels=3,
-            exposure_multiplier=2.0,
-            return_images=True
-        )  # Will auto-upload to configured bucket if enabled
-        
-        # Comprehensive configuration
-        await camera.configure(
-            exposure=15000,
-            gain=1.5,
-            roi=(100, 100, 800, 600),
-            trigger_mode="continuous",
-            pixel_format="BGR8",
-            white_balance="auto",
-            image_enhancement=True
-        )
-        
-        # Individual setting methods with proper async/await
-        await camera.set_exposure(20000)
-        await camera.set_gain(2.0)
-        await camera.set_roi(0, 0, 1920, 1080)
-        await camera.set_trigger_mode("trigger")
-        await camera.set_pixel_format("RGB8")
-        await camera.set_white_balance("auto")
-        await camera.set_image_enhancement(True)
-        
-        # Get current settings
-        current_exposure = await camera.get_exposure()
-        current_gain = await camera.get_gain()
-        current_roi = await camera.get_roi()
-        current_trigger = await camera.get_trigger_mode()
-        current_format = await camera.get_pixel_format()
-        current_wb = await camera.get_white_balance()
-        enhancement_status = await camera.get_image_enhancement()
-        
-        # Get available options
-        exposure_range = await camera.get_exposure_range()
-        gain_range = await camera.get_gain_range()
-        pixel_formats = await camera.get_available_pixel_formats()
-        wb_modes = await camera.get_available_white_balance_modes()
-```
-
-### Google Cloud Storage Integration
-
-The hardware component includes built-in GCS integration for automatic image uploads. This feature requires the `mindtrace-storage` dependency and proper GCS configuration.
-
-#### GCS Setup
-
-1. **Install Dependencies**: The `mindtrace-storage` dependency is automatically included
-2. **Configure Authentication**: Set up Google Cloud credentials
-3. **Create GCS Bucket**: Ensure your bucket exists and is accessible
-
-```bash
-# Set up GCS authentication
-export GOOGLE_APPLICATION_CREDENTIALS="/path/to/service-account-key.json"
-export GOOGLE_CLOUD_PROJECT="your-project-id"
-
-# Create GCS bucket (if needed)
-gsutil mb gs://my-camera-bucket
-```
-
-#### GCS Configuration
-
-The hardware component supports comprehensive GCS configuration through environment variables or configuration files:
-
-```bash
-# GCS Configuration Environment Variables
-export MINDTRACE_HW_GCS_DEFAULT_BUCKET="my-camera-bucket"
-export MINDTRACE_HW_GCS_PROJECT_ID="my-project-id"
-export MINDTRACE_HW_GCS_CREDENTIALS_PATH="/path/to/service-account.json"
-export MINDTRACE_HW_GCS_CREATE_IF_MISSING="true"
-export MINDTRACE_HW_GCS_LOCATION="US"
-export MINDTRACE_HW_GCS_STORAGE_CLASS="STANDARD"
-export MINDTRACE_HW_GCS_DEFAULT_IMAGE_FORMAT="jpg"
-export MINDTRACE_HW_GCS_DEFAULT_IMAGE_QUALITY="95"
-export MINDTRACE_HW_GCS_AUTO_UPLOAD="false"
-export MINDTRACE_HW_GCS_UPLOAD_METADATA="true"
-export MINDTRACE_HW_GCS_RETRY_COUNT="3"
-export MINDTRACE_HW_GCS_TIMEOUT_SECONDS="30"
-```
-
-Or configure via JSON file (`hardware_config.json`):
-
-```json
-{
-  "gcs": {
-    "default_bucket": "my-camera-bucket",
-    "project_id": "my-project-id",
-    "credentials_path": "/path/to/service-account.json",
-    "create_if_missing": true,
-    "location": "US",
-    "storage_class": "STANDARD",
-    "default_image_format": "jpg",
-    "default_image_quality": 95,
-    "auto_upload": false,
-    "upload_metadata": true,
-    "retry_count": 3,
-    "timeout_seconds": 30.0
-  }
-}
-```
-
-#### GCS Usage Examples
-
-The system provides flexible options for image storage - you can choose to save locally, upload to GCS, or both:
-
-```python
-async def gcs_capture_examples():
-    async with CameraManager() as manager:
-        await manager.initialize_camera('OpenCV:0')
-        camera = manager.get_camera('OpenCV:0')
-        
-        # Option 1: Local storage only
-        image = await camera.capture(save_path="local_capture.jpg")
-        
-        # Option 2: GCS upload only (requires explicit bucket and path)
-        image = await camera.capture(
-            gcs_bucket="my-camera-bucket",
-            gcs_path="images/capture_001.jpg"
-        )
-        
-        # Option 3: Both local and GCS storage
-        image = await camera.capture(
-            save_path="local_capture.jpg",
-            gcs_bucket="my-camera-bucket",
-            gcs_path="images/capture_001.jpg"
-        )
-        
-        # Option 4: Auto-upload using configuration defaults
-        # Set MINDTRACE_HW_GCS_AUTO_UPLOAD=true and MINDTRACE_HW_GCS_DEFAULT_BUCKET="my-bucket"
-        image = await camera.capture()  # Will auto-upload if enabled in config
-        
-        # GCS upload with metadata
-        image = await camera.capture(
-            gcs_bucket="my-camera-bucket",
-            gcs_path="quality_inspection/batch_001/image_001.jpg",
-            gcs_metadata={
-                "camera_id": "cam_001",
-                "batch_id": "batch_20240115_001",
-                "inspection_type": "quality_check",
-                "operator": "user_123"
-            }
-        )
-        
-        # HDR capture with explicit GCS parameters
-        hdr_images = await camera.capture_hdr(
-            exposure_levels=3,
-            exposure_multiplier=2.0,
-            return_images=True,
-            gcs_bucket="my-camera-bucket",
-            gcs_path_pattern="hdr_images/exposure_{exposure}.jpg",
-            gcs_metadata={
-                "capture_type": "hdr",
-                "camera_id": "cam_001"
-            }
-        )
-        
-        # HDR capture with auto-upload
-        hdr_images = await camera.capture_hdr(
-            exposure_levels=3,
-            exposure_multiplier=2.0,
-            return_images=True
-        )  # Will auto-upload if enabled in config
-```
-
-#### API Endpoints with GCS
-
-The REST API supports GCS upload for all capture operations:
-
-```bash
-# Single image capture with GCS upload (returns image data)
-curl -X POST "http://localhost:8000/cameras/OpenCV:0/capture" \
-  -H "Content-Type: application/json" \
-  -d '{
-    "save_path": "local_capture.jpg",
-    "gcs_bucket": "my-camera-bucket",
-    "gcs_path": "images/capture_001.jpg",
-    "gcs_metadata": {
-      "camera_id": "cam_001",
-      "capture_type": "single",
-      "batch_id": "batch_20240115_001"
-    },
-    "return_image": true
-  }'
-
-# Single image capture with GCS upload (no image data returned)
-curl -X POST "http://localhost:8000/cameras/OpenCV:0/capture" \
-  -H "Content-Type: application/json" \
-  -d '{
-    "gcs_bucket": "my-camera-bucket",
-    "gcs_path": "images/capture_001.jpg",
-    "gcs_metadata": {
-      "camera_id": "cam_001",
-      "capture_type": "single"
-    },
-    "return_image": false
-  }'
-
-# HDR capture with GCS upload (returns image data)
-curl -X POST "http://localhost:8000/cameras/OpenCV:0/capture/hdr" \
-  -H "Content-Type: application/json" \
-  -d '{
-    "exposure_levels": 3,
-    "exposure_multiplier": 2.0,
-    "save_path_pattern": "hdr_local/exposure_{exposure}.jpg",
-    "gcs_bucket": "my-camera-bucket",
-    "gcs_path_pattern": "hdr_images/exposure_{exposure}.jpg",
-    "gcs_metadata": {
-      "capture_type": "hdr",
-      "camera_id": "cam_001"
-    },
-    "return_images": true
-  }'
-
-# HDR capture with GCS upload (no image data returned)
-curl -X POST "http://localhost:8000/cameras/OpenCV:0/capture/hdr" \
-  -H "Content-Type: application/json" \
-  -d '{
-    "exposure_levels": 3,
-    "exposure_multiplier": 2.0,
-    "gcs_bucket": "my-camera-bucket",
-    "gcs_path_pattern": "hdr_images/exposure_{exposure}.jpg",
-    "gcs_metadata": {
-      "capture_type": "hdr",
-      "camera_id": "cam_001"
-    },
-    "return_images": false
-  }'
-
-# Batch HDR capture with GCS upload (returns image data)
-curl -X POST "http://localhost:8000/cameras/batch/capture/hdr" \
-  -H "Content-Type: application/json" \
-  -d '{
-    "cameras": ["OpenCV:0", "OpenCV:1"],
-    "exposure_levels": 3,
-    "exposure_multiplier": 2.0,
-    "save_path_pattern": "batch_hdr/{camera}/exposure_{exposure}.jpg",
-    "gcs_bucket": "my-camera-bucket",
-    "gcs_path_pattern": "batch_hdr/{camera}/exposure_{exposure}.jpg",
-    "gcs_metadata": {
-      "capture_type": "batch_hdr",
-      "session_id": "session_20240115_001"
-    },
-    "return_images": true
-  }'
-
-# Batch HDR capture with GCS upload (no image data returned)
-curl -X POST "http://localhost:8000/cameras/batch/capture/hdr" \
-  -H "Content-Type: application/json" \
-  -d '{
-    "cameras": ["OpenCV:0", "OpenCV:1"],
-    "exposure_levels": 3,
-    "exposure_multiplier": 2.0,
-    "gcs_bucket": "my-camera-bucket",
-    "gcs_path_pattern": "batch_hdr/{camera}/exposure_{exposure}.jpg",
-    "gcs_metadata": {
-      "capture_type": "batch_hdr",
-      "session_id": "session_20240115_001"
-    },
-    "return_images": false
-  }'
-```
-
-#### API Response Examples
-
-**Single Capture Response (with image data):**
-```json
-{
-  "success": true,
-  "message": "Image captured from 'OpenCV:0' and saved to 'local_capture.jpg' and uploaded to GCS",
-  "image_data": "base64_encoded_image_data",
-  "save_path": "local_capture.jpg",
-  "gcs_uri": "gs://my-camera-bucket/images/capture_001.jpg",
-  "media_type": "image/jpeg",
-  "timestamp": "2024-01-15T10:30:00Z"
-}
-```
-
-**Single Capture Response (without image data):**
-```json
-{
-  "success": true,
-  "message": "Image captured from 'OpenCV:0' uploaded to GCS (image data excluded)",
-  "image_data": null,
-  "save_path": null,
-  "gcs_uri": "gs://my-camera-bucket/images/capture_001.jpg",
-  "media_type": null,
-  "timestamp": "2024-01-15T10:30:00Z"
-}
-```
-
-**HDR Capture Response (with image data):**
-```json
-{
-  "success": true,
-  "message": "HDR capture completed for 'OpenCV:0' and saved locally and uploaded to GCS",
-  "images": ["base64_image_1", "base64_image_2", "base64_image_3"],
-  "exposure_levels": [1000, 2000, 4000],
-  "gcs_uris": [
-    "gs://my-camera-bucket/hdr_images/exposure_1000.jpg",
-    "gs://my-camera-bucket/hdr_images/exposure_2000.jpg",
-    "gs://my-camera-bucket/hdr_images/exposure_4000.jpg"
-  ],
-  "successful_captures": 3,
-  "timestamp": "2024-01-15T10:30:00Z"
-}
-```
-
-**HDR Capture Response (without image data):**
-```json
-{
-  "success": true,
-  "message": "HDR capture completed for 'OpenCV:0' uploaded to GCS (image data excluded)",
-  "images": null,
-  "exposure_levels": [1000, 2000, 4000],
-  "gcs_uris": [
-    "gs://my-camera-bucket/hdr_images/exposure_1000.jpg",
-    "gs://my-camera-bucket/hdr_images/exposure_2000.jpg",
-    "gs://my-camera-bucket/hdr_images/exposure_4000.jpg"
-  ],
-  "successful_captures": 3,
-  "timestamp": "2024-01-15T10:30:00Z"
-}
-```
-
-#### GCS Parameter Decision Logic
-
-The system uses a clear decision-making process for GCS uploads:
-
-1. **Explicit Parameters**: If you provide `gcs_bucket` and `gcs_path`/`gcs_path_pattern`, the system uses those values
-2. **Auto-Upload**: If you don't provide explicit parameters but have `auto_upload=true` and `default_bucket` configured, the system uses config defaults
-3. **No Upload**: If neither explicit parameters nor auto-upload are configured, no GCS upload occurs
-
-**Examples:**
-```python
-# Explicit parameters (always used)
-image = await camera.capture(gcs_bucket="my-bucket", gcs_path="image.jpg")
-
-# Auto-upload (uses config defaults)
-# Requires: MINDTRACE_HW_GCS_AUTO_UPLOAD=true and MINDTRACE_HW_GCS_DEFAULT_BUCKET="my-bucket"
-image = await camera.capture()  # Auto-uploads to configured bucket
-
-# No upload (neither explicit nor auto-upload configured)
-image = await camera.capture()  # No GCS upload
-```
-
-#### Image Data Return Control
-
-The capture endpoints now support controlling whether image data is returned in the response:
-
-**Parameters:**
-- `return_image` (single capture): Controls whether to return base64-encoded image data
-- `return_images` (HDR/batch capture): Controls whether to return base64-encoded image data
-
-**Benefits:**
-- **Reduced Response Size**: When you only need GCS upload or local save, exclude image data to reduce bandwidth
-- **Performance**: Faster API responses when image data isn't needed
-- **Flexibility**: Choose what data you need based on your use case
-
-**Examples:**
-```python
-# Return image data (default behavior)
-image = await camera.capture(return_image=True)
-# Response includes: image_data, gcs_uri, save_path
-
-# Exclude image data (only metadata)
-result = await camera.capture(
-    gcs_bucket="my-bucket",
-    gcs_path="image.jpg",
-    return_image=False
-)
-# Response includes: gcs_uri, save_path (image_data is null)
-
-# HDR capture without image data
-hdr_result = await camera.capture_hdr(
-    exposure_levels=3,
-    gcs_bucket="my-bucket",
-    gcs_path_pattern="hdr_{exposure}.jpg",
-    return_images=False
-)
-# Response includes: gcs_uris, exposure_levels (images is null)
-```
-
-#### GCS Error Handling
-
-GCS upload failures are handled gracefully:
-- Local capture continues even if GCS upload fails
-- Upload errors are logged but don't stop the capture process
-- Temporary files are automatically cleaned up
-- System continues operating normally
-
-#### GCS Metadata
-
-The system automatically adds these metadata fields to uploaded images:
-- `camera_name`: Name of the camera
-- `camera_backend`: Camera backend type (OpenCV, Daheng, Basler, etc.)
-- `capture_timestamp`: ISO timestamp of capture
-- `upload_timestamp`: ISO timestamp of upload
-- `image_format`: Image format (jpg, png, etc.)
-- `image_shape`: Image dimensions (width x height)
-- `image_channels`: Number of color channels
-
-### Batch Operations
-=======
 16 essential camera operations are automatically exposed as MCP tools:
->>>>>>> fa7f7e4c
 
 ```json
 {
@@ -810,57 +193,11 @@
 # Critical for GigE cameras
 camera_settings.max_concurrent_captures = 2  # Bandwidth management
 
-<<<<<<< HEAD
-```python
-async def advanced_control():
-    async with CameraManager() as manager:
-        # Initialize camera first
-        await manager.initialize_camera('Basler:serial123')
-        camera = manager.get_camera('Basler:serial123')
-        
-        # Exposure control with proper async/await
-        exposure_range = await camera.get_exposure_range()
-        current_exposure = await camera.get_exposure()
-        await camera.set_exposure(15000.0)
-        
-        # Gain control with proper async/await
-        gain_range = await camera.get_gain_range()
-        current_gain = await camera.get_gain()
-        await camera.set_gain(2.0)
-        
-        # ROI control with proper async/await
-        await camera.set_roi(100, 100, 800, 600)
-        roi = await camera.get_roi()
-        await camera.reset_roi()
-        
-        # Pixel format control with proper async/await
-        formats = await camera.get_available_pixel_formats()
-        current_format = await camera.get_pixel_format()
-        await camera.set_pixel_format("RGB8")
-        
-        # White balance control with proper async/await
-        wb_modes = await camera.get_available_white_balance_modes()
-        current_wb = await camera.get_white_balance()
-        await camera.set_white_balance("auto")
-        
-        # Image enhancement control
-        enhancement_status = await camera.get_image_enhancement()
-        await camera.set_image_enhancement(True)
-        
-        # Configuration persistence
-        await camera.save_config("camera_config.json")
-        await camera.load_config("camera_config.json")
-        
-        # Connection status check
-        is_connected = await camera.check_connection()
-        print(f"Camera connected: {is_connected}")
-=======
 # Core operational settings
 camera_settings.trigger_mode = "continuous"
 camera_settings.exposure_time = 1000.0
 camera_settings.gain = 1.0
 camera_settings.timeout_ms = 5000
->>>>>>> fa7f7e4c
 ```
 
 ---
@@ -1006,121 +343,7 @@
 }
 ```
 
-<<<<<<< HEAD
-## 🎭 Supported Backends
-
-### Camera Backends
-
-#### Daheng Cameras
-- **SDK**: gxipy
-- **Setup**: `mindtrace-setup-daheng` or `pip install mindtrace-hardware[cameras-daheng]`
-- **Features**: Industrial cameras with advanced controls and comprehensive async interface
-- **Supported Models**: All Daheng USB3 and GigE cameras
-- **Trigger Modes**: Continuous, Software Trigger, Hardware Trigger
-- **Image Enhancement**: Gamma correction, contrast adjustment, color correction
-- **Configuration**: Unified JSON format with exposure, gain, ROI, pixel format, white balance
-- **Mock Support**: Comprehensive mock implementation with realistic behavior simulation
-- **Documentation**: Professional docstrings and consistent error handling
-
-#### Basler Cameras
-- **SDK**: pypylon
-- **Setup**: Install Basler pylon SDK + `mindtrace-setup-basler`
-- **Features**: High-performance industrial cameras with comprehensive async interface
-- **Supported Models**: All Basler USB3, GigE, and CameraLink cameras
-- **Advanced Features**: ROI selection, gain control, pixel format selection, white balance
-- **Trigger Modes**: Continuous, Software Trigger, Hardware Trigger
-- **Configuration**: Unified JSON format with graceful feature degradation
-- **Mock Support**: Full mock implementation with realistic behavior simulation
-- **Documentation**: Professional docstrings and consistent error handling
-
-#### OpenCV Cameras
-- **SDK**: opencv-python (included by default)
-- **Setup**: No additional setup required
-- **Features**: USB cameras, webcams, IP cameras with software-based ROI
-- **Supported Devices**: Any device supported by OpenCV VideoCapture
-- **Platform Support**: Windows, Linux, macOS
-- **Configuration**: Unified JSON format adapted for OpenCV limitations
-- **Documentation**: Professional docstrings and consistent error handling
-
-#### Mock Cameras
-- **Purpose**: Testing and development without physical hardware
-- **Features**: Configurable test patterns, realistic behavior simulation, synthetic image generation
-- **Configuration**: Configurable number of mock cameras via `mock_camera_count`
-- **Documentation**: Professional docstrings and consistent error handling
-
-### PLC Backends
-
-#### Allen Bradley PLCs
-- **SDK**: pycomm3
-- **Setup**: `pip install pycomm3` (automatically handled)
-- **Features**: Complete Allen Bradley PLC support with multiple drivers
-- **Mock Support**: Comprehensive mock implementation for testing
-
-**Supported Drivers:**
-
-1. **LogixDriver** - ControlLogix, CompactLogix, Micro800
-   - **Features**: Tag-based programming, multiple tag read/write
-   - **Supported Models**: ControlLogix, CompactLogix, GuardLogix, Micro800
-   - **Capabilities**: 
-     - Tag discovery and enumeration
-     - Data type detection
-     - Online/offline status monitoring
-     - PLC information retrieval
-
-2. **SLCDriver** - SLC500 and MicroLogix PLCs
-   - **Features**: Data file addressing with comprehensive support
-   - **Supported Models**: SLC500, MicroLogix 1000/1100/1400/1500
-   - **Data Files Supported**:
-     - Integer files (N7, N9, N10-N12)
-     - Binary files (B3, B10-B12)
-     - Timer files (T4) with PRE/ACC/EN/TT/DN
-     - Counter files (C5) with PRE/ACC/CU/CD/DN/OV/UN
-     - Float files (F8)
-     - Control files (R6) with LEN/POS/EN/EU/DN/EM
-     - Status files (S2)
-     - Input/Output files (I:x.y, O:x.y) with bit access
-
-3. **CIPDriver** - Generic Ethernet/IP Devices
-   - **Features**: CIP object messaging for diverse industrial devices
-   - **Supported Models**: PowerFlex Drives, POINT I/O Modules, Generic CIP devices
-   - **CIP Objects Supported**:
-     - Identity Object (0x01) - Device identification
-     - Message Router Object (0x02) - Object discovery
-     - Assembly Object (0x04) - I/O data exchange
-     - Connection Manager Object (0x06) - Connection status
-     - Parameter Object (0x0F) - Drive parameters
-
-**Device Types Supported:**
-- **Drives (0x02)**: Speed/torque control and monitoring
-- **I/O Modules (0x07)**: Digital/analog I/O access
-- **HMI Devices (0x2B)**: Human machine interfaces
-- **Generic CIP (0x00)**: Basic CIP functionality
-
-#### Mock PLC Backend
-- **Purpose**: Testing and development without physical PLCs
-- **Features**: 
-  - Complete simulation of all three driver types
-  - Realistic tag data generation with variation
-  - Configurable error simulation
-  - Deterministic behavior for testing
-- **Tag Support**: Full simulation of Logix, SLC, and CIP addressing schemes
-
-## 🚨 Exception Handling
-
-The component provides a clean, hierarchical exception system based on actual usage:
-
-### Base Exceptions
-```python
-from mindtrace.hardware.core.exceptions import (
-    HardwareError,              # Base for all hardware errors
-    HardwareOperationError,     # General hardware operation failures
-    HardwareTimeoutError,       # Timeout operations
-    SDKNotAvailableError,       # SDK availability issues
-)
-```
-=======
 ## Testing
->>>>>>> fa7f7e4c
 
 ### Unit Tests
 ```bash
@@ -1237,203 +460,8 @@
         finally:
             await plc_manager.cleanup()
 
-<<<<<<< HEAD
-asyncio.run(industrial_automation())
-```
-
-### Example 2: Multi-PLC Coordination
-
-```python
-import asyncio
-from mindtrace.hardware import PLCManager
-
-async def multi_plc_coordination():
-    manager = PLCManager()
-    
-    # Register multiple PLCs
-    plc_configs = [
-        ("ProductionPLC", "192.168.1.100", "logix"),
-        ("PackagingPLC", "192.168.1.101", "slc"),
-        ("QualityPLC", "192.168.1.102", "cip")
-    ]
-    
-    for name, ip, plc_type in plc_configs:
-        await manager.register_plc(name, ip, plc_type=plc_type)
-    
-    # Connect all PLCs
-    results = await manager.connect_all_plcs()
-    print(f"Connection results: {results}")
-    
-    # Coordinate production between PLCs
-    while True:
-        # Read status from all PLCs
-        batch_read_data = [
-            ("ProductionPLC", ["Production_Ready", "Part_Count"]),
-            ("PackagingPLC", ["N7:0", "B3:0"]),  # SLC addressing
-            ("QualityPLC", ["Parameter:10"])      # CIP addressing
-        ]
-        
-        results = await manager.read_tags_batch(batch_read_data)
-        
-        # Coordination logic
-        production_ready = results["ProductionPLC"]["Production_Ready"]
-        packaging_ready = results["PackagingPLC"]["B3:0"]
-        quality_status = results["QualityPLC"]["Parameter:10"]
-        
-        if production_ready and packaging_ready and quality_status == 1:
-            # Start coordinated operation
-            batch_write_data = [
-                ("ProductionPLC", [("Start_Production", True)]),
-                ("PackagingPLC", [("B3:1", True)]),
-                ("QualityPLC", [("Parameter:11", 1)])
-            ]
-            
-            write_results = await manager.write_tags_batch(batch_write_data)
-            print(f"Coordinated start: {write_results}")
-        
-        await asyncio.sleep(1)
-
-# Run with proper error handling
-try:
-    asyncio.run(multi_plc_coordination())
-except KeyboardInterrupt:
-    print("Coordination stopped")
-```
-
-### Example 3: Complete Testing Setup with Mocks
-
-```python
-import asyncio
-import os
-from mindtrace.hardware import CameraManager, PLCManager
-
-async def testing_setup():
-    # Enable mock backends for testing
-    os.environ['MINDTRACE_HW_CAMERA_MOCK_ENABLED'] = 'true'
-    os.environ['MINDTRACE_HW_PLC_MOCK_ENABLED'] = 'true'
-    
-    # Initialize with mock backends and bandwidth management
-    async with CameraManager(include_mocks=True, max_concurrent_captures=3) as camera_manager:
-        plc_manager = PLCManager()
-        
-        try:
-            # Test camera functionality with bandwidth management
-            cameras = camera_manager.discover_cameras()
-            print(f"Mock cameras available: {cameras}")
-            
-            # Initialize cameras first
-            await camera_manager.initialize_cameras(cameras[:2])
-            
-            # Check bandwidth management info
-            bandwidth_info = camera_manager.get_network_bandwidth_info()
-            print(f"Bandwidth management: {bandwidth_info}")
-            
-            # Test image capture (respects bandwidth limits)
-            for camera_name in cameras[:2]:
-                camera = camera_manager.get_camera(camera_name)
-                await camera.configure(image_enhancement=True)
-                image = await camera.capture()
-                print(f"Mock image captured from {camera_name}: {image.shape}")
-            
-            # Initialize third camera for batch capture test
-            if len(cameras) > 2:
-                await camera_manager.initialize_camera(cameras[2])
-            
-            # Test batch capture with bandwidth management
-            batch_results = await camera_manager.batch_capture(cameras[:3])
-            print(f"Batch capture results: {len(batch_results)} images")
-            
-            # Test PLC functionality
-            await plc_manager.register_plc("TestPLC", "192.168.1.100", plc_type="auto")
-            await plc_manager.connect_plc("TestPLC")
-            
-            # Test tag operations
-            tag_values = await plc_manager.read_tags("TestPLC", [
-                "Motor1_Speed",      # Logix style
-                "N7:0",             # SLC style
-                "Parameter:1"       # CIP style
-            ])
-            print(f"Mock tag values: {tag_values}")
-            
-            # Test tag writing
-            write_results = await plc_manager.write_tags("TestPLC", [
-                ("Motor1_Speed", 1600.0),
-                ("N7:1", 2200),
-                ("Parameter:2", 1485.2)
-            ])
-            print(f"Mock write results: {write_results}")
-            
-        finally:
-            await plc_manager.cleanup()
-
-asyncio.run(testing_setup())
-```
-
-## 🛠️ Development and Testing
-
-### Code Quality and Documentation
-
-The hardware component maintains high code quality standards:
-- **Comprehensive Documentation**: All functions have detailed docstrings with Args/Returns/Raises sections
-- **Consistent Error Handling**: Professional exception handling with meaningful error messages
-- **Clean Code**: No debugging artifacts or unnecessary comments
-- **Type Hints**: Proper type annotations throughout the codebase
-- **Async/Await Consistency**: Proper async/await usage across all camera operations
-
-### Test Structure
-
-The hardware component uses a well-organized test structure:
-
-```
-mindtrace/hardware/mindtrace/hardware/tests/
-├── __init__.py                 # Main test package
-└── unit/                       # Unit tests only
-    ├── cameras/               # Camera-specific tests
-    │   ├── __init__.py
-    │   └── test_cameras.py    # All camera unit tests
-    ├── __init__.py
-    └── plcs/                  # PLC-specific tests
-        ├── __init__.py
-        └── test_plcs.py       # All PLC unit tests
-```
-
-### Running Tests
-
-```bash
-# Run all hardware unit tests
-cd mindtrace/hardware/
-pytest mindtrace/hardware/tests/unit/
-
-
-# Run all camera unit tests
-cd mindtrace/hardware/
-pytest mindtrace/hardware/tests/unit/cameras/
-
-# Run all PLC unit tests
-cd mindtrace/hardware/
-pytest mindtrace/hardware/tests/unit/plcs/
-
-# Run specific camera tests
-cd mindtrace/hardware/
-pytest mindtrace/hardware/tests/unit/cameras/test_cameras.py
-
-# Run specific PLC tests
-cd mindtrace/hardware/
-pytest mindtrace/hardware/tests/unit/plcs/test_plcs.py
-
-# Run with coverage
-pytest --cov=mindtrace.hardware mindtrace/hardware/tests/unit/
-
-# Run with verbose output
-pytest mindtrace/hardware/tests/unit/ -v
-
-# Run specific test classes
-pytest mindtrace/hardware/tests/unit/cameras/test_cameras.py::TestMockDahengCamera
-pytest mindtrace/hardware/tests/unit/plcs/test_plcs.py::TestMockAllenBradleyPLC
-=======
 # Run industrial automation
 asyncio.run(industrial_system())
->>>>>>> fa7f7e4c
 ```
 
 ## Adding New Hardware Components
@@ -1446,64 +474,8 @@
 6. **Optional service layer**: Follow CameraManagerService pattern
 7. **Update documentation**: Add usage examples to README
 
-<<<<<<< HEAD
-Both camera and PLC systems include comprehensive mock implementations for testing:
-
-```bash
-# Test with mock cameras
-export MINDTRACE_HW_CAMERA_MOCK_ENABLED=true
-export MINDTRACE_HW_CAMERA_MOCK_COUNT=25
-
-# Test with mock PLCs
-export MINDTRACE_HW_PLC_MOCK_ENABLED=true
-export MINDTRACE_MOCK_AB_CAMERAS=25  # Number of mock Allen Bradley PLCs
-```
-
-### Test Categories
-
-#### Camera Unit Tests (`mindtrace/hardware/tests/unit/cameras/test_cameras.py`)
-- **MockDahengCamera Tests**: Initialization, connection, capture, configuration
-- **MockBaslerCamera Tests**: Basler-specific features and serial connections
-- **CameraManager Tests**: Backend registration, discovery, batch operations
-- **Network Bandwidth Management Tests**: Concurrent capture limiting, dynamic adjustment, bandwidth info
-- **Error Handling Tests**: Timeout, connection, and configuration errors
-- **Performance Tests**: Concurrent capture, rapid sequences, resource cleanup
-- **Configuration Tests**: Persistence, validation, trigger modes
-
-#### PLC Unit Tests (`mindtrace/hardware/tests/unit/plcs/test_plcs.py`)
-- **MockAllenBradleyPLC Tests**: Initialization, connection, auto-detection
-- **LogixDriver Tests**: Tag operations, writing, discovery
-- **SLCDriver Tests**: Data files, timers, counters, I/O operations
-- **CIPDriver Tests**: Assembly, parameter, identity operations
-- **PLCManager Tests**: Registration, discovery, batch operations
-- **Error Handling Tests**: Connection, tag read/write, recovery
-- **Performance Tests**: Concurrent operations, rapid sequences, cleanup
-
-### Adding New Hardware Components
-
-1. Create a new directory under `mindtrace/hardware/mindtrace/hardware/`
-2. Implement the component following the established patterns
-3. Add configuration options to `core/config.py`
-4. Add appropriate exceptions to `core/exceptions.py`
-5. Create both real and mock implementations
-6. Add comprehensive unit tests in `tests/unit/[component]/`
-7. **Documentation Requirements**:
-   - Add detailed docstrings to all functions with Args/Returns/Raises sections
-   - Ensure consistent error handling and logging
-   - Remove any debugging artifacts or unnecessary comments
-   - Maintain proper async/await patterns
-8. Update this README with usage examples
+---
 
 ## 📄 License
 
-This component is part of the Mindtrace project. See the main project LICENSE file for details.
-
-
-
-=======
----
-
-## 📄 License
-
-This component is part of the Mindtrace project. See the main project LICENSE file for details.
->>>>>>> fa7f7e4c
+This component is part of the Mindtrace project. See the main project LICENSE file for details.