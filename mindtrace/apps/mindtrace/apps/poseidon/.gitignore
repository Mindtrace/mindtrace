--- conflicted
+++ resolved
@@ -4,11 +4,7 @@
 assets/external/
 *.db
 .web
-<<<<<<< HEAD
-.env.dev
-=======
 
 # Environment files
 .env*
-!.env.example
->>>>>>> 41878a9b
+!.env.example