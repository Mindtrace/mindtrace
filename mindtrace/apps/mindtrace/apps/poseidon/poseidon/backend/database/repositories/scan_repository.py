--- conflicted
+++ resolved
@@ -4,17 +4,12 @@
 from beanie import PydanticObjectId
 
 from poseidon.backend.database.init import initialize_database
+from typing import Optional, List, Dict
+from datetime import datetime
 from poseidon.backend.database.models.scan import Scan
 from poseidon.backend.database.models.scan_image import ScanImage
 from poseidon.backend.database.models.scan_classification import ScanClassification
 from poseidon.backend.database.models.enums import ScanStatus
-<<<<<<< HEAD
-from poseidon.backend.database.init import initialize_database
-from typing import Optional, List, Dict
-from datetime import datetime
-=======
-
->>>>>>> 68a48a81
 
 class ScanRepository:
     # ----------------- init -----------------
@@ -139,7 +134,6 @@
     async def get_failed_scans() -> List[Scan]:
         await ScanRepository._ensure_init()
         return await Scan.find(Scan.status == ScanStatus.FAILED).to_list()
-<<<<<<< HEAD
     
     @staticmethod
     async def get_by_project_and_date_range(
@@ -189,7 +183,6 @@
             counts[date_key] = counts.get(date_key, 0) + 1
         
         return counts 
-=======
 
     @staticmethod
     async def list_paginated(page: int = 1, page_size: int = 10) -> List[Scan]:
@@ -432,5 +425,4 @@
             {"id": "result",        "header": "Result"},
         ]
 
-        return rows, total, columns
->>>>>>> 68a48a81
+        return rows, total, columns