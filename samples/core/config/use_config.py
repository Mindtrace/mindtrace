--- conflicted
+++ resolved
@@ -1,11 +1,8 @@
 import os
 from pathlib import Path
 
-<<<<<<< HEAD
-=======
 from pydantic import BaseModel, SecretStr
 
->>>>>>> 412a2024
 from mindtrace.core.config import Config
 from mindtrace.core.utils import load_ini_as_dict
 
@@ -45,13 +42,6 @@
 
 ##### Masking Sensitive Fields
 
-<<<<<<< HEAD
-from pydantic import BaseModel, SecretStr
-
-from mindtrace.core.config import Config
-=======
->>>>>>> 412a2024
-
 
 # Step 1: Define your secret config fields
 class APIKeys(BaseModel):
