--- conflicted
+++ resolved
@@ -45,53 +45,29 @@
 
 
 @pytest.fixture
-def minio_temp_dir() -> Generator[Path, None, None]:
-    """Create a temporary directory for MinIO testing."""
-    temp_dir = Path(CoreConfig()["MINDTRACE_DIR_PATHS"]["TEMP_DIR"]) / f"test_dir_{uuid.uuid4()}"
-    temp_dir.mkdir(parents=True, exist_ok=True)
-    yield temp_dir
-    shutil.rmtree(temp_dir)
-
-
-@pytest.fixture
-<<<<<<< HEAD
-def backend(temp_dir, test_bucket, minio_client):
-=======
-def minio_backend(minio_temp_dir, minio_test_bucket):
->>>>>>> b469b9b5
+def minio_backend(minio_test_bucket, minio_client):
     """Create a MinioRegistryBackend instance with a test bucket."""
     endpoint = os.environ.get("MINDTRACE_MINIO__MINIO_ENDPOINT", "localhost:9000")
     access_key = os.environ.get("MINDTRACE_MINIO__MINIO_ACCESS_KEY", "minioadmin")
     secret_key = os.environ.get("MINDTRACE_MINIO__MINIO_SECRET_KEY", "minioadmin")
     secure = os.environ.get("MINIO_SECURE", "0") == "1"
-<<<<<<< HEAD
     try:
         yield MinioRegistryBackend(
-            uri=f"s3://{test_bucket}",
+            uri=f"s3://{minio_test_bucket}",
             endpoint=endpoint,
             access_key=access_key,
             secret_key=secret_key,
-            bucket=test_bucket,
+            bucket=minio_test_bucket,
             secure=secure,
         )
     finally:
         # Cleanup - remove all objects first, then the bucket
         try:
-            for obj in minio_client.list_objects(test_bucket, recursive=True):
-                minio_client.remove_object(test_bucket, obj.object_name)
-            minio_client.remove_bucket(test_bucket)
+            for obj in minio_client.list_objects(minio_test_bucket, recursive=True):
+                minio_client.remove_object(minio_test_bucket, obj.object_name)
+            minio_client.remove_bucket(minio_test_bucket)
         except Exception:
             pass
-=======
-    return MinioRegistryBackend(
-        uri=str(minio_temp_dir),
-        endpoint=endpoint,
-        access_key=access_key,
-        secret_key=secret_key,
-        bucket=minio_test_bucket,
-        secure=secure,
-    )
->>>>>>> b469b9b5
 
 
 @pytest.fixture
