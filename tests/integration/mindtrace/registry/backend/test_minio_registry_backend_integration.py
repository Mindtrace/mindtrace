--- conflicted
+++ resolved
@@ -9,20 +9,11 @@
 
 def test_init(minio_backend, minio_test_bucket, minio_client):
     """Test backend initialization."""
-<<<<<<< HEAD
-    assert backend.uri == f"s3://{test_bucket}"
-    assert minio_client.bucket_exists(test_bucket)
-
-
-def test_push_and_pull(backend, sample_object_dir, minio_client, test_bucket, tmp_path):
-=======
-    assert minio_backend.uri.exists()
-    assert minio_backend.uri.is_dir()
+    assert minio_backend.uri == f"s3://{minio_test_bucket}"
     assert minio_client.bucket_exists(minio_test_bucket)
 
 
-def test_push_and_pull(minio_backend, sample_object_dir, minio_client, minio_test_bucket):
->>>>>>> b469b9b5
+def test_push_and_pull(minio_backend, sample_object_dir, minio_client, minio_test_bucket, tmp_path):
     """Test pushing and pulling objects."""
     # Push the object
     minio_backend.push("test:object", "1.0.0", sample_object_dir)
@@ -32,11 +23,7 @@
     assert len(objects) == 2
 
     # Download to a new location
-<<<<<<< HEAD
     download_dir = tmp_path / "download"
-=======
-    download_dir = minio_backend.uri / "download"
->>>>>>> b469b9b5
     download_dir.mkdir()
     minio_backend.pull("test:object", "1.0.0", str(download_dir))
 
@@ -193,7 +180,6 @@
 
 def test_init_with_default_uri(minio_client, minio_test_bucket):
     """Test backend initialization with default URI from config."""
-<<<<<<< HEAD
     try:
         # Create backend without specifying URI or bucket - both should fall back to config
         backend = MinioRegistryBackend(
@@ -241,23 +227,6 @@
     # Verify all parameters were set from config
     assert backend.uri == config["MINDTRACE_MINIO"]["MINIO_REGISTRY_URI"]
     assert backend.client._endpoint_url.netloc == config["MINDTRACE_MINIO"]["MINIO_ENDPOINT"]
-=======
-    # Create backend without specifying URI
-    backend = MinioRegistryBackend(
-        endpoint="localhost:9100",
-        access_key="minioadmin",
-        secret_key="minioadmin",
-        bucket=minio_test_bucket,
-        secure=False,
-    )
-
-    # Verify the URI is set to the default from config
-    expected_uri = Path(CoreConfig()["MINDTRACE_MINIO"]["MINIO_REGISTRY_URI"]).expanduser().resolve()
-    assert backend.uri == expected_uri
-    assert backend.uri.exists()
-    assert backend.uri.is_dir()
-    assert minio_client.bucket_exists(minio_test_bucket)
->>>>>>> b469b9b5
 
 
 def test_init_creates_bucket(minio_client):
@@ -293,53 +262,10 @@
 
 def test_init_handles_metadata_error(minio_client, minio_test_bucket, monkeypatch):
     """Test backend initialization handles errors when checking metadata file."""
-<<<<<<< HEAD
     try:
         # Create a backend with valid credentials
         _ = MinioRegistryBackend(
-            uri=f"s3://{test_bucket}",
-=======
-    # Create a backend with valid credentials
-    _ = MinioRegistryBackend(
-        uri=str(Path(CoreConfig()["MINDTRACE_DIR_PATHS"]["TEMP_DIR"]).expanduser() / f"test_dir_{uuid.uuid4()}"),
-        endpoint="localhost:9100",
-        access_key="minioadmin",
-        secret_key="minioadmin",
-        bucket=minio_test_bucket,
-        secure=False,
-    )
-
-    # Create a mock Minio class that raises a non-NoSuchKey error
-    class MockMinio:
-        def __init__(self, *args, **kwargs):
-            pass
-
-        def bucket_exists(self, *args, **kwargs):
-            return True
-
-        def make_bucket(self, *args, **kwargs):
-            pass
-
-        def stat_object(self, *args, **kwargs):
-            raise S3Error(
-                code="InvalidRequest",
-                message="Invalid request",
-                resource="/test-bucket/registry_metadata.yaml",
-                request_id="test-request-id",
-                host_id="test-host-id",
-                response=None,  # type: ignore
-                bucket_name="test-bucket",
-                object_name="registry_metadata.yaml",
-            )
-
-    # Replace the Minio class with our mock
-    monkeypatch.setattr("mindtrace.registry.backends.minio_registry_backend.Minio", MockMinio)
-
-    # Try to create another backend - should fail with a non-NoSuchKey error
-    with pytest.raises(S3Error) as exc_info:
-        MinioRegistryBackend(
-            uri=str(Path(CoreConfig()["MINDTRACE_DIR_PATHS"]["TEMP_DIR"]).expanduser() / f"test_dir_{uuid.uuid4()}"),
->>>>>>> b469b9b5
+            uri=f"s3://{minio_test_bucket}",
             endpoint="localhost:9100",
             access_key="minioadmin",
             secret_key="minioadmin",
@@ -366,7 +292,7 @@
                     request_id="test-request-id",
                     host_id="test-host-id",
                     response=None,  # type: ignore
-                    bucket_name="test-bucket",
+                    bucket_name=minio_test_bucket,
                     object_name="registry_metadata.yaml",
                 )
 
@@ -376,11 +302,11 @@
         # Try to create another backend - should fail with a non-NoSuchKey error
         with pytest.raises(S3Error) as exc_info:
             MinioRegistryBackend(
-                uri=f"s3://{test_bucket}",
+                uri=f"s3://{minio_test_bucket}",
                 endpoint="localhost:9100",
                 access_key="minioadmin",
                 secret_key="minioadmin",
-                bucket=test_bucket,
+                bucket=minio_test_bucket,
                 secure=False,
             )
 
@@ -389,9 +315,9 @@
     finally:
         # Cleanup - remove all objects first, then the bucket
         try:
-            for obj in minio_client.list_objects(test_bucket, recursive=True):
-                minio_client.remove_object(test_bucket, obj.object_name)
-            minio_client.remove_bucket(test_bucket)
+            for obj in minio_client.list_objects(minio_test_bucket, recursive=True):
+                minio_client.remove_object(minio_test_bucket, obj.object_name)
+            minio_client.remove_bucket(minio_test_bucket)
         except Exception:
             pass
 
