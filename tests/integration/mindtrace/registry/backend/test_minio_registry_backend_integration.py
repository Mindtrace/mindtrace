--- conflicted
+++ resolved
@@ -8,81 +8,6 @@
 from mindtrace.registry import MinioRegistryBackend
 
 
-<<<<<<< HEAD
-@pytest.fixture
-def minio_client():
-    """Create a MinIO client for testing."""
-    config = Config()
-    client = Minio(
-        endpoint=config["MINDTRACE_MINIO_ENDPOINT"],
-        access_key=config["MINDTRACE_MINIO_ACCESS_KEY"],
-        secret_key=config["MINDTRACE_MINIO_SECRET_KEY"],
-        secure=False,
-    )
-    return client
-
-
-@pytest.fixture
-def test_bucket(minio_client) -> Generator[str, None, None]:
-    """Create a temporary bucket for testing."""
-    bucket_name = f"test-bucket-{uuid.uuid4()}"
-    minio_client.make_bucket(bucket_name)
-    yield bucket_name
-    # Cleanup
-    try:
-        for obj in minio_client.list_objects(bucket_name, recursive=True):
-            minio_client.remove_object(bucket_name, obj.object_name)
-        minio_client.remove_bucket(bucket_name)
-    except S3Error:
-        pass
-
-
-@pytest.fixture
-def temp_dir() -> Generator[Path, None, None]:
-    """Create a temporary directory for testing."""
-    temp_dir = Path(Config()["MINDTRACE_TEMP_DIR"]).expanduser() / f"test_dir_{uuid.uuid4()}"
-    temp_dir.mkdir(parents=True, exist_ok=True)
-    yield temp_dir
-    shutil.rmtree(temp_dir)
-
-
-@pytest.fixture
-def backend(temp_dir, test_bucket, minio_client):
-    """Create a MinioRegistryBackend instance with a test bucket."""
-    return MinioRegistryBackend(
-        uri=str(temp_dir),
-        endpoint="localhost:9100",
-        access_key="minioadmin",
-        secret_key="minioadmin",
-        bucket=test_bucket,
-        secure=False,
-    )
-
-
-@pytest.fixture
-def sample_object_dir():
-    """Create a sample object directory with some files."""
-    with tempfile.TemporaryDirectory() as temp_dir:
-        obj_dir = Path(temp_dir) / "sample:object"
-        obj_dir.mkdir()
-        (obj_dir / "file1.txt").write_text("test content 1")
-        (obj_dir / "file2.txt").write_text("test content 2")
-        yield str(obj_dir)
-
-
-@pytest.fixture
-def sample_metadata():
-    """Sample metadata for testing."""
-    return {
-        "name": "test:object",
-        "version": "1.0.0",
-        "description": "Test object",
-        "created_at": "2024-01-01T00:00:00Z",
-    }
-
-
-=======
->>>>>>> 2feacb4f
 def test_init(backend, test_bucket, minio_client):
     """Test backend initialization."""
     assert backend.uri.exists()
@@ -280,13 +205,8 @@
 
     # Create backend with the new bucket name
     _ = MinioRegistryBackend(
-<<<<<<< HEAD
-        uri=str(Path(Config()["MINDTRACE_TEMP_DIR"]).expanduser() / f"test_dir_{uuid.uuid4()}"),
+        uri=str(Path(CoreConfig()["MINDTRACE_DIR_PATHS"]["TEMP_DIR"]).expanduser() / f"test_dir_{uuid.uuid4()}"),
         endpoint="localhost:9100",
-=======
-        uri=str(Path(CoreConfig()["MINDTRACE_DIR_PATHS"]["TEMP_DIR"]).expanduser() / f"test_dir_{uuid.uuid4()}"),
-        endpoint="localhost:9000",
->>>>>>> 2feacb4f
         access_key="minioadmin",
         secret_key="minioadmin",
         bucket=bucket_name,
@@ -306,13 +226,8 @@
     """Test backend initialization handles errors when checking metadata file."""
     # Create a backend with valid credentials
     _ = MinioRegistryBackend(
-<<<<<<< HEAD
-        uri=str(Path(Config()["MINDTRACE_TEMP_DIR"]).expanduser() / f"test_dir_{uuid.uuid4()}"),
+        uri=str(Path(CoreConfig()["MINDTRACE_DIR_PATHS"]["TEMP_DIR"]).expanduser() / f"test_dir_{uuid.uuid4()}"),
         endpoint="localhost:9100",
-=======
-        uri=str(Path(CoreConfig()["MINDTRACE_DIR_PATHS"]["TEMP_DIR"]).expanduser() / f"test_dir_{uuid.uuid4()}"),
-        endpoint="localhost:9000",
->>>>>>> 2feacb4f
         access_key="minioadmin",
         secret_key="minioadmin",
         bucket=test_bucket,
@@ -348,13 +263,8 @@
     # Try to create another backend - should fail with a non-NoSuchKey error
     with pytest.raises(S3Error) as exc_info:
         MinioRegistryBackend(
-<<<<<<< HEAD
-            uri=str(Path(Config()["MINDTRACE_TEMP_DIR"]).expanduser() / f"test_dir_{uuid.uuid4()}"),
+            uri=str(Path(CoreConfig()["MINDTRACE_DIR_PATHS"]["TEMP_DIR"]).expanduser() / f"test_dir_{uuid.uuid4()}"),
             endpoint="localhost:9100",
-=======
-            uri=str(Path(CoreConfig()["MINDTRACE_DIR_PATHS"]["TEMP_DIR"]).expanduser() / f"test_dir_{uuid.uuid4()}"),
-            endpoint="localhost:9000",
->>>>>>> 2feacb4f
             access_key="minioadmin",
             secret_key="minioadmin",
             bucket=test_bucket,
