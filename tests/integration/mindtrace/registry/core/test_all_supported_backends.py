import os
import shutil
import tempfile
import uuid

import pytest

from mindtrace.core import Config
from mindtrace.registry import LocalRegistryBackend, MinioRegistryBackend, Registry

# Backend configurations
BACKENDS = {
    "local": {
        "class": LocalRegistryBackend,
        "params": {
            "uri": None  # Will be set in fixture
        },
    },
    "minio": {
        "class": MinioRegistryBackend,
        "params": {
<<<<<<< HEAD
            "endpoint": os.getenv("MINDTRACE_MINIO_ENDPOINT", "localhost:9100"),
            "access_key": os.getenv("MINDTRACE_MINIO_ACCESS_KEY", "minioadmin"),
            "secret_key": os.getenv("MINDTRACE_MINIO_SECRET_KEY", "minioadmin"),
=======
            "endpoint": os.getenv("MINDTRACE_MINIO__MINIO_ENDPOINT", "localhost:9000"),
            "access_key": os.getenv("MINDTRACE_MINIO__MINIO_ACCESS_KEY", "minioadmin"),
            "secret_key": os.getenv("MINDTRACE_MINIO__MINIO_SECRET_KEY", "minioadmin"),
>>>>>>> 2feacb4f
            "bucket": None,  # Will be set in fixture
            "secure": False,
        },
    },
}


@pytest.fixture(params=BACKENDS.keys())
def backend_type(request):
    """Fixture to provide backend types for testing."""
    return request.param


@pytest.fixture
def temp_dir():
    """Create a temporary directory for testing."""
    temp_dir = tempfile.mkdtemp()
    yield temp_dir
    shutil.rmtree(temp_dir)


@pytest.fixture
def registry(backend_type, temp_dir):
    """Create a Registry instance with the specified backend."""
    backend_config = BACKENDS[backend_type]
    backend_params = backend_config["params"].copy()

    if backend_type == "local":
        backend_params["uri"] = temp_dir
    elif backend_type == "minio":
        # Use a unique bucket name for each test run
        backend_params["bucket"] = f"test-registry-{uuid.uuid4().hex[:8]}"

    backend = backend_config["class"](**backend_params)

    registry = Registry(backend=backend)
    return registry


@pytest.fixture
def test_config():
    """Create a test Config object."""
    return Config(
        {
            "MINDTRACE_DIR_PATHS": {
                "TEMP_DIR": "/custom/temp/dir",
                "REGISTRY_DIR": "/custom/registry/dir",
            },
            "CUSTOM_KEY": "custom_value",
        }
    )


def test_save_and_load_config(registry, test_config):
    """Test saving and loading a Config object."""
    # Save the config
    registry.save("test:config", test_config, version="1.0.0")

    # Verify the config exists
    assert registry.has_object("test:config", "1.0.0")

    # Load the config
    loaded_config = registry.load("test:config", version="1.0.0")

    # Verify the loaded config matches the original
    assert loaded_config == test_config


def test_versioning(registry, test_config):
    """Test versioning functionality."""
    # Save multiple versions
    registry.save("test:versioning", test_config, version="1.0.0")
    registry.save("test:versioning", test_config, version="1.0.1")
    registry.save("test:versioning", test_config, version="1.1.0")

    # List versions
    versions = registry.list_versions("test:versioning")
    assert len(versions) == 3
    assert "1.0.0" in versions
    assert "1.0.1" in versions
    assert "1.1.0" in versions

    # Load specific version
    loaded_config = registry.load("test:versioning", version="1.0.1")
    assert loaded_config["CUSTOM_KEY"] == "custom_value"

    # Load latest version
    latest_config = registry.load("test:versioning")
    assert latest_config["CUSTOM_KEY"] == "custom_value"


def test_delete(registry, test_config):
    """Test deletion functionality."""
    # Save object
    registry.save("test:delete", test_config, version="1.0.0")
    assert registry.has_object("test:delete", "1.0.0")

    # Delete specific version
    registry.delete("test:delete", version="1.0.0")
    assert not registry.has_object("test:delete", "1.0.0")

    # Save multiple versions
    registry.save("test:delete", test_config, version="1.0.0")
    registry.save("test:delete", test_config, version="1.0.1")

    # Delete all versions
    registry.delete("test:delete")
    assert not registry.has_object("test:delete", "1.0.0")
    assert not registry.has_object("test:delete", "1.0.1")


def test_info(registry, test_config):
    """Test info functionality."""
    # Save object with metadata
    registry.save("test:info", test_config, version="1.0.0", metadata={"description": "test object"})

    # Get info for specific version
    info = registry.info("test:info", version="1.0.0")
    assert info["version"] == "1.0.0"
    assert info["metadata"]["description"] == "test object"

    # Get info for all versions
    all_info = registry.info("test:info")
    assert "1.0.0" in all_info
    assert all_info["1.0.0"]["metadata"]["description"] == "test object"


@pytest.mark.slow
def test_concurrent_operations(registry, test_config):
    """Test concurrent operations with distributed locking."""
    import time
    from concurrent.futures import ThreadPoolExecutor

    # Save initial object
    registry.save("test:concurrent", test_config, version="1.0.0")

    # Function to perform concurrent loads
    def load_object():
        time.sleep(0.1)  # Add delay to increase chance of race condition
        obj = registry.load("test:concurrent")
        return obj["CUSTOM_KEY"]

    # Try to load the same object concurrently
    with ThreadPoolExecutor(max_workers=10) as executor:
        futures = [executor.submit(load_object) for _ in range(10)]
        results = [future.result() for future in futures]

    # All loads should return the same value
    assert all(r == "custom_value" for r in results)

    # Test save-load race condition
    def save_object():
        time.sleep(0.1)
        new_config = Config(
            {
                "MINDTRACE_DIR_PATHS": {
                    "TEMP_DIR": "/custom/temp/dir2",
                    "REGISTRY_DIR": "/custom/registry/dir2",
                },
                "CUSTOM_KEY": "new_value",
            }
        )
        registry.save("test:concurrent", new_config)

    with ThreadPoolExecutor(max_workers=2) as executor:
        save_future = executor.submit(save_object)
        load_future = executor.submit(load_object)

        save_future.result()
        load_value = load_future.result()

    # Loaded value should be consistent
    assert load_value in ("custom_value", "new_value")


def test_materializer_registration(registry):
    """Test materializer registration and retrieval."""
    # Register a materializer
    registry.register_materializer(
        "test.materializer.TestMaterializer", "mindtrace.registry.archivers.config_archiver.ConfigArchiver"
    )

    # Get registered materializer
    materializer = registry.registered_materializer("test.materializer.TestMaterializer")
    assert materializer == "mindtrace.registry.archivers.config_archiver.ConfigArchiver"

    # Get all registered materializers
    materializers = registry.registered_materializers()
    assert "test.materializer.TestMaterializer" in materializers
    assert (
        materializers["test.materializer.TestMaterializer"]
        == "mindtrace.registry.archivers.config_archiver.ConfigArchiver"
    )


@pytest.mark.slow
def test_concurrent_save_operations(registry, test_config):
    """Test concurrent save operations with distributed locking."""
    import time
    from concurrent.futures import ThreadPoolExecutor

    def save_with_delay(i):
        time.sleep(0.1)  # Add delay to increase chance of race condition
        new_config = Config(
            {
                "MINDTRACE_DIR_PATHS": {
                    "TEMP_DIR": f"/custom/temp/dir{i}",
                    "REGISTRY_DIR": f"/custom/registry/dir{i}",
                },
                "CUSTOM_KEY": f"value{i}",
            }
        )
        registry.save("test:concurrent-save", new_config, version=f"1.0.{i}")

    # Try to save multiple versions concurrently
    with ThreadPoolExecutor(max_workers=5) as executor:
        futures = [executor.submit(save_with_delay, i) for i in range(5)]
        [future.result() for future in futures]

    # Verify all versions were saved correctly
    versions = registry.list_versions("test:concurrent-save")
    assert len(versions) == 5
    for i in range(5):
        config = registry.load("test:concurrent-save", version=f"1.0.{i}")
        assert config["CUSTOM_KEY"] == f"value{i}"


@pytest.mark.slow
def test_concurrent_load_operations(registry, test_config):
    """Test concurrent load operations with shared locks."""
    import time
    from concurrent.futures import ThreadPoolExecutor

    # Save initial object
    registry.save("test:concurrent-load", test_config, version="1.0.0")

    def load_with_delay():
        time.sleep(0.1)  # Add delay to increase chance of race condition
        return registry.load("test:concurrent-load", version="1.0.0")

    # Try to load the same object concurrently
    with ThreadPoolExecutor(max_workers=10) as executor:
        futures = [executor.submit(load_with_delay) for _ in range(10)]
        results = [future.result() for future in futures]

    # All loads should return the same value
    assert all(r["CUSTOM_KEY"] == "custom_value" for r in results)


@pytest.mark.slow
def test_concurrent_save_load_race(registry, test_config):
    """Test race conditions between save and load operations."""
    import time
    from concurrent.futures import ThreadPoolExecutor

    # Save initial object
    registry.save("test:race", test_config, version="1.0.0")

    def save_new_version():
        time.sleep(0.1)
        new_config = Config(
            {
                "MINDTRACE_DIR_PATHS": {
                    "TEMP_DIR": "/custom/temp/dir2",
                    "REGISTRY_DIR": "/custom/registry/dir2",
                },
                "CUSTOM_KEY": "new_value",
            }
        )
        registry.save("test:race", new_config, version="1.0.1")

    def load_object():
        time.sleep(0.1)
        return registry.load("test:race", version="1.0.0")

    # Try to save and load concurrently
    with ThreadPoolExecutor(max_workers=2) as executor:
        save_future = executor.submit(save_new_version)
        load_future = executor.submit(load_object)

        save_future.result()
        load_result = load_future.result()

    # Loaded value should be consistent
    assert load_result["CUSTOM_KEY"] == "custom_value"


@pytest.mark.slow
def test_concurrent_delete_operations(registry, test_config):
    """Test concurrent delete operations with distributed locking."""
    import time
    from concurrent.futures import ThreadPoolExecutor

    # Save multiple versions
    for i in range(5):
        registry.save("test:concurrent-delete", test_config, version=f"1.0.{i}")

    # Confirm that all versions exist
    for i in range(5):
        assert test_config == registry.load("test:concurrent-delete", version=f"1.0.{i}")

    print(registry.__str__(latest_only=False))

    def delete_with_delay(version):
        time.sleep(0.1)
        registry.delete("test:concurrent-delete", version=version)

    # Try to delete multiple versions concurrently
    with ThreadPoolExecutor(max_workers=5) as executor:
        futures = [executor.submit(delete_with_delay, f"1.0.{i}") for i in range(5)]
        [future.result() for future in futures]

    # Verify all versions were deleted
    assert not registry.has_object("test:concurrent-delete", "1.0.0")
    assert len(registry.list_versions("test:concurrent-delete")) == 0


def test_dict_like_interface_basic(registry, test_config):
    """Test basic dictionary-like interface methods."""
    # Test __setitem__ and __getitem__
    registry["test:dict"] = test_config
    loaded_config = registry["test:dict"]
    assert loaded_config["CUSTOM_KEY"] == "custom_value"

    # Test __delitem__
    del registry["test:dict"]
    assert "test:dict" not in registry

    # Test __contains__
    registry["test:dict"] = test_config
    assert "test:dict" in registry
    assert "nonexistent" not in registry


def test_dict_like_interface_advanced(registry, test_config):
    """Test advanced dictionary-like interface methods."""
    # Test get() with default
    assert registry.get("nonexistent", "default") == "default"

    # Test pop()
    registry["test:pop"] = test_config
    popped_config = registry.pop("test:pop")
    assert popped_config["CUSTOM_KEY"] == "custom_value"
    assert "test:pop" not in registry

    # Test pop() with default
    assert registry.pop("nonexistent", "default") == "default"

    # Test setdefault()
    registry.setdefault("test:setdefault", test_config)
    assert registry["test:setdefault"]["CUSTOM_KEY"] == "custom_value"

    # Test update()
    new_config = Config({"CUSTOM_KEY": "new_value"})
    registry.update({"test:update": new_config})
    assert registry["test:update"]["CUSTOM_KEY"] == "new_value"


def test_dict_like_interface_versioned(registry, test_config):
    """Test dictionary-like interface with versioned keys."""
    # Test versioned keys
    registry["test:versioned@1.0.0"] = test_config
    new_config = Config({"CUSTOM_KEY": "new_value"})
    registry["test:versioned@1.0.1"] = new_config

    # Test loading specific versions
    assert registry["test:versioned@1.0.0"]["CUSTOM_KEY"] == "custom_value"
    assert registry["test:versioned@1.0.1"]["CUSTOM_KEY"] == "new_value"

    # Test deleting specific versions
    del registry["test:versioned@1.0.0"]
    assert "test:versioned@1.0.0" not in registry
    assert "test:versioned@1.0.1" in registry


@pytest.mark.slow
def test_concurrent_dict_operations(registry, test_config):
    """Test concurrent dictionary-like operations."""
    import time
    from concurrent.futures import ThreadPoolExecutor

    def set_item(i):
        time.sleep(0.1)
        new_config = Config({"CUSTOM_KEY": f"value{i}"})
        registry[f"test:concurrent-dict-{i}"] = new_config

    def get_item(i):
        time.sleep(0.1)
        return registry.get(f"test:concurrent-dict-{i}")

    def pop_item(i):
        time.sleep(0.1)
        return registry.pop(f"test:concurrent-dict-{i}", None)

    # Test concurrent set operations
    with ThreadPoolExecutor(max_workers=5) as executor:
        set_futures = [executor.submit(set_item, i) for i in range(5)]
        [future.result() for future in set_futures]

    # Test concurrent get operations
    with ThreadPoolExecutor(max_workers=5) as executor:
        get_futures = [executor.submit(get_item, i) for i in range(5)]
        get_results = [future.result() for future in get_futures]

    # Verify get results
    for i, result in enumerate(get_results):
        assert result["CUSTOM_KEY"] == f"value{i}"

    # Test concurrent pop operations
    with ThreadPoolExecutor(max_workers=5) as executor:
        pop_futures = [executor.submit(pop_item, i) for i in range(5)]
        pop_results = [future.result() for future in pop_futures]

    # Verify pop results and that items were removed
    for i, result in enumerate(pop_results):
        assert result["CUSTOM_KEY"] == f"value{i}"
        assert f"test:concurrent_dict_{i}" not in registry


def test_dict_like_interface_error_handling(registry, test_config):
    """Test error handling in dictionary-like interface."""
    # Test KeyError for non-existent key
    with pytest.raises(KeyError):
        _ = registry["nonexistent"]

    # Test KeyError for non-existent version
    registry["test:error"] = test_config
    with pytest.raises(KeyError):
        _ = registry["test:error@nonexistent"]

    # Test ValueError for invalid version format
    with pytest.raises(ValueError):
        registry["test:error@invalid-version"] = test_config

    # Test pop() with non-existent key and no default
    with pytest.raises(KeyError):
        registry.pop("nonexistent")


def test_dict_like_interface_complex_objects(registry):
    """Test dictionary-like interface with complex objects."""
    # Test with nested dictionary
    nested_dict = {"outer": {"inner": {"value": 42}}}
    registry["test:nested"] = nested_dict
    loaded_dict = registry["test:nested"]
    assert loaded_dict["outer"]["inner"]["value"] == 42

    # Test with list of objects
    list_of_objects = [{"id": i, "value": f"value{i}"} for i in range(3)]
    registry["test:list"] = list_of_objects
    loaded_list = registry["test:list"]
    assert len(loaded_list) == 3
    assert loaded_list[1]["value"] == "value1"<|MERGE_RESOLUTION|>--- conflicted
+++ resolved
@@ -19,15 +19,9 @@
     "minio": {
         "class": MinioRegistryBackend,
         "params": {
-<<<<<<< HEAD
-            "endpoint": os.getenv("MINDTRACE_MINIO_ENDPOINT", "localhost:9100"),
-            "access_key": os.getenv("MINDTRACE_MINIO_ACCESS_KEY", "minioadmin"),
-            "secret_key": os.getenv("MINDTRACE_MINIO_SECRET_KEY", "minioadmin"),
-=======
-            "endpoint": os.getenv("MINDTRACE_MINIO__MINIO_ENDPOINT", "localhost:9000"),
+            "endpoint": os.getenv("MINDTRACE_MINIO__MINIO_ENDPOINT", "localhost:9100"),
             "access_key": os.getenv("MINDTRACE_MINIO__MINIO_ACCESS_KEY", "minioadmin"),
             "secret_key": os.getenv("MINDTRACE_MINIO__MINIO_SECRET_KEY", "minioadmin"),
->>>>>>> 2feacb4f
             "bucket": None,  # Will be set in fixture
             "secure": False,
         },
