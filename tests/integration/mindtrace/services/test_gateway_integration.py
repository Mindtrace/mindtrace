--- conflicted
+++ resolved
@@ -156,157 +156,6 @@
         assert callable(proxy_cm.aecho)
 
     @pytest.mark.asyncio
-    async def test_proxy_sync_method_routing(self, gateway_manager, echo_service_for_gateway):
-        """Test that ProxyConnectionManager routes sync methods through gateway."""
-        # Set up connection managers
-        echo_cm = EchoService.connect(url=echo_service_for_gateway.url)
-        gateway_cm = Gateway.connect(url=gateway_manager.url)
-        
-        # Register service with gateway
-        gateway_cm.register_app("echoer", str(echo_service_for_gateway.url), echo_cm)
-        proxy_cm = getattr(gateway_cm, 'echoer')
-        
-        # Mock the original connection manager to detect direct calls
-        direct_calls = []
-        original_echo = echo_cm.echo
-        
-        def mock_echo(*args, **kwargs):
-            direct_calls.append(('echo', args, kwargs))
-            return original_echo(*args, **kwargs)
-        
-        echo_cm.echo = mock_echo
-        
-        # Call through proxy - should NOT call original directly
-        result = proxy_cm.echo(message="proxy test", delay=0.0)
-        
-        # Verify no direct calls were made
-        assert len(direct_calls) == 0, f"Direct calls detected: {direct_calls}"
-        
-        # Verify result came through gateway
-        assert hasattr(result, 'echoed')
-        assert result.echoed == "proxy test"
-
-    @pytest.mark.asyncio
-<<<<<<< HEAD
-    async def test_proxy_async_method_routing(self, gateway_manager, echo_service_for_gateway):
-        """Test that ProxyConnectionManager routes async methods through gateway."""
-        # Set up connection managers
-        echo_cm = EchoService.connect(url=echo_service_for_gateway.url)
-        gateway_cm = Gateway.connect(url=gateway_manager.url)
-        
-        # Register service with gateway
-        gateway_cm.register_app("echoer", str(echo_service_for_gateway.url), echo_cm)
-        proxy_cm = getattr(gateway_cm, 'echoer')
-        
-        # Mock the original connection manager to detect direct calls
-        direct_calls = []
-        original_aecho = echo_cm.aecho
-        
-        async def mock_aecho(*args, **kwargs):
-            direct_calls.append(('aecho', args, kwargs))
-            return await original_aecho(*args, **kwargs)
-        
-        echo_cm.aecho = mock_aecho
-        
-        # Call through proxy - should NOT call original directly
-        result = await proxy_cm.aecho(message="async proxy test", delay=0.0)
-        
-        # Verify no direct calls were made
-        assert len(direct_calls) == 0, f"Direct calls detected: {direct_calls}"
-        
-        # Verify result came through gateway
-        assert hasattr(result, 'echoed')
-        assert result.echoed == "async proxy test"
-
-    @pytest.mark.asyncio
-    async def test_proxy_schema_validation(self, gateway_manager, echo_service_for_gateway):
-        """Test that ProxyConnectionManager properly validates schemas."""
-        # Set up connection managers
-        echo_cm = EchoService.connect(url=echo_service_for_gateway.url)
-        gateway_cm = Gateway.connect(url=gateway_manager.url)
-        
-        # Register service with gateway
-        gateway_cm.register_app("echoer", str(echo_service_for_gateway.url), echo_cm)
-        proxy_cm = getattr(gateway_cm, 'echoer')
-        
-        # Test with valid input
-        result = proxy_cm.echo(message="valid message", delay=0.0)
-        assert result.echoed == "valid message"
-        
-        # Test with invalid input (missing required field)
-        with pytest.raises(Exception):
-            proxy_cm.echo(delay=0.0)  # Missing 'message' field
-
-    @pytest.mark.asyncio
-    async def test_proxy_vs_direct_comparison(self, gateway_manager, echo_service_for_gateway):
-        """Compare proxy behavior with direct connection manager behavior."""
-        # Create both direct and proxy connection managers
-        direct_cm = EchoService.connect(url=echo_service_for_gateway.url)
-        gateway_cm = Gateway.connect(url=gateway_manager.url)
-        
-        # Register service with gateway to create proxy
-        gateway_cm.register_app("echoer", str(echo_service_for_gateway.url), direct_cm)
-        proxy_cm = getattr(gateway_cm, 'echoer')
-        
-        # Test that both work but route differently
-        direct_result = direct_cm.echo(message="direct", delay=0.0)
-        proxy_result = proxy_cm.echo(message="proxy", delay=0.0)
-        
-        assert direct_result.echoed == "direct"
-        assert proxy_result.echoed == "proxy"
-        
-        # Verify they have different routing behavior
-        assert str(direct_cm.url) == str(echo_service_for_gateway.url)
-        assert proxy_cm.gateway_url == str(gateway_manager.url).rstrip('/')
-
-    @pytest.mark.asyncio
-    async def test_proxy_error_handling(self, gateway_manager, echo_service_for_gateway):
-        """Test ProxyConnectionManager error handling scenarios."""
-        # Set up connection managers
-        echo_cm = EchoService.connect(url=echo_service_for_gateway.url)
-        gateway_cm = Gateway.connect(url=gateway_manager.url)
-        
-        # Register service with gateway
-        gateway_cm.register_app("echoer", str(echo_service_for_gateway.url), echo_cm)
-        proxy_cm = getattr(gateway_cm, 'echoer')
-        
-        # Test with invalid gateway URL
-        bad_proxy = type(proxy_cm)(
-            gateway_url="http://localhost:9999",  # Non-existent gateway
-            app_name="echoer",
-            original_cm=echo_cm
-        )
-        
-        with pytest.raises(Exception):
-            bad_proxy.echo(message="test", delay=0.0)
-
-
-class TestGatewayEndToEndIntegration:
-    """Test complete end-to-end integration scenarios."""
-
-    @pytest.mark.asyncio
-    async def test_complete_request_flow(self, gateway_manager, echo_service_for_gateway):
-        """Test complete request flow: Client → Gateway → Service → Response."""
-        # Set up the complete system
-        echo_cm = EchoService.connect(url=echo_service_for_gateway.url)
-        gateway_cm = Gateway.connect(url=gateway_manager.url)
-        
-        # Register service with gateway
-        gateway_cm.register_app("echoer", str(echo_service_for_gateway.url), echo_cm)
-        proxy_cm = getattr(gateway_cm, 'echoer')
-        
-        # Test complete flow
-        message = "Hello from end-to-end test!"
-        result = proxy_cm.echo(message=message, delay=0.0)
-        
-        # Verify the complete flow worked
-        assert result.echoed == message
-        
-        # Verify the request actually went through the gateway
-        # by checking that the proxy didn't call the original CM directly
-        assert proxy_cm.gateway_url == str(gateway_manager.url).rstrip('/')
-        assert proxy_cm.app_name == "echoer"
-=======
     async def test_gateway_connect_returns_enhanced_cm(self):
         """Test that Gateway.connect() returns an enhanced connection manager."""
         # Launch a gateway for this test
@@ -443,9 +292,31 @@
             assert hasattr(proxy, 'original_cm')
 
 
-class TestGatewayProxyConnectionManager:
-    """Test ProxyConnectionManager functionality in integration scenarios."""
->>>>>>> ab697d3c
+class TestGatewayEndToEndIntegration:
+    """Test complete end-to-end integration scenarios."""
+
+    @pytest.mark.asyncio
+    async def test_complete_request_flow(self, gateway_manager, echo_service_for_gateway):
+        """Test complete request flow: Client → Gateway → Service → Response."""
+        # Set up the complete system
+        echo_cm = EchoService.connect(url=echo_service_for_gateway.url)
+        gateway_cm = Gateway.connect(url=gateway_manager.url)
+        
+        # Register service with gateway
+        gateway_cm.register_app("echoer", str(echo_service_for_gateway.url), echo_cm)
+        proxy_cm = getattr(gateway_cm, 'echoer')
+        
+        # Test complete flow
+        message = "Hello from end-to-end test!"
+        result = proxy_cm.echo(message=message, delay=0.0)
+        
+        # Verify the complete flow worked
+        assert result.echoed == message
+        
+        # Verify the request actually went through the gateway
+        # by checking that the proxy didn't call the original CM directly
+        assert proxy_cm.gateway_url == str(gateway_manager.url).rstrip('/')
+        assert proxy_cm.app_name == "echoer"
 
     @pytest.mark.asyncio
     async def test_concurrent_requests_through_gateway(self, gateway_manager, echo_service_for_gateway):
@@ -480,37 +351,6 @@
     """Test Gateway error handling and edge cases."""
 
     @pytest.mark.asyncio
-    async def test_service_unavailable(self, gateway_manager):
-        """Test Gateway behavior when registered service is unavailable."""
-        # Register a service that doesn't exist
-        gateway_cm = Gateway.connect(url=gateway_manager.url)
-        gateway_cm.register_app("bad_service", "http://localhost:9999")
-        
-        # Try to access the unavailable service
-        gateway_url = str(gateway_manager.url).rstrip('/')
-        response = requests.post(f"{gateway_url}/bad_service/echo", json={"message": "test"})
-        
-        # Should get an error response
-        assert response.status_code == 500
-
-    @pytest.mark.asyncio
-<<<<<<< HEAD
-    async def test_gateway_timeout_handling(self, gateway_manager, echo_service_for_gateway):
-        """Test Gateway timeout handling for slow services."""
-        # Set up the system
-        echo_cm = EchoService.connect(url=echo_service_for_gateway.url)
-        gateway_cm = Gateway.connect(url=gateway_manager.url)
-        gateway_cm.register_app("echoer", str(echo_service_for_gateway.url), echo_cm)
-        proxy_cm = getattr(gateway_cm, 'echoer')
-        
-        # Test with a reasonable delay (should work)
-        result = proxy_cm.echo(message="timeout test", delay=0.1)
-        assert result.echoed == "timeout test"
-        
-        # Test with a very long delay (should timeout)
-        with pytest.raises(Exception):
-            proxy_cm.echo(message="timeout test", delay=10.0)
-=======
     async def test_proxy_multiple_services(self, echo_service_for_gateway):
         """Test managing multiple services through ProxyConnectionManager."""
         with Gateway.launch(url="http://localhost:8099", timeout=30) as gateway_cm:
@@ -562,7 +402,6 @@
 
 class TestGatewayErrorHandling:
     """Test Gateway error handling in integration scenarios."""
->>>>>>> ab697d3c
 
     @pytest.mark.asyncio
     async def test_invalid_request_handling(self, gateway_manager, echo_service_for_gateway):
@@ -672,67 +511,69 @@
         gateway_cm.register_app("echoer", str(echo_service_for_gateway.url), echo_cm)
         proxy_cm = getattr(gateway_cm, 'echoer')
         
-        # Make multiple rapid requests
-        start_time = time.time()
-        for i in range(10):
-            result = proxy_cm.echo(message=f"rapid {i}", delay=0.0)
-            assert result.echoed == f"rapid {i}"
-        end_time = time.time()
-        
-        # Should complete quickly
-        total_time = end_time - start_time
-        assert total_time < 1.0, f"Multiple requests took too long: {total_time:.3f}s"
-
-
-class TestGatewayResourceManagement:
-    """Test Gateway resource management and cleanup."""
-
-    @pytest.mark.asyncio
-    async def test_gateway_cleanup(self, gateway_manager, echo_service_for_gateway):
-        """Test that Gateway properly cleans up resources."""
-        # Set up the system
-        echo_cm = EchoService.connect(url=echo_service_for_gateway.url)
-        gateway_cm = Gateway.connect(url=gateway_manager.url)
-        gateway_cm.register_app("echoer", str(echo_service_for_gateway.url), echo_cm)
-        proxy_cm = getattr(gateway_cm, 'echoer')
-        
-        # Make some requests
-        proxy_cm.echo(message="cleanup test", delay=0.0)
-        
-        # Verify gateway is still responsive after requests
-        status = gateway_cm.status()
-        assert status is not None
-        
-        # Test that we can still make requests
-        result = proxy_cm.echo(message="post cleanup test", delay=0.0)
-        assert result.echoed == "post cleanup test"
-
-    @pytest.mark.asyncio
-<<<<<<< HEAD
-    async def test_gateway_registered_apps_property(self, gateway_manager, echo_service_for_gateway):
-        """Test the registered_apps property of the enhanced Gateway connection manager."""
-        # Set up the system
-        echo_cm = EchoService.connect(url=echo_service_for_gateway.url)
-        gateway_cm = Gateway.connect(url=gateway_manager.url)
-        
-        # Initially no apps should be registered
-        assert len(gateway_cm.registered_apps) == 0
-        
-        # Register an app
-        gateway_cm.register_app("echoer", str(echo_service_for_gateway.url), echo_cm)
-        
-        # Verify app is in registered_apps
-        assert "echoer" in gateway_cm.registered_apps
-        assert len(gateway_cm.registered_apps) == 1
-        
-        # Register another app
-        gateway_cm.register_app("echoer2", str(echo_service_for_gateway.url), echo_cm)
-        
-        # Verify both apps are registered
-        assert "echoer" in gateway_cm.registered_apps
-        assert "echoer2" in gateway_cm.registered_apps
-        assert len(gateway_cm.registered_apps) == 2
-=======
+        # Make concurrent requests
+        async def make_request(message):
+            loop = asyncio.get_event_loop()
+            return await loop.run_in_executor(
+                None,
+                lambda: requests.post(
+                    f"{str(gateway_manager.url).rstrip('/')}/echo/echo",
+                    json={"message": message},
+                    timeout=10
+                )
+            )
+        
+        # Send 5 concurrent requests
+        tasks = [make_request(f"Message {i}") for i in range(5)]
+        responses = await asyncio.gather(*tasks)
+        
+        # All should succeed
+        for i, response in enumerate(responses):
+            assert response.status_code == 200
+            data = response.json()
+            assert data["echoed"] == f"Message {i}"
+
+
+class TestGatewayComplexScenarios:
+    """Test complex real-world Gateway usage scenarios."""
+
+    @pytest.mark.asyncio
+    async def test_gateway_service_replacement(self, gateway_manager, echo_service_for_gateway):
+        """Test replacing a service registration with a new URL."""
+        # Register echo service initially
+        gateway_manager.register_app(
+            name="echo",
+            url=str(echo_service_for_gateway.url)
+        )
+        
+        await asyncio.sleep(0.1)
+        
+        # Make a request to verify it works
+        response1 = requests.post(
+            f"{str(gateway_manager.url).rstrip('/')}/echo/echo",
+            json={"message": "First registration"},
+            timeout=10
+        )
+        assert response1.status_code == 200
+        
+        # Re-register with same name (should replace)
+        gateway_manager.register_app(
+            name="echo",
+            url=str(echo_service_for_gateway.url)  # Same URL but simulates replacement
+        )
+        
+        await asyncio.sleep(0.1)
+        
+        # Should still work
+        response2 = requests.post(
+            f"{str(gateway_manager.url).rstrip('/')}/echo/echo",
+            json={"message": "Second registration"},
+            timeout=10
+        )
+        assert response2.status_code == 200
+        assert response2.json()["echoed"] == "Second registration"
+
+    @pytest.mark.asyncio
     async def test_gateway_with_proxy_full_workflow(self, echo_service_for_gateway):
         """Test complete workflow: Gateway + Service + ProxyConnectionManager."""
         with Gateway.launch(url="http://localhost:8101", timeout=30) as gateway_cm:
@@ -937,5 +778,4 @@
             assert False, "Should have failed to connect"
         except Exception as e:
             # Expected - can't connect to non-existent gateway
-            assert "503" in str(e) or "failed to connect" in str(e).lower()
->>>>>>> ab697d3c
+            assert "503" in str(e) or "failed to connect" in str(e).lower()