--- conflicted
+++ resolved
@@ -338,7 +338,6 @@
             for i in range(operations_per_worker):
                 obj_name = f"mixed:obj:{worker_id}:{i}"
                 operation_start = time.time()
-<<<<<<< HEAD
                 # Choose operation type based on probability
                 import random
                 op_type = random.choices(
@@ -346,15 +345,6 @@
                         weights=[0.4, 0.3, 0.2, 0.1]
                 )[0]
                 try:                   
-=======
-
-                try:
-                    # Choose operation type based on probability
-                    import random
-
-                    op_type = random.choices(["save", "load", "delete", "info"], weights=[0.4, 0.3, 0.2, 0.1])[0]
-
->>>>>>> 1fb1b31e
                     if op_type == "save":
                         # Save operation
                         test_obj = test_objects["small_string"]
@@ -854,20 +844,11 @@
             for i in range(operations_per_worker):
                 obj_name = f"dict:obj:{worker_id}:{i}"
                 operation_start = time.time()
-<<<<<<< HEAD
                 
                 import random
                 op_type = random.choice(["set", "get", "del", "contains"])
 
                 try:
-=======
-
-                try:
-                    import random
-
-                    op_type = random.choice(["set", "get", "del", "contains"])
-
->>>>>>> 1fb1b31e
                     if op_type == "set":
                         # Dictionary set operation
                         registry[obj_name] = test_objects["small_string"]
