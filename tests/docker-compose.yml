--- conflicted
+++ resolved
@@ -17,16 +17,10 @@
       retries: 3
 
   redis:
-<<<<<<< HEAD
-    image: redis:redis-stack:latest
+    image: redis:latest
     ports:
       - "6379:6379"
       - "8001:8001"
-=======
-    image: redis:latest
-    ports:
-      - "6379:6379"
->>>>>>> 16f7a5d6
     healthcheck:
       test: ["CMD", "redis-cli", "ping"]
       interval: 10s
@@ -35,10 +29,6 @@
     volumes:
       - redis_test_data:/data
 
-<<<<<<< HEAD
-=======
-
->>>>>>> 16f7a5d6
   rabbitmq:
     image: rabbitmq:3-management
     ports:
