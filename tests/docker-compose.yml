services:
  minio:
    image: minio/minio
    ports:
      - "9000:9000"  # API
      - "9001:9001"  # Console
    environment:
      MINIO_ROOT_USER: minioadmin
      MINIO_ROOT_PASSWORD: minioadmin
    volumes:
      - minio_data:/data
    command: server /data --console-address ":9001"
    healthcheck:
      test: ["CMD", "curl", "-f", "http://localhost:9000/minio/health/live"]
      interval: 30s
      timeout: 20s
      retries: 3

<<<<<<< HEAD
  redis:
    image: redis:latest
    ports:
      - "6379:6379"
    healthcheck:
      test: ["CMD", "redis-cli", "ping"]
      interval: 10s
      timeout: 5s
      retries: 3

  rabbitmq:
    image: rabbitmq:3-management
    ports:
      - "5672:5672"   # AMQP port
      - "15672:15672" # Management UI
    environment:
      RABBITMQ_DEFAULT_USER: user
      RABBITMQ_DEFAULT_PASS: password
    healthcheck:
      test: ["CMD", "rabbitmqctl", "status"]
      interval: 10s
      timeout: 5s
      retries: 3
=======
  mongodb:
    image: mongo:latest
    ports:
      - "27017:27017"
    environment:
      - MONGO_INITDB_DATABASE=test_db
    volumes:
      - mongodb_test_data:/data/db

  redis:
    image: redis/redis-stack:latest
    ports:
      - "6379:6379"
      - "8001:8001"
    volumes:
      - redis_test_data:/data
>>>>>>> bbfd6636

volumes:
  minio_data:

  mongodb_test_data:
  redis_test_data: <|MERGE_RESOLUTION|>--- conflicted
+++ resolved
@@ -16,31 +16,6 @@
       timeout: 20s
       retries: 3
 
-<<<<<<< HEAD
-  redis:
-    image: redis:latest
-    ports:
-      - "6379:6379"
-    healthcheck:
-      test: ["CMD", "redis-cli", "ping"]
-      interval: 10s
-      timeout: 5s
-      retries: 3
-
-  rabbitmq:
-    image: rabbitmq:3-management
-    ports:
-      - "5672:5672"   # AMQP port
-      - "15672:15672" # Management UI
-    environment:
-      RABBITMQ_DEFAULT_USER: user
-      RABBITMQ_DEFAULT_PASS: password
-    healthcheck:
-      test: ["CMD", "rabbitmqctl", "status"]
-      interval: 10s
-      timeout: 5s
-      retries: 3
-=======
   mongodb:
     image: mongo:latest
     ports:
@@ -57,7 +32,6 @@
       - "8001:8001"
     volumes:
       - redis_test_data:/data
->>>>>>> bbfd6636
 
 volumes:
   minio_data:
