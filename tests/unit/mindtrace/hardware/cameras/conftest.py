import asyncio
import pathlib

import pytest
import pytest_asyncio


@pytest.fixture(autouse=True)
def fast_camera_sleep_and_imwrite(monkeypatch, request):
    """Pytest fixture to speed up camera unit tests.

    - Skip the 0.1s settle sleep used only in HDR capture
    - Replace cv2.imwrite with a fast placeholder write
    - Replace mock camera image generation/enhancement with lightweight ops
      (but skip this for tests that specifically need to test image generation)

    This avoids affecting retry timing assertions elsewhere.
    """
    # Check if this is a test that needs real image generation
    test_name = getattr(request.node, 'name', '')
    needs_real_image_generation = any(pattern in test_name for pattern in [
        'test_different_image_patterns',
        'test_auto_pattern_rotation', 
        'test_exposure_and_gain_effects_on_image',
        'test_roi_get_set_cycle',
        'test_extreme_roi_values',
        'test_checkerboard_size_parameter'
    ])
    
    # Patch camera_manager asyncio.sleep: skip only the 0.1s settle used in HDR
    try:
        import mindtrace.hardware.cameras.core.camera_manager as cm

        _orig_sleep = cm.asyncio.sleep

        async def _fast_sleep(delay: float, *args, **kwargs):
            # Skip only the small settle delay used by HDR capture
            if abs(delay - 0.1) < 1e-6:
                return None
            return await _orig_sleep(delay, *args, **kwargs)

        monkeypatch.setattr(cm.asyncio, "sleep", _fast_sleep, raising=False)
    except Exception:
        pass

    # Patch cv2.imwrite to create an empty file quickly
    try:
        import cv2  # noqa: F401

        def _fast_imwrite(path, img):  # type: ignore[no-redef]
            p = pathlib.Path(path)
            p.parent.mkdir(parents=True, exist_ok=True)
            with open(p, "wb") as f:
                f.write(b"")
            return True

        monkeypatch.setattr("cv2.imwrite", _fast_imwrite, raising=False)
    except Exception:
        pass

<<<<<<< HEAD
    # Patch mock camera image generation to be lightweight (but skip for image generation tests)
    if not needs_real_image_generation:
        try:
            import numpy as np  # noqa: F401
            from mindtrace.hardware.cameras.backends.basler.mock_basler_camera_backend import MockBaslerCameraBackend
=======
    # Patch mock camera image generation to be lightweight
    try:
        import numpy as np  # noqa: F401

        from mindtrace.hardware.cameras.backends.daheng.mock_daheng import MockDahengCamera

        def _fast_generate_daheng(self):  # type: ignore[no-redef]
            return np.zeros((480, 640, 3), dtype=np.uint8)

        def _no_enhance(self, img):  # type: ignore[no-redef]
            return img

        monkeypatch.setattr(MockDahengCamera, "_generate_synthetic_image", _fast_generate_daheng, raising=False)
        monkeypatch.setattr(MockDahengCamera, "_enhance_image", _no_enhance, raising=False)
    except Exception:
        pass

    try:
        import numpy as np  # noqa: F401

        from mindtrace.hardware.cameras.backends.basler.mock_basler import MockBaslerCamera
>>>>>>> d3b775e5

            def _fast_generate_basler(self):  # type: ignore[no-redef]
                return np.zeros((480, 640, 3), dtype=np.uint8)

            def _no_enhance_b(self, img):  # type: ignore[no-redef]
                return img

            monkeypatch.setattr(MockBaslerCameraBackend, "_generate_synthetic_image", _fast_generate_basler, raising=False)
            monkeypatch.setattr(MockBaslerCameraBackend, "_enhance_image", _no_enhance_b, raising=False)
        except Exception:
            pass

    yield


@pytest.fixture(autouse=True)
def enforce_timing_for_concurrency_test(monkeypatch, request):
    """Enforce timing for the sequential concurrency timing test.
    
    Only for the sequential concurrency timing test, ensure each capture has a small delay so the measured time 
    reflects sequential execution without significantly slowing the suite.
    """
    if request.node and request.node.name == "test_concurrent_capture_limiting":
        try:
            from mindtrace.hardware.cameras.backends.basler.mock_basler_camera_backend import MockBaslerCameraBackend
 
            original_capture = MockBaslerCameraBackend.capture

            async def _slightly_slow_capture(self, *args, **kwargs):  # type: ignore[no-redef]
                # Add ~0.08s so 3 sequential captures >= 0.24s
                await asyncio.sleep(0.08)
                return await original_capture(self, *args, **kwargs)

            monkeypatch.setattr(MockBaslerCameraBackend, "capture", _slightly_slow_capture, raising=False)
        except Exception:
            pass
<<<<<<< HEAD
    yield 


# ===== Moved fixtures from test_cameras.py =====


@pytest.fixture(scope="session")
def event_loop():
    """Create an instance of the default event loop for the test session."""
    loop = asyncio.get_event_loop_policy().new_event_loop()
    yield loop
    loop.close()


@pytest_asyncio.fixture
async def camera_manager():
    """Async camera manager with mocks enabled."""
    from mindtrace.hardware.cameras.core.async_camera_manager import AsyncCameraManager as CameraManager

    manager = CameraManager(include_mocks=True)
    yield manager
    try:
        await manager.close(None)
    except Exception:
        pass


@pytest_asyncio.fixture
async def mock_basler_camera():
    """Mock Basler backend instance."""
    from mindtrace.hardware.cameras.backends.basler import MockBaslerCameraBackend

    camera = MockBaslerCameraBackend(camera_name="mock_basler_1", camera_config=None)
    yield camera
    try:
        await camera.close()
    except Exception:
        pass


@pytest_asyncio.fixture
async def temp_config_file():
    """Temporary configuration file for camera tests."""
    import json
    import tempfile

    with tempfile.NamedTemporaryFile(mode="w", suffix=".json", delete=False) as f:
        config_data = {
            "camera_type": "mock_basler",
            "camera_name": "test_camera",
            "timestamp": 1234567890.123,
            "exposure_time": 15000.0,
            "gain": 2.5,
            "trigger_mode": "continuous",
            "white_balance": "auto",
            "width": 1920,
            "height": 1080,
            "roi": {"x": 0, "y": 0, "width": 1920, "height": 1080},
            "pixel_format": "BGR8",
            "image_enhancement": True,
            "retrieve_retry_count": 3,
            "timeout_ms": 5000,
            "buffer_count": 25,
        }
        json.dump(config_data, f, indent=2)
        temp_path = f.name
    yield temp_path
    try:
        os.unlink(temp_path)
    except Exception:
        pass


@pytest.fixture(autouse=True)
def _disable_real_opencv_camera_discovery(monkeypatch):
    try:
        from mindtrace.hardware.cameras.backends.opencv.opencv_camera_backend import OpenCVCameraBackend

        def _fake_get_available_cameras(include_details: bool = False):
            return {} if include_details else []

        monkeypatch.setattr(OpenCVCameraBackend, "get_available_cameras", staticmethod(_fake_get_available_cameras))
    except Exception:
        pass 
=======
    yield
>>>>>>> d3b775e5
<|MERGE_RESOLUTION|>--- conflicted
+++ resolved
@@ -58,35 +58,11 @@
     except Exception:
         pass
 
-<<<<<<< HEAD
     # Patch mock camera image generation to be lightweight (but skip for image generation tests)
     if not needs_real_image_generation:
         try:
             import numpy as np  # noqa: F401
             from mindtrace.hardware.cameras.backends.basler.mock_basler_camera_backend import MockBaslerCameraBackend
-=======
-    # Patch mock camera image generation to be lightweight
-    try:
-        import numpy as np  # noqa: F401
-
-        from mindtrace.hardware.cameras.backends.daheng.mock_daheng import MockDahengCamera
-
-        def _fast_generate_daheng(self):  # type: ignore[no-redef]
-            return np.zeros((480, 640, 3), dtype=np.uint8)
-
-        def _no_enhance(self, img):  # type: ignore[no-redef]
-            return img
-
-        monkeypatch.setattr(MockDahengCamera, "_generate_synthetic_image", _fast_generate_daheng, raising=False)
-        monkeypatch.setattr(MockDahengCamera, "_enhance_image", _no_enhance, raising=False)
-    except Exception:
-        pass
-
-    try:
-        import numpy as np  # noqa: F401
-
-        from mindtrace.hardware.cameras.backends.basler.mock_basler import MockBaslerCamera
->>>>>>> d3b775e5
 
             def _fast_generate_basler(self):  # type: ignore[no-redef]
                 return np.zeros((480, 640, 3), dtype=np.uint8)
@@ -123,7 +99,6 @@
             monkeypatch.setattr(MockBaslerCameraBackend, "capture", _slightly_slow_capture, raising=False)
         except Exception:
             pass
-<<<<<<< HEAD
     yield 
 
 
@@ -207,7 +182,4 @@
 
         monkeypatch.setattr(OpenCVCameraBackend, "get_available_cameras", staticmethod(_fake_get_available_cameras))
     except Exception:
-        pass 
-=======
-    yield
->>>>>>> d3b775e5
+        pass 