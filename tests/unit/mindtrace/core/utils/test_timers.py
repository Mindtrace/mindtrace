--- conflicted
+++ resolved
@@ -475,11 +475,7 @@
 
         wrapped_func = timeout(test_func)
         result = wrapped_func(5)
-<<<<<<< HEAD
-
-        assert result == 10
-=======
-        
+
         assert result == 10
 
 
@@ -666,5 +662,4 @@
         assert isinstance(returned_context, TimerContext)
         assert returned_context.timer_collection is tc
         assert returned_context.name == 'test_timer'
-        assert tc._timers['test_timer']._start_time == 10.0
->>>>>>> 13def2af
+        assert tc._timers['test_timer']._start_time == 10.0