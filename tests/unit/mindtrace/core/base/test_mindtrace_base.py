--- conflicted
+++ resolved
@@ -26,7 +26,16 @@
         assert isinstance(TestClass.logger, logging.Logger)
         assert TestClass.logger.name == f"mindtrace.{TestClass.unique_name}"
 
-<<<<<<< HEAD
+    def test_logger_setter(self):
+        """Test that logger setter works correctly."""
+        class TestClass(metaclass=MindtraceMeta):
+            pass
+        
+        # Test that logger setter works
+        new_logger = logging.getLogger("test_logger")
+        TestClass.logger = new_logger
+        assert TestClass.logger == new_logger
+
     def test_logger_setter_functionality(self):
         """Test the logger setter functionality."""
         class TestClass(metaclass=MindtraceMeta):
@@ -92,17 +101,6 @@
         # Verify internal attributes are set correctly
         assert TestClass1._logger is logger1
         assert TestClass2._logger is logger2
-=======
-    def test_logger_setter(self):
-        """Test that logger setter works correctly."""
-        class TestClass(metaclass=MindtraceMeta):
-            pass
-        
-        # Test that logger setter works
-        new_logger = logging.getLogger("test_logger")
-        TestClass.logger = new_logger
-        assert TestClass.logger == new_logger
->>>>>>> f15d7d25
 
 
 class TestMindtrace:
@@ -163,7 +161,22 @@
             with Mindtrace() as mt:
                 raise ValueError("Test exception")
 
-<<<<<<< HEAD
+    def test_context_manager_exception_suppression(self):
+        """Test context manager exception suppression."""
+        with patch('mindtrace.core.base.mindtrace_base.get_logger') as mock_get_logger:
+            mock_logger = Mock()
+            mock_get_logger.return_value = mock_logger
+            
+            with Mindtrace(suppress=True) as mt:
+                raise ValueError("Test exception")
+            # Exception should be suppressed, so no exception should be raised
+            
+            # Verify that the exception was logged
+            mock_logger.exception.assert_called_once()
+            call_args = mock_logger.exception.call_args
+            assert call_args[0][0] == "Exception occurred"  # Check the message
+            assert call_args[1]['exc_info'] is not None  # Check that exc_info was provided
+
     def test_init_exception_handling_first_branch(self):
         """Test initialization exception handling - first branch.
         
@@ -238,23 +251,6 @@
         assert isinstance(instance1, Mindtrace)
         assert hasattr(instance1, 'parent_initialized')
         assert instance1.parent_initialized is True
-=======
-    def test_context_manager_exception_suppression(self):
-        """Test context manager exception suppression."""
-        with patch('mindtrace.core.base.mindtrace_base.get_logger') as mock_get_logger:
-            mock_logger = Mock()
-            mock_get_logger.return_value = mock_logger
-            
-            with Mindtrace(suppress=True) as mt:
-                raise ValueError("Test exception")
-            # Exception should be suppressed, so no exception should be raised
-            
-            # Verify that the exception was logged
-            mock_logger.exception.assert_called_once()
-            call_args = mock_logger.exception.call_args
-            assert call_args[0][0] == "Exception occurred"  # Check the message
-            assert call_args[1]['exc_info'] is not None  # Check that exc_info was provided
->>>>>>> f15d7d25
 
     def test_autolog_decorator(self):
         """Test the autolog decorator functionality."""
@@ -477,236 +473,6 @@
             assert "Custom prefix" in mock_log.call_args_list[0][0][1]
             assert "Custom suffix" in mock_log.call_args_list[1][0][1]
 
-<<<<<<< HEAD
-    def test_autolog_async_wrapper_with_external_self_success_branch(self):
-        """Test the async wrapper success branch with external self (else clause)."""
-        import asyncio
-
-        class LoggerOwner(Mindtrace):
-            pass
-
-        async def standalone_async_function(x, y, multiplier=1):
-            """A standalone async function for testing."""
-            await asyncio.sleep(0.001)  # Simulate async work
-            return (x + y) * multiplier
-
-        async def run_test():
-            logger_owner = LoggerOwner()
-            
-            # Apply the autolog decorator with external self
-            decorated_func = Mindtrace.autolog(self=logger_owner)(standalone_async_function)
-            
-            with patch.object(logger_owner.logger, 'log') as mock_log:
-                # Test the success branch (else clause)
-                result = await decorated_func(3, 7, multiplier=2)
-                
-                # Verify the result is correct
-                assert result == 20  # (3 + 7) * 2
-                
-                # Verify logging calls - should have prefix and suffix logs
-                assert mock_log.call_count == 2
-                
-                # Verify prefix log (before execution)
-                prefix_call = mock_log.call_args_list[0]
-                assert "Calling standalone_async_function with args: (3, 7)" in prefix_call[0][1]
-                assert "'multiplier': 2" in prefix_call[0][1]
-                
-                # Verify suffix log (after successful execution)
-                suffix_call = mock_log.call_args_list[1]
-                assert "Finished standalone_async_function with result: 20" in suffix_call[0][1]
-
-        asyncio.run(run_test())
-
-    def test_autolog_async_wrapper_with_external_self_exception_branch(self):
-        """Test the async wrapper exception branch with external self."""
-        import asyncio
-
-        class LoggerOwner(Mindtrace):
-            pass
-
-        async def failing_async_function(should_fail=True):
-            """An async function that raises an exception."""
-            await asyncio.sleep(0.001)  # Simulate async work
-            if should_fail:
-                raise ValueError("Async function failed")
-            return "success"
-
-        async def run_test():
-            logger_owner = LoggerOwner()
-            decorated_func = Mindtrace.autolog(self=logger_owner)(failing_async_function)
-            
-            with patch.object(logger_owner.logger, 'log') as mock_log, \
-                 patch.object(logger_owner.logger, 'error') as mock_error:
-                
-                # Test the exception branch
-                with pytest.raises(ValueError, match="Async function failed"):
-                    await decorated_func(should_fail=True)
-                
-                # Verify prefix log was called (before exception)
-                assert mock_log.call_count == 1
-                prefix_call = mock_log.call_args_list[0]
-                assert "Calling failing_async_function" in prefix_call[0][1]
-                
-                # Verify exception was logged
-                assert mock_error.call_count == 1
-                error_call = mock_error.call_args[0][0]
-                assert "failing_async_function failed to complete" in error_call
-                assert "Async function failed" in error_call
-
-        asyncio.run(run_test())
-
-    def test_autolog_async_wrapper_preserves_function_metadata(self):
-        """Test that @wraps(function) preserves the original function's metadata."""
-        import asyncio
-
-        class LoggerOwner(Mindtrace):
-            pass
-
-        async def documented_async_function(param1: int, param2: str = "default") -> str:
-            """This is a documented async function.
-            
-            Args:
-                param1: An integer parameter
-                param2: A string parameter with default value
-                
-            Returns:
-                A formatted string
-            """
-            return f"param1={param1}, param2={param2}"
-
-        logger_owner = LoggerOwner()
-        decorated_func = Mindtrace.autolog(self=logger_owner)(documented_async_function)
-        
-        # Verify metadata is preserved
-        assert decorated_func.__name__ == "documented_async_function"
-        assert "This is a documented async function" in decorated_func.__doc__
-        assert decorated_func.__annotations__ == documented_async_function.__annotations__
-        
-        # Verify the function still works correctly
-        async def run_test():
-            result = await decorated_func(42, "test")
-            assert result == "param1=42, param2=test"
-            
-        asyncio.run(run_test())
-
-    def test_autolog_async_wrapper_with_custom_formatters(self):
-        """Test async wrapper with custom prefix, suffix, and exception formatters."""
-        import asyncio
-
-        def custom_prefix(func, args, kwargs):
-            return f"[ASYNC-START] {func.__name__} called with {len(args)} args"
-
-        def custom_suffix(func, result):
-            return f"[ASYNC-END] {func.__name__} returned: {type(result).__name__}"
-
-        def custom_exception(func, error, stack_trace):
-            return f"[ASYNC-ERROR] {func.__name__} crashed: {error}"
-
-        class LoggerOwner(Mindtrace):
-            pass
-
-        async def test_async_function(value):
-            await asyncio.sleep(0.001)
-            if value < 0:
-                raise ValueError("Negative value")
-            return {"result": value * 2}
-
-        async def run_test():
-            logger_owner = LoggerOwner()
-            decorated_func = Mindtrace.autolog(
-                self=logger_owner,
-                prefix_formatter=custom_prefix,
-                suffix_formatter=custom_suffix,
-                exception_formatter=custom_exception
-            )(test_async_function)
-            
-            with patch.object(logger_owner.logger, 'log') as mock_log, \
-                 patch.object(logger_owner.logger, 'error') as mock_error:
-                
-                # Test success case
-                result = await decorated_func(5)
-                assert result == {"result": 10}
-                
-                # Verify custom formatters were used
-                assert mock_log.call_count == 2
-                assert "[ASYNC-START] test_async_function called with 1 args" in mock_log.call_args_list[0][0][1]
-                assert "[ASYNC-END] test_async_function returned: dict" in mock_log.call_args_list[1][0][1]
-                
-                # Test exception case
-                mock_log.reset_mock()
-                with pytest.raises(ValueError):
-                    await decorated_func(-1)
-                
-                # Verify custom exception formatter was used
-                assert mock_error.call_count == 1
-                assert "[ASYNC-ERROR] test_async_function crashed: Negative value" in mock_error.call_args[0][0]
-
-        asyncio.run(run_test())
-
-    def test_autolog_async_wrapper_with_no_args_and_kwargs(self):
-        """Test async wrapper handles functions with no arguments correctly."""
-        import asyncio
-
-        class LoggerOwner(Mindtrace):
-            pass
-
-        async def no_args_async_function():
-            """Function with no arguments."""
-            await asyncio.sleep(0.001)
-            return "no args result"
-
-        async def run_test():
-            logger_owner = LoggerOwner()
-            decorated_func = Mindtrace.autolog(self=logger_owner)(no_args_async_function)
-            
-            with patch.object(logger_owner.logger, 'log') as mock_log:
-                result = await decorated_func()
-                
-                assert result == "no args result"
-                assert mock_log.call_count == 2
-                
-                # Verify args and kwargs are handled correctly (should be empty)
-                prefix_call = mock_log.call_args_list[0][0][1]
-                assert "with args: ()" in prefix_call
-                assert "kwargs: {}" in prefix_call
-
-        asyncio.run(run_test())
-
-    def test_autolog_async_wrapper_integration_with_different_return_types(self):
-        """Test async wrapper handles different return types correctly."""
-        import asyncio
-
-        class LoggerOwner(Mindtrace):
-            pass
-
-        async def return_none():
-            await asyncio.sleep(0.001)
-            return None
-
-        async def return_complex_object():
-            await asyncio.sleep(0.001)
-            return {"nested": {"data": [1, 2, 3]}, "count": 42}
-
-        async def run_test():
-            logger_owner = LoggerOwner()
-            
-            # Test None return
-            none_func = Mindtrace.autolog(self=logger_owner)(return_none)
-            with patch.object(logger_owner.logger, 'log') as mock_log:
-                result = await none_func()
-                assert result is None
-                assert "result: None" in mock_log.call_args_list[1][0][1]
-            
-            # Test complex object return
-            complex_func = Mindtrace.autolog(self=logger_owner)(return_complex_object)
-            with patch.object(logger_owner.logger, 'log') as mock_log:
-                result = await complex_func()
-                assert result["count"] == 42
-                assert result["nested"]["data"] == [1, 2, 3]
-                # The suffix formatter should handle complex objects
-                assert "Finished return_complex_object with result:" in mock_log.call_args_list[1][0][1]
-
-=======
     def test_autolog_with_self_parameter_sync(self):
         """Test autolog decorator with self parameter for sync functions."""
         class TestClass(Mindtrace):
@@ -762,7 +528,236 @@
                 with pytest.raises(ValueError):
                     await decorated_method(2, 3)
                 assert mock_error.call_count == 1
->>>>>>> f15d7d25
+        asyncio.run(run_test())
+
+    def test_autolog_async_wrapper_with_external_self_success_branch(self):
+        """Test the async wrapper success branch with external self (else clause)."""
+        import asyncio
+
+        class LoggerOwner(Mindtrace):
+            pass
+
+        async def standalone_async_function(x, y, multiplier=1):
+            """A standalone async function for testing."""
+            await asyncio.sleep(0.001)  # Simulate async work
+            return (x + y) * multiplier
+
+        async def run_test():
+            logger_owner = LoggerOwner()
+            
+            # Apply the autolog decorator with external self
+            decorated_func = Mindtrace.autolog(self=logger_owner)(standalone_async_function)
+            
+            with patch.object(logger_owner.logger, 'log') as mock_log:
+                # Test the success branch (else clause)
+                result = await decorated_func(3, 7, multiplier=2)
+                
+                # Verify the result is correct
+                assert result == 20  # (3 + 7) * 2
+                
+                # Verify logging calls - should have prefix and suffix logs
+                assert mock_log.call_count == 2
+                
+                # Verify prefix log (before execution)
+                prefix_call = mock_log.call_args_list[0]
+                assert "Calling standalone_async_function with args: (3, 7)" in prefix_call[0][1]
+                assert "'multiplier': 2" in prefix_call[0][1]
+                
+                # Verify suffix log (after successful execution)
+                suffix_call = mock_log.call_args_list[1]
+                assert "Finished standalone_async_function with result: 20" in suffix_call[0][1]
+
+        asyncio.run(run_test())
+
+    def test_autolog_async_wrapper_with_external_self_exception_branch(self):
+        """Test the async wrapper exception branch with external self."""
+        import asyncio
+
+        class LoggerOwner(Mindtrace):
+            pass
+
+        async def failing_async_function(should_fail=True):
+            """An async function that raises an exception."""
+            await asyncio.sleep(0.001)  # Simulate async work
+            if should_fail:
+                raise ValueError("Async function failed")
+            return "success"
+
+        async def run_test():
+            logger_owner = LoggerOwner()
+            decorated_func = Mindtrace.autolog(self=logger_owner)(failing_async_function)
+            
+            with patch.object(logger_owner.logger, 'log') as mock_log, \
+                 patch.object(logger_owner.logger, 'error') as mock_error:
+                
+                # Test the exception branch
+                with pytest.raises(ValueError, match="Async function failed"):
+                    await decorated_func(should_fail=True)
+                
+                # Verify prefix log was called (before exception)
+                assert mock_log.call_count == 1
+                prefix_call = mock_log.call_args_list[0]
+                assert "Calling failing_async_function" in prefix_call[0][1]
+                
+                # Verify exception was logged
+                assert mock_error.call_count == 1
+                error_call = mock_error.call_args[0][0]
+                assert "failing_async_function failed to complete" in error_call
+                assert "Async function failed" in error_call
+
+        asyncio.run(run_test())
+
+    def test_autolog_async_wrapper_preserves_function_metadata(self):
+        """Test that @wraps(function) preserves the original function's metadata."""
+        import asyncio
+
+        class LoggerOwner(Mindtrace):
+            pass
+
+        async def documented_async_function(param1: int, param2: str = "default") -> str:
+            """This is a documented async function.
+            
+            Args:
+                param1: An integer parameter
+                param2: A string parameter with default value
+                
+            Returns:
+                A formatted string
+            """
+            return f"param1={param1}, param2={param2}"
+
+        logger_owner = LoggerOwner()
+        decorated_func = Mindtrace.autolog(self=logger_owner)(documented_async_function)
+        
+        # Verify metadata is preserved
+        assert decorated_func.__name__ == "documented_async_function"
+        assert "This is a documented async function" in decorated_func.__doc__
+        assert decorated_func.__annotations__ == documented_async_function.__annotations__
+        
+        # Verify the function still works correctly
+        async def run_test():
+            result = await decorated_func(42, "test")
+            assert result == "param1=42, param2=test"
+            
+        asyncio.run(run_test())
+
+    def test_autolog_async_wrapper_with_custom_formatters(self):
+        """Test async wrapper with custom prefix, suffix, and exception formatters."""
+        import asyncio
+
+        def custom_prefix(func, args, kwargs):
+            return f"[ASYNC-START] {func.__name__} called with {len(args)} args"
+
+        def custom_suffix(func, result):
+            return f"[ASYNC-END] {func.__name__} returned: {type(result).__name__}"
+
+        def custom_exception(func, error, stack_trace):
+            return f"[ASYNC-ERROR] {func.__name__} crashed: {error}"
+
+        class LoggerOwner(Mindtrace):
+            pass
+
+        async def test_async_function(value):
+            await asyncio.sleep(0.001)
+            if value < 0:
+                raise ValueError("Negative value")
+            return {"result": value * 2}
+
+        async def run_test():
+            logger_owner = LoggerOwner()
+            decorated_func = Mindtrace.autolog(
+                self=logger_owner,
+                prefix_formatter=custom_prefix,
+                suffix_formatter=custom_suffix,
+                exception_formatter=custom_exception
+            )(test_async_function)
+            
+            with patch.object(logger_owner.logger, 'log') as mock_log, \
+                 patch.object(logger_owner.logger, 'error') as mock_error:
+                
+                # Test success case
+                result = await decorated_func(5)
+                assert result == {"result": 10}
+                
+                # Verify custom formatters were used
+                assert mock_log.call_count == 2
+                assert "[ASYNC-START] test_async_function called with 1 args" in mock_log.call_args_list[0][0][1]
+                assert "[ASYNC-END] test_async_function returned: dict" in mock_log.call_args_list[1][0][1]
+                
+                # Test exception case
+                mock_log.reset_mock()
+                with pytest.raises(ValueError):
+                    await decorated_func(-1)
+                
+                # Verify custom exception formatter was used
+                assert mock_error.call_count == 1
+                assert "[ASYNC-ERROR] test_async_function crashed: Negative value" in mock_error.call_args[0][0]
+
+        asyncio.run(run_test())
+
+    def test_autolog_async_wrapper_with_no_args_and_kwargs(self):
+        """Test async wrapper handles functions with no arguments correctly."""
+        import asyncio
+
+        class LoggerOwner(Mindtrace):
+            pass
+
+        async def no_args_async_function():
+            """Function with no arguments."""
+            await asyncio.sleep(0.001)
+            return "no args result"
+
+        async def run_test():
+            logger_owner = LoggerOwner()
+            decorated_func = Mindtrace.autolog(self=logger_owner)(no_args_async_function)
+            
+            with patch.object(logger_owner.logger, 'log') as mock_log:
+                result = await decorated_func()
+                
+                assert result == "no args result"
+                assert mock_log.call_count == 2
+                
+                # Verify args and kwargs are handled correctly (should be empty)
+                prefix_call = mock_log.call_args_list[0][0][1]
+                assert "with args: ()" in prefix_call
+                assert "kwargs: {}" in prefix_call
+
+        asyncio.run(run_test())
+
+    def test_autolog_async_wrapper_integration_with_different_return_types(self):
+        """Test async wrapper handles different return types correctly."""
+        import asyncio
+
+        class LoggerOwner(Mindtrace):
+            pass
+
+        async def return_none():
+            await asyncio.sleep(0.001)
+            return None
+
+        async def return_complex_object():
+            await asyncio.sleep(0.001)
+            return {"nested": {"data": [1, 2, 3]}, "count": 42}
+
+        async def run_test():
+            logger_owner = LoggerOwner()
+            
+            # Test None return
+            none_func = Mindtrace.autolog(self=logger_owner)(return_none)
+            with patch.object(logger_owner.logger, 'log') as mock_log:
+                result = await none_func()
+                assert result is None
+                assert "result: None" in mock_log.call_args_list[1][0][1]
+            
+            # Test complex object return
+            complex_func = Mindtrace.autolog(self=logger_owner)(return_complex_object)
+            with patch.object(logger_owner.logger, 'log') as mock_log:
+                result = await complex_func()
+                assert result["count"] == 42
+                assert result["nested"]["data"] == [1, 2, 3]
+                # The suffix formatter should handle complex objects
+                assert "Finished return_complex_object with result:" in mock_log.call_args_list[1][0][1]
+
         asyncio.run(run_test())
 
 
