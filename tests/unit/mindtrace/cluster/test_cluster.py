--- conflicted
+++ resolved
@@ -12,26 +12,19 @@
 
 @pytest.fixture
 def cluster_manager():
-<<<<<<< HEAD
     # Patch Database to avoid file I/O
-    with patch("mindtrace.cluster.core.cluster.UnifiedMindtraceODMBackend") as MockDatabase:
+    with patch("mindtrace.cluster.core.cluster.UnifiedMindtraceODMBackend") as MockDatabase, \
+            patch("mindtrace.cluster.core.cluster.RabbitMQClient") as MockRabbitMQClient:
         mock_database = MockDatabase.return_value
         mock_database.insert = MagicMock()
         mock_database.find = MagicMock(return_value=[])
         mock_database.delete = MagicMock()
         mock_database.redis_backend = MagicMock()
         mock_database.redis_backend.model_cls = MagicMock()
-=======
-    # Patch Registry to avoid file I/O
-    with patch("mindtrace.cluster.core.cluster.Registry") as MockRegistry, \
-                 patch("mindtrace.cluster.core.cluster.RabbitMQClient") as MockRabbitMQClient:
-        mock_registry = MockRegistry.return_value
-        mock_registry.save = MagicMock()
-        mock_registry.load = MagicMock(return_value={})
         mock_rabbitmq_client = MockRabbitMQClient.return_value
         mock_rabbitmq_client.publish = MagicMock()
         mock_rabbitmq_client.register = MagicMock()
->>>>>>> 40e58865
+
         cm = ClusterManager()
         cm.job_schema_targeting_database = mock_database
         cm.job_status_database = mock_database
