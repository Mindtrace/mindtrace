--- conflicted
+++ resolved
@@ -1,9 +1,6 @@
-<<<<<<< HEAD
-=======
 import re
 import threading
 import time
->>>>>>> d3b775e5
 from concurrent.futures import ThreadPoolExecutor
 from pathlib import Path
 import re
