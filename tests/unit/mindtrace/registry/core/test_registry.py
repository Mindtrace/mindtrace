import re
import threading
import time
from concurrent.futures import ThreadPoolExecutor
from pathlib import Path
from tempfile import TemporaryDirectory
from unittest.mock import patch
import threading

import pytest
from minio import S3Error
from pydantic import BaseModel

from mindtrace.core import Config
from mindtrace.registry import LocalRegistryBackend, Registry


class SampleModel(BaseModel):
    """Sample Pydantic model for testing."""

    name: str
    value: int


@pytest.fixture
def temp_registry_dir():
    """Create a temporary directory for registry storage."""
    with TemporaryDirectory() as temp_dir:
        yield temp_dir


@pytest.fixture
def registry(temp_registry_dir):
    """Create a Registry instance with a temporary directory."""
    return Registry(registry_dir=temp_registry_dir, version_objects=True)


@pytest.fixture
def concrete_backend():
    """Create a concrete backend instance."""
    with TemporaryDirectory() as temp_dir:
        yield LocalRegistryBackend(uri=Path(temp_dir))


@pytest.fixture
def test_config():
    """Create a test configuration."""
    return Config()


@pytest.fixture
def test_model():
    """Create a test Pydantic model."""
    return SampleModel(name="test", value=42)


@pytest.fixture
def test_basic_types():
    """Create test basic types."""
    return {"str": "test", "int": 42, "float": 3.14, "bool": True}


@pytest.fixture
def test_container_types():
    """Create test container types."""
    return {"list": [1, 2, 3], "dict": {"a": 1, "b": 2}, "tuple": (1, 2, 3), "set": {1, 2, 3}}


@pytest.fixture
def test_bytes():
    """Create test bytes."""
    return b"test bytes"


@pytest.fixture
def test_path():
    """Create a test path."""
    with TemporaryDirectory() as temp_dir:
        test_file = Path(temp_dir) / "test.txt"
        test_file.write_text("test content")
        yield test_file


@pytest.fixture
def non_versioned_registry(temp_registry_dir):
    """Create a registry with versioning disabled."""
    return Registry(registry_dir=temp_registry_dir, version_objects=False)


def test_registry_initialization(registry, temp_registry_dir):
    """Test that Registry can be initialized with required arguments."""
    assert registry is not None
    assert isinstance(registry.backend, LocalRegistryBackend)
    assert Path(temp_registry_dir).exists()


def test_registry_default_directory():
    """Test that Registry uses the default directory from config when registry_dir is None."""
    # Create a registry without specifying registry_dir
    registry = Registry()

    # Verify that it uses the default from config
    expected_dir = Path(registry.config["MINDTRACE_DIR_PATHS"]["REGISTRY_DIR"]).expanduser().resolve()
    assert registry.backend.uri == expected_dir
    assert registry.backend.uri.is_absolute()
    assert registry.backend.uri.exists()


def test_registry_directory_path_resolution():
    """Test that registry directory paths are properly resolved."""
    # Test with relative path
    with TemporaryDirectory() as temp_dir:
        rel_path = Path(temp_dir) / "subdir"
        registry = Registry(registry_dir=str(rel_path))
        assert registry.backend.uri == rel_path.resolve()
        assert registry.backend.uri.is_absolute()
        assert registry.backend.uri.exists()

    # Test with home directory expansion
    with TemporaryDirectory() as temp_dir:
        home_path = Path.home() / "test_registry"
        registry = Registry(registry_dir="~/test_registry")
        assert registry.backend.uri == home_path.resolve()
        assert registry.backend.uri.is_absolute()
        assert registry.backend.uri.exists()

    # Test with absolute path
    with TemporaryDirectory() as temp_dir:
        abs_path = Path(temp_dir).resolve()
        registry = Registry(registry_dir=str(abs_path))
        assert registry.backend.uri == abs_path
        assert registry.backend.uri.is_absolute()
        assert registry.backend.uri.exists()


def test_save_and_load_config(registry, test_config):
    """Test saving and loading a Config object."""
    # Save the config
    registry.save("test:config", test_config, version="1.0.0")

    # Verify the config exists
    assert registry.has_object("test:config", "1.0.0")

    # Load the config
    loaded_config = registry.load("test:config", version="1.0.0")

    # Verify the loaded config matches the original
    assert isinstance(loaded_config, Config)
    assert loaded_config == test_config


'''
def test_save_and_load_model(self, registry, test_model):
    """Test saving and loading a Pydantic model."""
    # Save the model
    registry.save("test:model", test_model, version="1.0.0")
    
    # Verify the model exists
    assert registry.has_object("test:model", "1.0.0")
    
    # Load the model
    loaded_model = registry.load("test:model", version="1.0.0")
    
    # Verify the loaded model matches the original
    assert isinstance(loaded_model, TestModel)
    assert loaded_model.name == test_model.name
    assert loaded_model.value == test_model.value
'''


def test_save_and_load_basic_types(registry, test_basic_types):
    """Test saving and loading basic Python types."""
    for type_name, value in test_basic_types.items():
        # Save the value
        registry.save(f"test:{type_name}", value, version="1.0.0")

        # Verify the value exists
        assert registry.has_object(f"test:{type_name}", "1.0.0")

        # Load the value
        loaded_value = registry.load(f"test:{type_name}", version="1.0.0")

        # Verify the loaded value matches the original
        assert loaded_value == value
        assert type(loaded_value) is type(value)


def test_save_and_load_container_types(registry, test_container_types):
    """Test saving and loading container types."""
    for type_name, value in test_container_types.items():
        # Save the value
        print(f"Saving {type_name} with value {value}")
        registry.save(f"test:{type_name}", value, version="1.0.0")

        # Verify the value exists
        assert registry.has_object(f"test:{type_name}", "1.0.0")

        # Load the value
        loaded_value = registry.load(f"test:{type_name}", version="1.0.0")

        # Verify the loaded value matches the original
        assert loaded_value == value
        assert type(loaded_value) is type(value)


def test_save_and_load_bytes(registry, test_bytes):
    """Test saving and loading bytes."""
    # Save the bytes
    registry.save("test:bytes", test_bytes, version="1.0.0")

    # Verify the bytes exist
    assert registry.has_object("test:bytes", "1.0.0")

    # Load the bytes
    loaded_bytes = registry.load("test:bytes", version="1.0.0")

    # Verify the loaded bytes match the original
    assert loaded_bytes == test_bytes
    assert isinstance(loaded_bytes, bytes)


def test_save_and_load_path(registry, test_path):
    """Test saving and loading a Path object."""
    # Save the path
    registry.save("test:path", test_path, version="1.0.0")

    # Verify the path exists
    assert registry.has_object("test:path", "1.0.0")

    # Load the path
    with TemporaryDirectory(
        dir=Path(registry.config["MINDTRACE_DIR_PATHS"]["TEMP_DIR"]).expanduser().resolve()
    ) as temp_dir:
        loaded_path = registry.load("test:path", version="1.0.0", output_dir=temp_dir)

        # Verify the loaded path is a Path object
        assert isinstance(loaded_path, Path)

        # Verify the file exists and has the correct content
        assert loaded_path.exists()
        assert loaded_path.read_text() == test_path.read_text()


def test_save_duplicate_version(registry, test_config):
    """Test that saving an object with an existing version raises an error."""
    # Save the config first time
    registry.save("test:config", test_config, version="1.0.0")

    # Try to save again with same version
    with pytest.raises(ValueError, match="Object test:config version 1.0.0 already exists"):
        registry.save("test:config", test_config, version="1.0.0")


def test_load_nonexistent_object(registry):
    """Test that loading a nonexistent object raises an error."""
    with pytest.raises(ValueError, match="Object test:config version 1.0.0 does not exist"):
        registry.load("test:config", version="1.0.0")


def test_invalid_object_name(registry, test_config):
    """Test that saving with an invalid object name raises an error."""
    error_msg = "Object names cannot contain underscores. Use colons (':') for namespacing."
    with pytest.raises(ValueError, match=re.escape(error_msg)):
        registry.save("test_config", test_config, version="1.0.0")


def test_list_objects_and_versions(registry, test_config):
    """Test listing objects and their versions."""
    # Save multiple versions
    registry.save("test:config", test_config, version="1.0.0")
    registry.save("test:config", test_config, version="1.0.1")

    # Get all objects and versions
    objects_and_versions = registry.list_objects_and_versions()

    # Verify the results
    assert "test:config" in objects_and_versions
    assert "1.0.0" in objects_and_versions["test:config"]
    assert "1.0.1" in objects_and_versions["test:config"]


def test_info(registry, test_config):
    """Test getting object information."""
    # Save the config
    registry.save("test:config", test_config, version="1.0.0")

    # Get info for all objects
    all_info = registry.info()
    assert "test:config" in all_info
    assert "1.0.0" in all_info["test:config"]

    # Get info for specific object
    object_info = registry.info("test:config")
    assert "1.0.0" in object_info
    assert object_info["1.0.0"]["class"] == "mindtrace.core.config.config.Config"

    # Get info for specific version
    version_info = registry.info("test:config", version="1.0.0")
    assert version_info["class"] == "mindtrace.core.config.config.Config"
    assert version_info["version"] == "1.0.0"


def test_info_error_handling(registry, test_config):
    """Test error handling in info method for metadata loading."""
    # Save a valid config first
    registry.save("test:config", test_config, version="1.0.0")

    # Create a mock backend that raises different types of errors
    class MockBackend(registry.backend.__class__):
        def __init__(self, *args, **kwargs):
            super().__init__(*args, **kwargs)
            self._error_type = None

        def set_error_type(self, error_type):
            self._error_type = error_type

        def fetch_metadata(self, name: str, version: str) -> dict:
            if self._error_type == "FileNotFoundError":
                raise FileNotFoundError("Simulated file not found")
            elif self._error_type == "S3Error":
                raise S3Error()  # type: ignore
            elif self._error_type == "RuntimeError":
                raise RuntimeError("Simulated runtime error")
            return super().fetch_metadata(name, version)

    # Replace the backend with our mock
    original_backend = registry.backend
    mock_backend = MockBackend(uri=registry.backend.uri)
    registry.backend = mock_backend

    try:
        # Test FileNotFoundError handling
        mock_backend.set_error_type("FileNotFoundError")
        result = registry.info()
        assert "test:config" in result
        assert "1.0.0" not in result["test:config"]  # Version should be skipped

        # Test S3Error handling
        mock_backend.set_error_type("S3Error")
        result = registry.info()
        assert "test:config" in result
        assert "1.0.0" not in result["test:config"]  # Version should be skipped

        # Test general exception handling
        mock_backend.set_error_type("RuntimeError")
        result = registry.info()
        assert "test:config" in result
        assert "1.0.0" not in result["test:config"]  # Version should be skipped

    finally:
        # Restore the original backend
        registry.backend = original_backend


def test_registry_with_custom_backend(concrete_backend):
    """Test that Registry can be initialized with a custom backend."""
    registry = Registry(backend=concrete_backend)
    assert registry is not None
    assert registry.backend == concrete_backend
    assert registry.backend.uri == Path(concrete_backend.uri)


def test_versioning_and_deletion(registry, test_config):
    """Test versioning behavior including multiple saves and deletion of latest version."""
    # Save initial version
    registry.save("test:config", test_config, version="1.0.0")
    assert registry.has_object("test:config", "1.0.0")

    # Save second version
    registry.save("test:config", test_config)
    assert registry.has_object("test:config", "1.0.1")

    # Save third version
    registry.save("test:config", test_config, version="1.0.2")
    assert registry.has_object("test:config", "1.0.2")

    # Verify latest version is 1.0.2
    assert registry._latest("test:config") == "1.0.2"

    # Delete latest version
    registry.delete("test:config", version="1.0.2")
    assert not registry.has_object("test:config", "1.0.2")

    # Verify latest version is now 1.0.1
    assert registry._latest("test:config") == "1.0.1"

    # Load latest version (should be 1.0.1)
    loaded_config = registry.load("test:config", version="latest")
    assert isinstance(loaded_config, Config)

    # Save new version (should be 1.0.3)
    registry.save("test:config", test_config)
    assert registry.has_object("test:config", "1.0.2")

    # Verify latest version is now 1.0.3
    assert registry._latest("test:config") == "1.0.2"


def test_save_without_materializer(registry):
    """Test that saving an object without a registered materializer raises a ValueError."""

    class CustomObject:
        def __init__(self):
            self.value = "test"

    custom_obj = CustomObject()

    # Attempt to save an object without a registered materializer
    with pytest.raises(ValueError, match=f"No materializer found for object of type {type(custom_obj)}"):
        registry.save("test:custom", custom_obj)


def test_load_without_class_metadata(registry, test_config):
    """Test that loading an object without a class in metadata raises a ValueError."""
    # Save the config first
    registry.save("test:config", test_config, version="1.0.0")

    # Manually modify the metadata to remove the class information
    metadata = registry.backend.fetch_metadata("test:config", "1.0.0")
    metadata.pop("class", None)
    registry.backend.save_metadata("test:config", "1.0.0", metadata)

    # Attempt to load the object with corrupted metadata
    with pytest.raises(ValueError, match="Class not registered for test:config@1.0.0"):
        registry.load("test:config", version="1.0.0")


def test_load_directory_with_contents(registry):
    """Test loading a directory with contents and moving them to output directory."""
    # Create a temporary directory with some test files
    with TemporaryDirectory() as temp_dir:
        temp_path = Path(temp_dir)

        # Create some test files in the directory
        (temp_path / "file1.txt").write_text("content1")
        (temp_path / "file2.txt").write_text("content2")
        (temp_path / "subdir").mkdir()
        (temp_path / "subdir" / "file3.txt").write_text("content3")

        # Save the directory to registry
        registry.save("test:dir", temp_path, version="1.0.0")

        # Create a new output directory
        with TemporaryDirectory() as output_dir:
            # Load the directory with output_dir specified
            loaded_path = registry.load("test:dir", version="1.0.0", output_dir=output_dir)

            # Verify the output directory structure
            assert loaded_path == Path(output_dir)
            assert (loaded_path / "file1.txt").exists()
            assert (loaded_path / "file2.txt").exists()
            assert (loaded_path / "subdir").exists()
            assert (loaded_path / "subdir" / "file3.txt").exists()

            # Verify file contents
            assert (loaded_path / "file1.txt").read_text() == "content1"
            assert (loaded_path / "file2.txt").read_text() == "content2"
            assert (loaded_path / "subdir" / "file3.txt").read_text() == "content3"


def test_load_error_handling(registry, test_config):
    """Test that errors during loading are properly logged and re-raised."""
    # Save a valid config first
    registry.save("test:config", test_config, version="1.0.0")

    # Create a mock backend that raises an exception during pull
    class MockBackend(registry.backend.__class__):
        def pull(self, name: str, version: str, local_path: str):
            raise RuntimeError("Simulated pull error")

    # Replace the backend with our mock
    original_backend = registry.backend
    registry.backend = MockBackend(uri=registry.backend.uri)

    try:
        # Attempt to load the config, which should fail
        with pytest.raises(RuntimeError, match="Simulated pull error"):
            registry.load("test:config", version="1.0.0")
    finally:
        # Restore the original backend
        registry.backend = original_backend


def test_info_latest_version(registry, test_config):
    """Test that info method correctly handles 'latest' version parameter."""
    # Save multiple versions of the config
    registry.save("test:config", test_config, version="1.0.0")
    registry.save("test:config", test_config, version="1.0.1")
    registry.save("test:config", test_config, version="1.0.2")

    # Test getting info with version="latest"
    info = registry.info("test:config", version="latest")

    # Verify that we got the latest version (1.0.2)
    assert info["version"] == "1.0.2"

    # Verify that the version was resolved using _latest
    assert registry._latest("test:config") == "1.0.2"

    # Test that the info contains the correct metadata
    assert "class" in info
    assert info["class"] == "mindtrace.core.config.config.Config"


def test_registered_materializers(registry):
    """Test that registered_materializers returns the correct mapping of materializers."""
    # Get the registered materializers
    materializers = registry.registered_materializers()

    # Verify it's a dictionary
    assert isinstance(materializers, dict)

    # Verify it contains the default materializers
    assert "builtins.str" in materializers
    assert "builtins.int" in materializers
    assert "builtins.float" in materializers
    assert "builtins.bool" in materializers
    assert "builtins.list" in materializers
    assert "builtins.dict" in materializers
    assert "builtins.tuple" in materializers
    assert "builtins.set" in materializers
    assert "builtins.bytes" in materializers
    assert "pathlib.PosixPath" in materializers or "pathlib._local.PosixPath" in materializers
    assert "pydantic.BaseModel" in materializers
    assert "mindtrace.core.config.config.Config" in materializers

    # Verify the materializer classes are correct
    assert materializers["builtins.str"] == "zenml.materializers.built_in_materializer.BuiltInMaterializer"
    assert materializers["builtins.list"] == "zenml.materializers.BuiltInContainerMaterializer"
    assert (
        materializers["mindtrace.core.config.config.Config"]
        == "mindtrace.registry.archivers.config_archiver.ConfigArchiver"
    )

    # Register a new materializer
    registry.register_materializer("test.Object", "test.Materializer")

    # Verify the new materializer is in the list
    updated_materializers = registry.registered_materializers()
    assert "test.Object" in updated_materializers
    assert updated_materializers["test.Object"] == "test.Materializer"

    # Verify the original materializers are still there
    assert "builtins.str" in updated_materializers
    assert "mindtrace.core.config.config.Config" in updated_materializers


def test_str_empty_registry(registry):
    """Test string representation of an empty registry."""
    assert registry.__str__() == "Registry is empty."


def test_str_basic_types(registry):
    """Test string representation with basic types."""
    # Save some basic types
    registry.save("test:str", "hello world", version="1.0.0")
    registry.save("test:int", 42, version="1.0.0")
    registry.save("test:float", 3.14, version="1.0.0")
    registry.save("test:bool", True, version="1.0.0")

    # Test plain text output
    output = registry.__str__(color=False)

    # Verify basic structure
    assert "📦 Registry at:" in output
    assert "🧠 test:str:" in output
    assert "🧠 test:int:" in output
    assert "🧠 test:float:" in output
    assert "🧠 test:bool:" in output

    # Verify content
    assert "v1.0.0" in output
    assert "class: builtins.str" in output
    assert "value: hello world" in output
    assert "class: builtins.int" in output
    assert "value: 42" in output
    assert "class: builtins.float" in output
    assert "value: 3.14" in output
    assert "class: builtins.bool" in output
    assert "value: True" in output


def test_str_custom_types(registry, test_config):
    """Test string representation with custom types."""
    # Save a custom type
    registry.save("test:config", test_config, version="1.0.0")

    # Test plain text output
    output = registry.__str__(color=False)

    # Verify basic structure
    assert "📦 Registry at:" in output
    assert "🧠 test:config:" in output

    # Verify content
    assert "v1.0.0" in output
    assert "class: mindtrace.core.config.config.Config" in output
    assert "value: <Config>" in output  # Custom types show class name in angle brackets


def test_str_multiple_versions(registry, test_config):
    """Test string representation with multiple versions."""
    # Save multiple versions
    registry.save("test:config", test_config, version="1.0.0")
    registry.save("test:config", test_config, version="1.0.1")
    registry.save("test:config", test_config, version="1.0.2")

    # Test with latest_only=True (default)
    output = registry.__str__(color=False)
    assert "v1.0.2" in output  # Should show latest version
    assert "v1.0.1" not in output  # Should not show older versions
    assert "v1.0.0" not in output  # Should not show older versions

    # Test with latest_only=False
    output = registry.__str__(color=False, latest_only=False)
    assert "v1.0.2" in output  # Should show all versions
    assert "v1.0.1" in output
    assert "v1.0.0" in output


def test_str_with_metadata(registry, test_config):
    """Test string representation with metadata."""
    # Save with metadata
    registry.save("test:config", test_config, version="1.0.0", metadata={"key": "value", "number": 42})

    # Test plain text output
    output = registry.__str__(color=False)

    # Verify metadata is included
    assert "key: value" in output
    assert "number: 42" in output


def test_str_without_rich(registry, test_config):
    """Test string representation when rich package is not available."""
    # Save a test object
    registry.save("test:config", test_config, version="1.0.0")

    # Mock the import of rich to raise ImportError only for 'rich'
    import builtins

    real_import = builtins.__import__

    def fake_import(name, *args, **kwargs):
        if name == "rich" or name.startswith("rich."):
            raise ImportError("No module named 'rich'")
        return real_import(name, *args, **kwargs)

    from unittest.mock import patch

    with patch("builtins.__import__", side_effect=fake_import):
        # Get string representation
        output = registry.__str__(color=True)  # Even with color=True, should fall back to plain text

        # Verify it's using the plain text format
        assert "Registry at:" in output
        assert "test:config:" in output
        assert "v1.0.0" in output
        assert "class: mindtrace.core.config.config.Config" in output
        assert "value: <Config>" in output

        # Verify it's not using rich table format
        assert "┌" not in output  # Rich table borders
        assert "│" not in output  # Rich table borders
        assert "└" not in output  # Rich table borders


def test_str_with_rich(registry, test_config):
    """Test string representation with rich table formatting."""
    # Save multiple types of objects
    registry.save("test:str", "hello world", version="1.0.0")
    registry.save("test:int", 42, version="1.0.0")
    registry.save("test:config", test_config, version="1.0.0")

    # Get string representation with rich formatting
    output = registry.__str__(color=True)

    # Verify table structure
    assert "Registry at" in output  # Table title
    assert "Object" in output  # Column headers
    assert "Version" in output
    assert "Class" in output
    assert "Value" in output
    assert "Metadata" in output

    # Verify content formatting
    assert "test:str" in output
    assert "v1.0.0" in output
    assert "builtins.str" in output
    assert "hello world" in output

    assert "test:int" in output
    assert "builtins.int" in output
    assert "42" in output

    assert "test:config" in output
    assert "Config" in output  # Just check for the class name without the full path
    assert "<Config>" in output

    # Verify rich table formatting characters
    assert "┏" in output  # Top border (thick)
    assert "┳" in output  # Top separator (thick)
    assert "┓" in output  # Top right corner (thick)
    assert "┃" in output  # Vertical line (thick)
    assert "└" in output  # Bottom left corner (thin)
    assert "┴" in output  # Bottom separator (thin)
    assert "┘" in output  # Bottom right corner (thin)
    assert "━" in output  # Horizontal line (thick)
    assert "─" in output  # Horizontal line (thin)


@pytest.mark.parametrize("color", [True, False])
def test_str_with_rich_long_value(registry, color):
    """Test rich table formatting with long string values."""
    # Test exact truncation at 50 characters
    long_str = "This is a very long string that should be truncated in the output"
    registry.save("test:longstr", long_str, version="1.0.0")

    # Get string representation with and without rich formatting
    output = registry.__str__(color=color)

    # Verify the long string is truncated exactly at 47 characters plus "..."
    assert len("This is a very long string that should be trunc...") == 50  # 47 + 3 for "..."
    assert "trunc..." in output  # The full line will be spread over multiple lines, so we check for the trunc... part
    assert long_str not in output  # Full string should not be present


def test_str_with_rich_value_load_error(registry):
    """Test rich table formatting when loading a value fails."""
    # Save a string value
    registry.save("test:str", "hello world", version="1.0.0")

    # Create a mock backend that raises an error during load
    class MockBackend(registry.backend.__class__):
        def pull(self, name: str, version: str, local_path: str):
            if name == "test:str":
                raise RuntimeError("Simulated load error")
            return super().pull(name, version, local_path)

    # Replace the backend with our mock
    original_backend = registry.backend
    registry.backend = MockBackend(uri=registry.backend.uri)

    try:
        # Get string representation with rich formatting
        output = registry.__str__(color=True)

        # Verify the error is handled gracefully
        assert "test:str" in output
        assert "❓ (error loading)" in output
        assert "hello world" not in output  # Original value should not be shown
    finally:
        # Restore the original backend
        registry.backend = original_backend


def test_str_with_rich_latest_only(registry, test_config):
    """Test rich table formatting with latest_only parameter."""
    # Save multiple versions
    registry.save("test:config", test_config, version="1.0.0")
    registry.save("test:config", test_config, version="1.0.1")
    registry.save("test:config", test_config, version="1.0.2")

    # Test with latest_only=True (default)
    output = registry.__str__(color=True)
    assert "v1.0.2" in output  # Should show latest version
    assert "v1.0.1" not in output  # Should not show older versions
    assert "v1.0.0" not in output  # Should not show older versions

    # Test with latest_only=False
    output = registry.__str__(color=True, latest_only=False)
    assert "v1.0.2" in output  # Should show all versions
    assert "v1.0.1" in output
    assert "v1.0.0" in output


def test_str_with_rich_load_error(registry):
    """Test rich table formatting when loading an object fails."""
    # Save a string value
    registry.save("test:str", "hello world", version="1.0.0")

    # Create a mock backend that raises an error during load
    class MockBackend(registry.backend.__class__):
        def pull(self, name: str, version: str, local_path: str):
            if name == "test:str":
                raise RuntimeError("Simulated load error")
            return super().pull(name, version, local_path)

    # Replace the backend with our mock
    original_backend = registry.backend
    registry.backend = MockBackend(uri=registry.backend.uri)

    try:
        # Get string representation with rich formatting
        output = registry.__str__(color=True)

        # Verify the error is handled gracefully
        assert "test:str" in output
        assert "❓ (error loading)" in output
        assert "hello world" not in output  # Original value should not be shown
    finally:
        # Restore the original backend
        registry.backend = original_backend


@pytest.mark.parametrize("color", [True, False])
def test_str_value_load_error(registry, color):
    """Test string representation when loading a value fails."""
    # Save a string value
    registry.save("test:str", "hello world", version="1.0.0")

    # Create a mock backend that raises an error during load
    class MockBackend(registry.backend.__class__):
        def pull(self, name: str, version: str, local_path: str):
            if name == "test:str":
                raise RuntimeError("Simulated load error")
            return super().pull(name, version, local_path)

    # Replace the backend with our mock
    original_backend = registry.backend
    registry.backend = MockBackend(uri=registry.backend.uri)

    try:
        # Get string representation
        output = registry.__str__(color=color)

        # Verify the error is handled gracefully
        assert "test:str" in output
        assert "❓ (error loading)" in output
        assert "hello world" not in output  # Original value should not be shown
    finally:
        # Restore the original backend
        registry.backend = original_backend


def test_next_version_first_version(registry):
    """Test _next_version returns "1" for the first version of an object."""
    # Test with a new object name that has no versions
    next_version = registry._next_version("new:object")
    assert next_version == "1"

    # Verify that _latest returns None for a non-existent object
    assert registry._latest("new:object") is None


def test_save_temp_version_move_error(registry, test_config):
    """Test error handling when moving temp version to final version fails."""
    # Mock the backend's overwrite method to raise an exception
    with patch.object(registry.backend, "overwrite", side_effect=Exception("Failed to move temp version")):
        # Attempt to save should raise the exception
        with pytest.raises(Exception, match="Failed to move temp version"):
            registry.save("test:config", test_config)

        # Verify that temp version was cleaned up
        assert not registry.has_object("test:config", "__temp__")

        # Verify that final version was not created
        assert not registry.has_object("test:config", "1.0.0")

        # Verify that object-specific metadata was not created
        meta_path = registry.backend.uri / "_meta_test:config@1.0.0.yaml"
        assert not meta_path.exists()


def test_save_temp_cleanup_warning(registry, test_config, caplog):
    """Test that a warning is logged when there's an error cleaning up temporary files."""
    # Mock the backend's delete method to raise an exception during cleanup
    with patch.object(registry.backend, "delete", side_effect=Exception("Failed to delete temp version")):
        # Save should still succeed since cleanup errors are just logged
        registry.save("test:config", test_config, version="1.0.0")

        # Verify that the warning was logged
        assert any("Error cleaning up temp version" in record.message for record in caplog.records)
        assert any("Failed to delete temp version" in record.message for record in caplog.records)

        # Verify that the object was still saved successfully
        assert registry.has_object("test:config", "1.0.0")
        loaded_config = registry.load("test:config", "1.0.0")
        assert loaded_config == test_config


def test_pop_nonexistent_object(registry):
    """Test that pop raises KeyError when object doesn't exist and no default is provided."""
    # Test with non-existent object name
    with pytest.raises(KeyError, match="Object nonexistent does not exist"):
        registry.pop("nonexistent")

    # Test with non-existent version
    registry.save("test:obj", "value", version="1.0.0")
    with pytest.raises(KeyError, match="Object test:obj version 2.0.0 does not exist"):
        registry.pop("test:obj@2.0.0")

    # Test that default value is returned when provided
    assert registry.pop("nonexistent", "default") == "default"
    assert registry.pop("test:obj@2.0.0", "default") == "default"


def test_pop_keyerror_handling(registry, test_config):
    """Test that KeyError is properly handled in pop method."""
    # Save an object first
    registry.save("test:config", test_config, version="1.0.0")

    # Mock load to raise KeyError
    with patch.object(registry, "load", side_effect=KeyError("Object not found")):
        # Without default, KeyError should be propagated
        with pytest.raises(KeyError, match="Object not found"):
            registry.pop("test:config@1.0.0")

        # With default, KeyError should be caught and default returned
        assert registry.pop("test:config@1.0.0", "default") == "default"


def test_dict_like_interface_basic(registry):
    """Test basic dictionary-like interface functionality."""
    # Test __setitem__ and __getitem__ with latest version
    registry["test:str"] = "hello"
    assert registry["test:str"] == "hello"
    assert "test:str" in registry

    # Test with specific version
    registry["test:str@1.0.0"] = "hello v1"
    assert registry["test:str@1.0.0"] == "hello v1"
    assert "test:str@1.0.0" in registry

    # Test that latest version is now the specific version
    assert registry["test:str"] == "hello v1"
    assert "test:str" in registry

    # Test __len__ (should count unique names only)
    assert len(registry) == 1

    # Test __delitem__ with specific version
    del registry["test:str@1.0.0"]
    assert "test:str@1.0.0" not in registry
    assert "test:str" in registry  # Latest version should still exist

    # Test __delitem__ with latest version
    del registry["test:str"]
    assert "test:str" not in registry
    assert len(registry) == 0


def test_dict_like_interface_get(registry):
    """Test the get() method with various scenarios."""
    # Test with default value
    assert registry.get("nonexistent") is None
    assert registry.get("nonexistent", "default") == "default"

    # Test with existing value
    registry["test:str"] = "hello"
    assert registry.get("test:str") == "hello"
    assert registry.get("test:str", "default") == "hello"

    # Test with version
    registry["test:str@1.0.0"] = "hello v1"
    assert registry.get("test:str@1.0.0") == "hello v1"
    assert registry.get("test:str@1.0.0", "default") == "hello v1"

    # Test with invalid version
    assert registry.get("test:str@invalid") is None
    assert registry.get("test:str@invalid", "default") == "default"


def test_dict_like_interface_keys_values_items(registry):
    """Test keys(), values(), and items() methods."""
    # Add some test data
    registry["test:str"] = "hello"
    registry["test:int"] = 42
    registry["test:str@1.0.0"] = "hello v1"

    # Test keys()
    keys = registry.keys()
    assert isinstance(keys, list)
    assert set(keys) == {"test:str", "test:int"}

    # Test values() - should only return latest versions
    values = registry.values()
    assert isinstance(values, list)
    assert len(values) == 2
    assert "hello v1" in values  # Latest version of test:str
    assert 42 in values  # Latest version of test:int

    # Test items() - should only return latest versions
    items = registry.items()
    assert isinstance(items, list)
    assert len(items) == 2
    assert ("test:str", "hello v1") in items  # Latest version of test:str
    assert ("test:int", 42) in items  # Latest version of test:int


def test_dict_like_interface_update(registry):
    """Test the update() method."""
    # Test with simple dictionary
    registry.update({"test:str": "hello", "test:int": 42})
    assert registry["test:str"] == "hello"
    assert registry["test:int"] == 42

    # Test with versioned items
    registry.update({"test:str@1.0.0": "hello v1", "test:int@1.0.0": 42})
    assert registry["test:str@1.0.0"] == "hello v1"
    assert registry["test:int@1.0.0"] == 42

    # Test updating latest version (should create new version)
    registry.update({"test:str": "updated"})
    assert registry["test:str"] == "updated"  # Latest version is updated
    assert registry["test:str@1.0.0"] == "hello v1"  # Old version remains unchanged

    # Test that updating existing version raises error
    with pytest.raises(ValueError, match="Object test:str version 1.0.0 already exists"):
        registry.update({"test:str@1.0.0": "updated v1"})


def test_dict_like_interface_clear(registry):
    """Test the clear() method."""
    # Add some test data
    registry["test:str"] = "hello"
    registry["test:int"] = 42
    registry["test:str@1.0.0"] = "hello v1"

    # Clear the registry
    registry.clear()

    # Verify everything is gone
    assert len(registry) == 0
    assert list(registry.keys()) == []
    assert list(registry.values()) == []
    assert list(registry.items()) == []
    assert "test:str" not in registry
    assert "test:str@1.0.0" not in registry


def test_dict_like_interface_pop(registry):
    """Test the pop() method."""
    # Reduce timeout for faster test execution
    original_timeout = registry.config.get("MINDTRACE_LOCK_TIMEOUT", 5)
    registry.config["MINDTRACE_LOCK_TIMEOUT"] = 0.01  # 10ms

    try:
        # Test with default value
        assert registry.pop("nonexistent", "default") == "default"

        # Test with existing value
        registry["test:str"] = "hello"
        assert registry.pop("test:str") == "hello"
        assert "test:str" not in registry

        # Test with version
        registry["test:str@1.0.0"] = "hello v1"
        assert registry.pop("test:str@1.0.0") == "hello v1"
        assert "test:str@1.0.0" not in registry

        # Test without default value
        with pytest.raises(KeyError):
            registry.pop("nonexistent")
    finally:
        # Restore original timeout
        registry.config["MINDTRACE_LOCK_TIMEOUT"] = original_timeout


def test_dict_like_interface_setdefault(registry):
    """Test the setdefault() method."""
    # Test with nonexistent key
    assert registry.setdefault("test:str", "default") == "default"
    assert registry["test:str"] == "default"

    # Test with existing key
    assert registry.setdefault("test:str", "new default") == "default"
    assert registry["test:str"] == "default"

    # Test with version
    assert registry.setdefault("test:str@1.0.0", "v1") == "v1"
    assert registry["test:str@1.0.0"] == "v1"

    # Test with None default
    assert registry.setdefault("test:none") is None
    assert "test:none" not in registry  # Should not be set if default is None


def test_dict_like_interface_error_handling(registry):
    """Test error handling in dictionary-like interface."""
    # Test __getitem__ with nonexistent key
    with pytest.raises(KeyError):
        _ = registry["nonexistent"]

    # Test __getitem__ with invalid version
    with pytest.raises(KeyError):
        _ = registry["test:str@invalid"]

    # Test __delitem__ with nonexistent key
    with pytest.raises(KeyError):
        del registry["nonexistent"]

    # Test __delitem__ with invalid version
    with pytest.raises(KeyError):
        del registry["test:str@invalid"]

    # Test pop() without default
    with pytest.raises(KeyError):
        registry.pop("nonexistent")


def test_dict_like_interface_version_handling(registry):
    """Test version handling in dictionary-like interface."""
    # Test saving multiple versions
    registry["test:str"] = "test string"  # Saves a "1"
    registry["test:str@1.0.2"] = "v1.0.2"
    registry["test:str@1.0.1"] = "v1.0.1"

    # Test accessing latest version
    assert registry["test:str"] == "v1.0.2"

    # Test accessing specific versions
    assert registry["test:str@1"] == "test string"
    assert registry["test:str@1.0.1"] == "v1.0.1"

    # Test deleting specific version
    del registry["test:str@1"]
    assert "test:str@1" not in registry
    assert registry["test:str@1.0.1"] == "v1.0.1"

    # Test deleting all versions
    del registry["test:str"]
    assert "test:str" not in registry
    assert "test:str@1.0.1" not in registry


def test_dict_like_interface_complex_objects(registry):
    """Test dictionary-like interface with complex objects."""
    # Test with nested dictionary
    nested_dict = {"a": {"b": {"c": 42}}}
    registry["test:nested"] = nested_dict
    assert registry["test:nested"] == nested_dict

    # Test with list of objects
    obj_list = [{"id": 1}, {"id": 2}, {"id": 3}]
    registry["test:list"] = obj_list
    assert registry["test:list"] == obj_list


def test_getitem_not_found(registry):
    """Test that __getitem__ raises KeyError when an object is not found."""
    # Test with nonexistent object name
    with pytest.raises(KeyError, match="Object not found: nonexistent"):
        _ = registry["nonexistent"]

    # Test with nonexistent version
    registry["test:str"] = "hello"
    with pytest.raises(KeyError, match="Object not found: test:str@nonexistent"):
        _ = registry["test:str@nonexistent"]

    # Test with invalid version format
    with pytest.raises(KeyError, match="Object not found: test:str@invalid@format"):
        _ = registry["test:str@invalid@format"]

    # Test ValueError to KeyError conversion
    # Create a mock load method that raises ValueError
    original_load = registry.load

    def mock_load(*args, **kwargs):
        raise ValueError("Simulated load error")

    # Replace the load method with our mock
    registry.load = mock_load

    try:
        # This should convert the ValueError to KeyError
        with pytest.raises(KeyError, match="Object not found: test:str"):
            _ = registry["test:str"]
    finally:
        # Restore the original load method
        registry.load = original_load


def test_delitem_not_found(registry):
    """Test that __delitem__ raises KeyError when an object is not found."""
    # Test with nonexistent object name
    with pytest.raises(KeyError, match="Object nonexistent does not exist"):
        del registry["nonexistent"]

    # Test with nonexistent version
    registry["test:str"] = "hello"
    with pytest.raises(KeyError, match="Object test:str version nonexistent does not exist"):
        del registry["test:str@nonexistent"]

    # Test with invalid version format
    with pytest.raises(KeyError, match="Object test:str version invalid@format does not exist"):
        del registry["test:str@invalid@format"]

    # Test ValueError to KeyError conversion
    # Create a mock delete method that raises ValueError
    original_delete = registry.delete

    def mock_delete(*args, **kwargs):
        raise ValueError("Simulated delete error")

    # Replace the delete method with our mock
    registry.delete = mock_delete

    try:
        # This should convert the ValueError to KeyError
        with pytest.raises(KeyError, match="Object not found: test:str"):
            del registry["test:str"]
    finally:
        # Restore the original delete method
        registry.delete = original_delete


def test_contains_value_error(registry):
    """Test that __contains__ returns False when a ValueError is raised."""
    # Create a mock _latest method that raises ValueError
    original_latest = registry._latest

    def mock_latest(*args, **kwargs):
        raise ValueError("Simulated version error")

    # Replace the _latest method with our mock
    registry._latest = mock_latest

    try:
        # This should catch the ValueError and return False
        assert "test:str" not in registry
    finally:
        # Restore the original _latest method
        registry._latest = original_latest


def test_non_versioned_save_and_load(non_versioned_registry, test_config):
    """Test saving and loading objects in non-versioned mode."""
    # Save object
    non_versioned_registry.save("test:config", test_config)

    # Verify only one version exists
    versions = non_versioned_registry.list_versions("test:config")
    assert len(versions) == 1
    assert versions[0] == "1"

    # Load object
    loaded_config = non_versioned_registry.load("test:config")
    assert loaded_config == test_config

    # Save again - should overwrite
    new_config = {"new": "value"}
    non_versioned_registry.save("test:config", new_config)

    # Verify still only one version exists
    versions = non_versioned_registry.list_versions("test:config")
    assert len(versions) == 1
    assert versions[0] == "1"

    # Load should get new value
    loaded_config = non_versioned_registry.load("test:config")
    assert loaded_config == new_config


def test_non_versioned_delete(non_versioned_registry, test_config):
    """Test deleting objects in non-versioned mode."""
    # Save object
    non_versioned_registry.save("test:config", test_config)

    # Delete should work with version string as well
    non_versioned_registry.delete("test:config", "1")
    assert not non_versioned_registry.has_object("test:config", "1")

    # Save again
    non_versioned_registry.save("test:config", test_config)

    # Delete without version should work
    non_versioned_registry.delete("test:config")
    assert not non_versioned_registry.has_object("test:config", "latest")


def test_non_versioned_dict_interface(non_versioned_registry, test_config):
    """Test dictionary interface in non-versioned mode."""
    # Reduce timeout for faster test execution
    original_timeout = non_versioned_registry.config.get("MINDTRACE_LOCK_TIMEOUT", 5)
    non_versioned_registry.config["MINDTRACE_LOCK_TIMEOUT"] = 0.01  # 10ms

    try:
        # Test __setitem__ and __getitem__
        non_versioned_registry["test:config"] = test_config
        assert non_versioned_registry["test:config"] == test_config

        # Test update
        new_config = {"new": "value"}
        non_versioned_registry.update({"test:config": new_config})
        assert non_versioned_registry["test:config"] == new_config

        # Test pop
        value = non_versioned_registry.pop("test:config")
        assert value == new_config
        assert "test:config" not in non_versioned_registry

        # Test setdefault
        non_versioned_registry.setdefault("test:config", test_config)
        assert non_versioned_registry["test:config"] == test_config
    finally:
        # Restore original timeout
        non_versioned_registry.config["MINDTRACE_LOCK_TIMEOUT"] = original_timeout


def test_non_versioned_version_handling(non_versioned_registry, test_config):
    """Test that version parameters are ignored in non-versioned mode."""
    # Save with explicit version
    non_versioned_registry.save("test:config", test_config, version="v1")

    # Verify version is always "latest"
    versions = non_versioned_registry.list_versions("test:config")
    assert len(versions) == 1
    assert versions[0] == "1"

    # Load with explicit version should still work
    loaded_config = non_versioned_registry.load("test:config", version="v2")
    assert loaded_config == test_config

    # Delete with explicit version should work
    non_versioned_registry.delete("test:config", version="1")
    assert not non_versioned_registry.has_object("test:config", "1")


def test_download_basic(registry, test_config):
    """Test basic download functionality between registries."""
    # Create source registry
    with TemporaryDirectory() as source_dir:
        source_reg = Registry(registry_dir=source_dir, version_objects=True)

        # Save object to source registry
        source_reg.save("test:config", test_config, version="1.0.0")

        # Download to target registry
        registry.download(source_reg, "test:config", version="1.0.0", target_version="1.0.0")

        # Verify object exists in target registry
        assert registry.has_object("test:config", "1.0.0")

        # Verify object content
        loaded_config = registry.load("test:config", version="1.0.0")
        assert loaded_config == test_config


def test_download_with_rename(registry, test_config):
    """Test downloading with a different target name."""
    # Create source registry
    with TemporaryDirectory() as source_dir:
        source_reg = Registry(registry_dir=source_dir, version_objects=True)

        # Save object to source registry
        source_reg.save("source:config", test_config, version="1.0.0")

        # Download with new name
        registry.download(
            source_reg, "source:config", version="1.0.0", target_name="target:config", target_version="1.0.0"
        )

        # Verify object exists with new name
        assert registry.has_object("target:config", "1.0.0")
        assert not registry.has_object("source:config", "1.0.0")

        # Verify object content
        loaded_config = registry.load("target:config", version="1.0.0")
        assert loaded_config == test_config


def test_download_with_reversion(registry, test_config):
    """Test downloading with a different target version."""
    # Create source registry
    with TemporaryDirectory() as source_dir:
        source_reg = Registry(registry_dir=source_dir, version_objects=True)

        # Save object to source registry
        source_reg.save("test:config", test_config, version="1.0.0")

        # Download with new version
        registry.download(source_reg, "test:config", version="1.0.0", target_version="2.0.0")

        # Verify object exists with new version
        assert registry.has_object("test:config", "2.0.0")
        assert not registry.has_object("test:config", "1.0.0")

        # Verify object content
        loaded_config = registry.load("test:config", version="2.0.0")
        assert loaded_config == test_config


def test_download_with_metadata(registry, test_config):
    """Test downloading preserves metadata."""
    # Create source registry
    with TemporaryDirectory() as source_dir:
        source_reg = Registry(registry_dir=source_dir, version_objects=True)

        # Save object with metadata
        metadata = {"key": "value", "number": 42}
        source_reg.save("test:config", test_config, version="1.0.0", metadata=metadata)

        # Download to target registry
        registry.download(source_reg, "test:config", version="1.0.0", target_version="1.0.0")

        # Verify metadata is preserved
        info = registry.info("test:config", version="1.0.0")
        assert info["metadata"] == metadata


def test_download_nonexistent_object(registry):
    """Test downloading a nonexistent object raises an error."""
    # Create source registry
    with TemporaryDirectory() as source_dir:
        source_reg = Registry(registry_dir=source_dir, version_objects=True)

        # Attempt to download nonexistent object
        with pytest.raises(ValueError, match="Object test:config version 1.0.0 does not exist in source registry"):
            registry.download(source_reg, "test:config", version="1.0.0")


def test_download_invalid_source(registry, test_config):
    """Test downloading from an invalid source raises an error."""
    # Attempt to download from invalid source
    with pytest.raises(ValueError, match="source_registry must be an instance of Registry"):
        registry.download("not_a_registry", "test:config", version="1.0.0")


def test_download_latest_version(registry, test_config):
    """Test downloading the latest version of an object."""
    # Create source registry
    with TemporaryDirectory() as source_dir:
        source_reg = Registry(registry_dir=source_dir, version_objects=True)

        # Save multiple versions
        source_reg.save("test:float", 1.0)
        source_reg.save("test:float", 2.0)

        # Download latest version
        registry.download(source_reg, "test:float")

        # Verify latest version was downloaded
        assert len(registry.list_versions("test:float")) == 1
        assert registry["test:float"] == 2.0


def test_download_with_materializer(registry):
    """Test downloading an object with a custom materializer."""
    # Create source registry
    with TemporaryDirectory() as source_dir:
        source_reg = Registry(registry_dir=source_dir, version_objects=True)

        # Create a test config
        config = Config(
            {
                "MINDTRACE_DIR_PATHS": {"TEMP_DIR": "/custom/temp/dir", "REGISTRY_DIR": "/custom/registry/dir"},
                "CUSTOM_KEY": "custom_value",
            }
        )

        # Save object with ConfigArchiver materializer
        source_reg.save("test:config", config, version="1.0.0")

        # Download to target registry
        registry.download(source_reg, "test:config", version="1.0.0", target_version="1.0.0")

        # Verify object content
        loaded_config = registry.load("test:config", version="1.0.0")
        assert isinstance(loaded_config, Config)
        assert loaded_config["MINDTRACE_DIR_PATHS"]["TEMP_DIR"] == "/custom/temp/dir"
        assert loaded_config["MINDTRACE_DIR_PATHS"]["REGISTRY_DIR"] == "/custom/registry/dir"
        assert loaded_config["CUSTOM_KEY"] == "custom_value"


def test_download_version_conflict(registry, test_config):
    """Test downloading when target version already exists."""
    # Create source registry
    with TemporaryDirectory() as source_dir:
        source_reg = Registry(registry_dir=source_dir, version_objects=True)

        # Save to source registry
        source_reg.save("test:config", test_config, version="1.0.0")

        # Save to target registry with same version
        registry.save("test:config", test_config, version="1.0.0")

        # Attempt to download same version
        with pytest.raises(ValueError, match="Object test:config version 1.0.0 already exists"):
            registry.download(source_reg, "test:config", version="1.0.0", target_version="1.0.0")


def test_download_non_versioned(registry, non_versioned_registry, test_config):
    """Test downloading between versioned and non-versioned registries."""
    # Save to source registry
    registry.save("test:config", test_config, version="1.0.0")

    # Download to non-versioned registry
    non_versioned_registry.download(registry, "test:config", version="1.0.0")

    # Verify object exists in non-versioned registry
    print(non_versioned_registry.list_versions("test:config"))
    print(non_versioned_registry)
    assert non_versioned_registry.has_object("test:config", "1")

    # Verify object content
    loaded_config = non_versioned_registry.load("test:config")
    assert loaded_config == test_config


def test_download_latest_version_nonexistent(registry):
    """Test downloading a non-existent object with version 'latest'."""
    # Create source registry
    with TemporaryDirectory() as source_dir:
        source_reg = Registry(registry_dir=source_dir, version_objects=True)

        # Try to download a non-existent object with version "latest"
        with pytest.raises(ValueError, match="No versions found for object nonexistent in source registry"):
            registry.download(source_reg, "nonexistent", version="latest")


def test_download_vs_dict_assignment(registry):
    """Test that download and dictionary-style assignment produce the same result."""
    # Create source registry
    with TemporaryDirectory() as source_dir:
        source_reg = Registry(registry_dir=source_dir, version_objects=True)

        # Create a test config
        config = Config(
            {
                "MINDTRACE_DIR_PATHS": {"TEMP_DIR": "/custom/temp/dir", "REGISTRY_DIR": "/custom/registry/dir"},
                "CUSTOM_KEY": "custom_value",
            }
        )

        # Save object to source registry
        source_reg.save("test:config", config, version="1.0.0")

        # Create two target registries
        with TemporaryDirectory() as target_dir1, TemporaryDirectory() as target_dir2:
            target_reg1 = Registry(registry_dir=target_dir1, version_objects=True)
            target_reg2 = Registry(registry_dir=target_dir2, version_objects=True)

            # Transfer using download method (without specifying target_version)
            target_reg1.download(source_reg, "test:config", version="1.0.0")

            # Transfer using dictionary-style assignment
            target_reg2["test:config"] = source_reg["test:config"]

            # Verify both methods produce the same result
            # Both should use version "1" as it's the first version
            assert target_reg1.has_object("test:config", "1")
            assert target_reg2.has_object("test:config", "1")

            # Compare the loaded objects
            obj1 = target_reg1.load("test:config", version="1")
            obj2 = target_reg2.load("test:config", version="1")
            assert obj1 == obj2
            assert isinstance(obj1, Config)
            assert isinstance(obj2, Config)

            # Compare metadata
            info1 = target_reg1.info("test:config", version="1")
            info2 = target_reg2.info("test:config", version="1")
            assert info1["metadata"] == info2["metadata"]


def test_update_with_registry(registry):
    """Test updating a registry with objects from another registry."""
    # Create source registry with multiple objects
    with TemporaryDirectory() as source_dir:
        source_reg = Registry(registry_dir=source_dir, version_objects=True)

        # Create and save multiple objects to source registry
        config1 = Config({"MINDTRACE_DIR_PATHS": {"TEMP_DIR": "/dir1"}})
        config2 = Config({"MINDTRACE_DIR_PATHS": {"TEMP_DIR": "/dir2"}})
        source_reg.save("config1", config1, version="1.0.0")
        source_reg.save("config2", config2, version="1.0.0")
        source_reg.save("config2", config2, version="2.0.0")  # Multiple versions

        # Update target registry with source registry
        registry.update(source_reg)

        # Verify all objects and versions were transferred
        assert registry.has_object("config1", "1")
        assert registry.has_object("config2", "1")
        assert registry.has_object("config2", "2")

        # Verify object contents
        assert registry.load("config1", version="1") == config1
        assert registry.load("config2", version="1") == config2
        assert registry.load("config2", version="2") == config2


def test_update_with_existing_objects(registry):
    """Test that updating with existing objects raises an error."""
    # Create source registry
    with TemporaryDirectory() as source_dir:
        source_reg = Registry(registry_dir=source_dir, version_objects=True)

        # Create and save object to source registry with multiple versions
        source_reg.save("test:int", 1, version="1.0.0")
        source_reg.save("test:int", 2, version="2.0.0")

        # Save a different object with the same name to target registry
        registry.save("test:int", 3, version="1.0.0")

        # Attempt to update with source registry
        # This should fail during the version check because version 1.0.0 exists
        with pytest.raises(ValueError, match="Object test:int version 1.0.0 already exists in registry"):
            registry.update(source_reg, sync_all_versions=True)

        # Verify the original object is unchanged
        loaded_int = registry.load("test:int", version="1.0.0")
        assert loaded_int == 3


@pytest.mark.slow
def test_distributed_lock_save_concurrent(registry):
    """Test that concurrent saves are properly serialized using distributed locks."""
    from concurrent.futures import ThreadPoolExecutor

    # Create a test object
    test_obj = Config(
        {
            "MINDTRACE_DIR_PATHS": {"TEMP_DIR": "/custom/temp/dir", "REGISTRY_DIR": "/custom/registry/dir"},
            "CUSTOM_KEY": "custom_value",
        }
    )

    # Function to perform save with delay
    def save_with_delay(i):
        time.sleep(0.1)  # Add delay to increase chance of concurrent access
        registry.save(f"testobj:{i}", test_obj)

    # Try to save the same object concurrently from multiple threads
    with ThreadPoolExecutor(max_workers=5) as executor:
        futures = [executor.submit(save_with_delay, i) for i in range(5)]
        for future in futures:
            future.result()  # Wait for all saves to complete

    # Verify that all saves completed successfully
    for i in range(5):
        loaded_obj = registry.load(f"testobj:{i}")
        assert loaded_obj["MINDTRACE_DIR_PATHS"]["TEMP_DIR"] == "/custom/temp/dir"
        assert loaded_obj["MINDTRACE_DIR_PATHS"]["REGISTRY_DIR"] == "/custom/registry/dir"
        assert loaded_obj["CUSTOM_KEY"] == "custom_value"


def test_distributed_lock_save_conflict(registry):
    """Test that saving to the same version is properly prevented by locks."""

    from mindtrace.registry.core.exceptions import LockTimeoutError

    test_obj = Config(
        {
            "MINDTRACE_DIR_PATHS": {"TEMP_DIR": "/custom/temp/dir", "REGISTRY_DIR": "/custom/registry/dir"},
            "CUSTOM_KEY": "custom_value",
        }
    )

    # First save should succeed
    registry.save("test:conflict", test_obj, version="1.0.0")

    # Function to attempt save to same version
    def attempt_conflicting_save(i):
        try:
            registry.save("test:conflict", test_obj, version="1.0.0")
            return False  # Should not reach here
        except (ValueError, LockTimeoutError):
            return True  # Expected error

    # Try to save to same version concurrently
    with ThreadPoolExecutor(max_workers=5) as executor:
        futures = [executor.submit(attempt_conflicting_save, i) for i in range(5)]
        results = [future.result() for future in futures]

    # All attempts should have failed
    assert all(results)

    # Original object should still be intact
    loaded_obj = registry.load("test:conflict", version="1.0.0")
    assert loaded_obj["MINDTRACE_DIR_PATHS"]["TEMP_DIR"] == "/custom/temp/dir"
    assert loaded_obj["MINDTRACE_DIR_PATHS"]["REGISTRY_DIR"] == "/custom/registry/dir"
    assert loaded_obj["CUSTOM_KEY"] == "custom_value"


def test_distributed_lock_load_concurrent(registry):
    """Test that concurrent loads work correctly with shared locks."""

    # Create and save a test object
    test_obj = Config(
        {
            "MINDTRACE_DIR_PATHS": {"TEMP_DIR": "/custom/temp/dir", "REGISTRY_DIR": "/custom/registry/dir"},
            "CUSTOM_KEY": "custom_value",
        }
    )
    registry.save("test:concurrent:load", test_obj)

    # Function to perform load
    def load_object():
        loaded_obj = registry.load("test:concurrent:load")
        assert loaded_obj["MINDTRACE_DIR_PATHS"]["TEMP_DIR"] == "/custom/temp/dir"
        assert loaded_obj["MINDTRACE_DIR_PATHS"]["REGISTRY_DIR"] == "/custom/registry/dir"
        assert loaded_obj["CUSTOM_KEY"] == "custom_value"
        return True

    # Try to load the same object concurrently
    with ThreadPoolExecutor(max_workers=10) as executor:
        futures = [executor.submit(load_object) for _ in range(10)]
        results = [future.result() for future in futures]

    # All loads should have succeeded
    assert all(results)


# @pytest.mark.slow
# def test_distributed_lock_save_load_race(registry):
#     """Test that save and load operations are properly synchronized."""
#     from concurrent.futures import ThreadPoolExecutor

#     test_obj1 = Config(
#         MINDTRACE_TEMP_DIR="/custom/temp/dir1",
#         MINDTRACE_DEFAULT_REGISTRY_DIR="/custom/registry/dir1",
#         CUSTOM_KEY="value1",
#     )
#     test_obj2 = Config(
#         MINDTRACE_TEMP_DIR="/custom/temp/dir2",
#         MINDTRACE_DEFAULT_REGISTRY_DIR="/custom/registry/dir2",
#         CUSTOM_KEY="value2",
#     )

#     # Function to perform save
#     def save_object():
#         time.sleep(0.1)  # Add delay to increase chance of race condition
#         registry.save("test:race", test_obj1)
#         time.sleep(0.1)
#         registry.save("test:race", test_obj2)

#     # Function to perform load
#     def load_object():
#         time.sleep(0.1)  # Add delay to increase chance of race condition
#         try:
#             obj = registry.load("test:race")
#             return obj["CUSTOM_KEY"]
#         except ValueError:
#             # If the object doesn't exist yet, wait a bit and try again
#             time.sleep(0.2)
#             obj = registry.load("test:race")
#             return obj["CUSTOM_KEY"]

#     # Run save and load operations concurrently
#     with ThreadPoolExecutor(max_workers=2) as executor:
#         save_future = executor.submit(save_object)
#         load_future = executor.submit(load_object)

#         # Wait for both operations to complete
#         save_future.result()
#         load_value = load_future.result()

#     # Verify that the loaded value is consistent
#     # It should be either value1 or value2, but not a mix of both
#     assert load_value in ("value1", "value2")

#     # Final state should be test_obj2
#     final_obj = registry.load("test:race")
#     assert final_obj["MINDTRACE_TEMP_DIR"] == "/custom/temp/dir2"
#     assert final_obj["MINDTRACE_DEFAULT_REGISTRY_DIR"] == "/custom/registry/dir2"
#     assert final_obj["CUSTOM_KEY"] == "value2"


def test_lock_timeout_error(registry):
    """Test that TimeoutError is raised when lock acquisition fails."""
<<<<<<< HEAD
    # Mock the backend's acquire_lock method to simulate failure
    with patch.object(registry.backend, "acquire_lock", return_value=False):
        # Test exclusive lock timeout
        with pytest.raises(TimeoutError, match="Timeout of 5 seconds reached"):
            with registry.get_lock("test_key", "1.0"):
                pass

        # Test shared lock timeout
        with pytest.raises(TimeoutError, match="Timeout of 5 seconds reached"):
            with registry.get_lock("test_key", "1.0", shared=True):
                pass
=======
    # Temporarily reduce timeout to speed up test
    original_timeout = registry.config.get("MINDTRACE_LOCK_TIMEOUT", 5)
    registry.config["MINDTRACE_LOCK_TIMEOUT"] = 0.1  # 100ms instead of 5s

    try:
        # Mock the backend's acquire_lock method to simulate failure
        with patch.object(registry.backend, "acquire_lock", return_value=False):
            # Test exclusive lock timeout
            with pytest.raises(TimeoutError, match="Timeout of 0.1 seconds reached"):
                with registry._get_object_lock("test_key", "1.0"):
                    pass

            # Test shared lock timeout
            with pytest.raises(TimeoutError, match="Timeout of 0.1 seconds reached"):
                with registry._get_object_lock("test_key", "1.0", shared=True):
                    pass
    finally:
        # Restore original timeout
        registry.config["MINDTRACE_LOCK_TIMEOUT"] = original_timeout
>>>>>>> 40cd52ec


def test_lock_success(registry):
    """Test successful lock acquisition."""
    # Mock the backend's acquire_lock and release_lock methods
    with (
        patch.object(registry.backend, "acquire_lock", return_value=True) as mock_acquire,
        patch.object(registry.backend, "release_lock", return_value=True) as mock_release,
    ):
        # Test exclusive lock
        with registry.get_lock("test_key", "1.0"):
            mock_acquire.assert_called_once()
            assert not mock_acquire.call_args[1].get("shared", False)

        # Verify lock was released
        mock_release.assert_called_once()

        # Reset mocks
        mock_acquire.reset_mock()
        mock_release.reset_mock()

        # Test shared lock
        with registry.get_lock("test_key", "1.0", shared=True):
            mock_acquire.assert_called_once()
            assert mock_acquire.call_args[1].get("shared", False)

        # Verify lock was released
        mock_release.assert_called_once()


def test_lock_timeout_value(registry):
    """Test that the correct timeout value is passed to acquire_lock."""
    # Mock the backend's acquire_lock method
    with patch.object(registry.backend, "acquire_lock", return_value=True) as mock_acquire:
        # Test with default timeout
        with registry.get_lock("test_key", "1.0"):
            mock_acquire.assert_called_once()
            # timeout is the third positional argument (index 2)
            assert mock_acquire.call_args[0][2] == registry.config.get("MINDTRACE_LOCK_TIMEOUT", 5)

        # Reset mock
        mock_acquire.reset_mock()

        # Test with modified config timeout
        original_timeout = registry.config.get("MINDTRACE_LOCK_TIMEOUT", 5)
        try:
            registry.config["MINDTRACE_LOCK_TIMEOUT"] = 60
            with registry.get_lock("test_key", "1.0"):
                mock_acquire.assert_called_once()
                # timeout is the third positional argument (index 2)
                assert mock_acquire.call_args[0][2] == 60
        finally:
            # Restore original timeout
            registry.config["MINDTRACE_LOCK_TIMEOUT"] = original_timeout


def test_validate_version_none_or_latest(registry):
    """Test that _validate_version returns None for None or 'latest' versions."""
    # Test None version
    assert registry._validate_version(None) is None

    # Test 'latest' version
    assert registry._validate_version("latest") is None

    # Test that other versions are validated
    assert registry._validate_version("1.0.0") == "1.0.0"
    assert registry._validate_version("v1.0.0") == "1.0.0"  # v prefix is removed

    # Test invalid versions
    with pytest.raises(ValueError, match="Invalid version string"):
        registry._validate_version("1.0.0-alpha")


def test_materializer_cache_warming_error(registry):
    """Test that materializer cache warming errors are properly handled and logged."""

    # Create a mock backend that raises an exception during registered_materializers call
    class MockBackend(registry.backend.__class__):
        def registered_materializers(self):
            raise RuntimeError("Simulated backend error during materializer cache warming")

    # Replace the backend with our mock
    original_backend = registry.backend
    mock_backend = MockBackend(uri=registry.backend.uri)
    registry.backend = mock_backend

    try:
        # Directly call the cache warming method to trigger the error handling
        registry._warm_materializer_cache()

        # Verify the registry is still functional despite cache warming failure
        assert registry is not None
        assert isinstance(registry.backend, LocalRegistryBackend)

    finally:
        # Restore the original backend
        registry.backend = original_backend

        # Verify that basic operations still work with the restored backend
        registry.save("test:str", "hello", version="1.0.0")
        assert registry.has_object("test:str", "1.0.0")

        loaded_obj = registry.load("test:str", version="1.0.0")
        assert loaded_obj == "hello"


def test_class_level_materializer_registration():
    from mindtrace.registry.core.registry import Registry
<<<<<<< HEAD
=======

>>>>>>> 40cd52ec
    # Save original state
    orig = Registry.get_default_materializers().copy()
    try:
        Registry.register_default_materializer("test.module.MyClass", "test.module.MyMaterializer")
        defaults = Registry.get_default_materializers()
        assert "test.module.MyClass" in defaults
        assert defaults["test.module.MyClass"] == "test.module.MyMaterializer"
    finally:
        # Restore original state
        with Registry._materializer_lock:
            Registry._default_materializers = orig

<<<<<<< HEAD
def test_class_level_materializer_registration_with_type():
    from mindtrace.registry.core.registry import Registry
    class Dummy:
        pass
=======

def test_class_level_materializer_registration_with_type():
    from mindtrace.registry.core.registry import Registry

    class Dummy:
        pass

>>>>>>> 40cd52ec
    # Save original state
    orig = Registry.get_default_materializers().copy()
    try:
        Registry.register_default_materializer(Dummy, "test.module.DummyMaterializer")
        key = f"{Dummy.__module__}.{Dummy.__name__}"
        defaults = Registry.get_default_materializers()
        assert key in defaults
        assert defaults[key] == "test.module.DummyMaterializer"
    finally:
        with Registry._materializer_lock:
            Registry._default_materializers = orig

<<<<<<< HEAD
def test_registry_instance_sees_class_level_materializer(temp_registry_dir):
    from mindtrace.registry.core.registry import Registry
=======

def test_registry_instance_sees_class_level_materializer(temp_registry_dir):
    from mindtrace.registry.core.registry import Registry

>>>>>>> 40cd52ec
    # Save original state
    orig = Registry.get_default_materializers().copy()
    try:
        Registry.register_default_materializer("test.module.MyClass", "test.module.MyMaterializer")
        reg = Registry(registry_dir=temp_registry_dir)
        materializers = reg.registered_materializers()
        assert "test.module.MyClass" in materializers
        assert materializers["test.module.MyClass"] == "test.module.MyMaterializer"
    finally:
        with Registry._materializer_lock:
            Registry._default_materializers = orig

<<<<<<< HEAD
def test_materializer_registration_thread_safety():
    from mindtrace.registry.core.registry import Registry
    orig = Registry.get_default_materializers().copy()
    try:
        def register(i):
            Registry.register_default_materializer(f"test.thread.Class{i}", f"test.thread.Materializer{i}")
=======

def test_materializer_registration_thread_safety():
    from mindtrace.registry.core.registry import Registry

    orig = Registry.get_default_materializers().copy()
    try:

        def register(i):
            Registry.register_default_materializer(f"test.thread.Class{i}", f"test.thread.Materializer{i}")

>>>>>>> 40cd52ec
        threads = [threading.Thread(target=register, args=(i,)) for i in range(10)]
        for t in threads:
            t.start()
        for t in threads:
            t.join()
        defaults = Registry.get_default_materializers()
        for i in range(10):
            assert f"test.thread.Class{i}" in defaults
            assert defaults[f"test.thread.Class{i}"] == f"test.thread.Materializer{i}"
    finally:
        with Registry._materializer_lock:
            Registry._default_materializers = orig

<<<<<<< HEAD
def test_materializer_registration_idempotency():
    from mindtrace.registry.core.registry import Registry
=======

def test_materializer_registration_idempotency():
    from mindtrace.registry.core.registry import Registry

>>>>>>> 40cd52ec
    orig = Registry.get_default_materializers().copy()
    try:
        Registry.register_default_materializer("test.module.IdemClass", "test.module.IdemMaterializer")
        Registry.register_default_materializer("test.module.IdemClass", "test.module.IdemMaterializer")
        defaults = Registry.get_default_materializers()
        assert list(defaults.keys()).count("test.module.IdemClass") == 1
        assert defaults["test.module.IdemClass"] == "test.module.IdemMaterializer"
    finally:
        with Registry._materializer_lock:
            Registry._default_materializers = orig

<<<<<<< HEAD
def test_instance_materializer_override_class_level(temp_registry_dir):
    from mindtrace.registry.core.registry import Registry
=======

def test_instance_materializer_override_class_level(temp_registry_dir):
    from mindtrace.registry.core.registry import Registry

>>>>>>> 40cd52ec
    orig = Registry.get_default_materializers().copy()
    try:
        Registry.register_default_materializer("test.module.OverrideClass", "test.module.ClassLevelMaterializer")
        reg = Registry(registry_dir=temp_registry_dir)
        reg.register_materializer("test.module.OverrideClass", "test.module.InstanceLevelMaterializer")
        materializers = reg.registered_materializers()
        assert materializers["test.module.OverrideClass"] == "test.module.InstanceLevelMaterializer"
    finally:
        with Registry._materializer_lock:
            Registry._default_materializers = orig

<<<<<<< HEAD
def test_register_materializer_type_assigns_fully_qualified_name(registry):
    class CoverageDummy2:
        pass
=======

def test_register_materializer_type_assigns_fully_qualified_name(registry):
    class CoverageDummy2:
        pass

>>>>>>> 40cd52ec
    registry.register_materializer(CoverageDummy2, "coverage.DummyMaterializer2")
    expected_key = f"{CoverageDummy2.__module__}.{CoverageDummy2.__name__}"
    assert registry.registered_materializer(expected_key) == "coverage.DummyMaterializer2"

<<<<<<< HEAD
def test_register_materializer_accepts_materializer_class_type(registry):
    class DummyClass:
        pass
    class DummyMaterializer:
        pass
=======

def test_register_materializer_accepts_materializer_class_type(registry):
    class DummyClass:
        pass

    class DummyMaterializer:
        pass

>>>>>>> 40cd52ec
    registry.register_materializer(DummyClass, DummyMaterializer)
    expected_key = f"{DummyClass.__module__}.{DummyClass.__name__}"
    expected_value = f"{DummyMaterializer.__module__}.{DummyMaterializer.__name__}"
    assert registry.registered_materializer(expected_key) == expected_value<|MERGE_RESOLUTION|>--- conflicted
+++ resolved
@@ -5,7 +5,6 @@
 from pathlib import Path
 from tempfile import TemporaryDirectory
 from unittest.mock import patch
-import threading
 
 import pytest
 from minio import S3Error
@@ -1761,19 +1760,6 @@
 
 def test_lock_timeout_error(registry):
     """Test that TimeoutError is raised when lock acquisition fails."""
-<<<<<<< HEAD
-    # Mock the backend's acquire_lock method to simulate failure
-    with patch.object(registry.backend, "acquire_lock", return_value=False):
-        # Test exclusive lock timeout
-        with pytest.raises(TimeoutError, match="Timeout of 5 seconds reached"):
-            with registry.get_lock("test_key", "1.0"):
-                pass
-
-        # Test shared lock timeout
-        with pytest.raises(TimeoutError, match="Timeout of 5 seconds reached"):
-            with registry.get_lock("test_key", "1.0", shared=True):
-                pass
-=======
     # Temporarily reduce timeout to speed up test
     original_timeout = registry.config.get("MINDTRACE_LOCK_TIMEOUT", 5)
     registry.config["MINDTRACE_LOCK_TIMEOUT"] = 0.1  # 100ms instead of 5s
@@ -1783,17 +1769,16 @@
         with patch.object(registry.backend, "acquire_lock", return_value=False):
             # Test exclusive lock timeout
             with pytest.raises(TimeoutError, match="Timeout of 0.1 seconds reached"):
-                with registry._get_object_lock("test_key", "1.0"):
+                with registry.get_lock("test_key", "1.0"):
                     pass
 
             # Test shared lock timeout
             with pytest.raises(TimeoutError, match="Timeout of 0.1 seconds reached"):
-                with registry._get_object_lock("test_key", "1.0", shared=True):
+                with registry.get_lock("test_key", "1.0", shared=True):
                     pass
     finally:
         # Restore original timeout
         registry.config["MINDTRACE_LOCK_TIMEOUT"] = original_timeout
->>>>>>> 40cd52ec
 
 
 def test_lock_success(registry):
@@ -1902,10 +1887,7 @@
 
 def test_class_level_materializer_registration():
     from mindtrace.registry.core.registry import Registry
-<<<<<<< HEAD
-=======
-
->>>>>>> 40cd52ec
+
     # Save original state
     orig = Registry.get_default_materializers().copy()
     try:
@@ -1918,20 +1900,13 @@
         with Registry._materializer_lock:
             Registry._default_materializers = orig
 
-<<<<<<< HEAD
+
 def test_class_level_materializer_registration_with_type():
     from mindtrace.registry.core.registry import Registry
+
     class Dummy:
         pass
-=======
-
-def test_class_level_materializer_registration_with_type():
-    from mindtrace.registry.core.registry import Registry
-
-    class Dummy:
-        pass
-
->>>>>>> 40cd52ec
+
     # Save original state
     orig = Registry.get_default_materializers().copy()
     try:
@@ -1944,15 +1919,10 @@
         with Registry._materializer_lock:
             Registry._default_materializers = orig
 
-<<<<<<< HEAD
+
 def test_registry_instance_sees_class_level_materializer(temp_registry_dir):
     from mindtrace.registry.core.registry import Registry
-=======
-
-def test_registry_instance_sees_class_level_materializer(temp_registry_dir):
-    from mindtrace.registry.core.registry import Registry
-
->>>>>>> 40cd52ec
+
     # Save original state
     orig = Registry.get_default_materializers().copy()
     try:
@@ -1965,25 +1935,16 @@
         with Registry._materializer_lock:
             Registry._default_materializers = orig
 
-<<<<<<< HEAD
+
 def test_materializer_registration_thread_safety():
     from mindtrace.registry.core.registry import Registry
+
     orig = Registry.get_default_materializers().copy()
     try:
+
         def register(i):
             Registry.register_default_materializer(f"test.thread.Class{i}", f"test.thread.Materializer{i}")
-=======
-
-def test_materializer_registration_thread_safety():
-    from mindtrace.registry.core.registry import Registry
-
-    orig = Registry.get_default_materializers().copy()
-    try:
-
-        def register(i):
-            Registry.register_default_materializer(f"test.thread.Class{i}", f"test.thread.Materializer{i}")
-
->>>>>>> 40cd52ec
+
         threads = [threading.Thread(target=register, args=(i,)) for i in range(10)]
         for t in threads:
             t.start()
@@ -1997,15 +1958,10 @@
         with Registry._materializer_lock:
             Registry._default_materializers = orig
 
-<<<<<<< HEAD
+
 def test_materializer_registration_idempotency():
     from mindtrace.registry.core.registry import Registry
-=======
-
-def test_materializer_registration_idempotency():
-    from mindtrace.registry.core.registry import Registry
-
->>>>>>> 40cd52ec
+
     orig = Registry.get_default_materializers().copy()
     try:
         Registry.register_default_materializer("test.module.IdemClass", "test.module.IdemMaterializer")
@@ -2017,15 +1973,10 @@
         with Registry._materializer_lock:
             Registry._default_materializers = orig
 
-<<<<<<< HEAD
+
 def test_instance_materializer_override_class_level(temp_registry_dir):
     from mindtrace.registry.core.registry import Registry
-=======
-
-def test_instance_materializer_override_class_level(temp_registry_dir):
-    from mindtrace.registry.core.registry import Registry
-
->>>>>>> 40cd52ec
+
     orig = Registry.get_default_materializers().copy()
     try:
         Registry.register_default_materializer("test.module.OverrideClass", "test.module.ClassLevelMaterializer")
@@ -2037,37 +1988,23 @@
         with Registry._materializer_lock:
             Registry._default_materializers = orig
 
-<<<<<<< HEAD
+
 def test_register_materializer_type_assigns_fully_qualified_name(registry):
     class CoverageDummy2:
         pass
-=======
-
-def test_register_materializer_type_assigns_fully_qualified_name(registry):
-    class CoverageDummy2:
-        pass
-
->>>>>>> 40cd52ec
+
     registry.register_materializer(CoverageDummy2, "coverage.DummyMaterializer2")
     expected_key = f"{CoverageDummy2.__module__}.{CoverageDummy2.__name__}"
     assert registry.registered_materializer(expected_key) == "coverage.DummyMaterializer2"
 
-<<<<<<< HEAD
+
 def test_register_materializer_accepts_materializer_class_type(registry):
     class DummyClass:
         pass
+
     class DummyMaterializer:
         pass
-=======
-
-def test_register_materializer_accepts_materializer_class_type(registry):
-    class DummyClass:
-        pass
-
-    class DummyMaterializer:
-        pass
-
->>>>>>> 40cd52ec
+
     registry.register_materializer(DummyClass, DummyMaterializer)
     expected_key = f"{DummyClass.__module__}.{DummyClass.__name__}"
     expected_value = f"{DummyMaterializer.__module__}.{DummyMaterializer.__name__}"
