--- conflicted
+++ resolved
@@ -1850,7 +1850,10 @@
         registry.save("test:str", "hello", version="1.0.0")
         assert registry.has_object("test:str", "1.0.0")
 
-<<<<<<< HEAD
+        loaded_obj = registry.load("test:str", version="1.0.0")
+        assert loaded_obj == "hello"
+
+
 def test_class_level_materializer_registration():
     from mindtrace.registry.core.registry import Registry
     # Save original state
@@ -1955,8 +1958,4 @@
     registry.register_materializer(DummyClass, DummyMaterializer)
     expected_key = f"{DummyClass.__module__}.{DummyClass.__name__}"
     expected_value = f"{DummyMaterializer.__module__}.{DummyMaterializer.__name__}"
-    assert registry.registered_materializer(expected_key) == expected_value
-=======
-        loaded_obj = registry.load("test:str", version="1.0.0")
-        assert loaded_obj == "hello"
->>>>>>> 664c0d16
+    assert registry.registered_materializer(expected_key) == expected_value