--- conflicted
+++ resolved
@@ -2015,13 +2015,8 @@
 def test_version_objects_conflict_error(registry):
     """Test version objects conflict error."""
     # Create a registry with version_objects=True
-<<<<<<< HEAD
-    registry1 = Registry(registry_dir=str(registry.backend.uri), version_objects=True)
-    
-=======
     _ = Registry(registry_dir=str(registry.backend.uri), version_objects=True)
 
->>>>>>> 777ffb83
     # Try to create another registry with version_objects=False in the same directory
     with pytest.raises(ValueError, match="Version objects conflict"):
         Registry(registry_dir=str(registry.backend.uri), version_objects=False)
@@ -2030,20 +2025,6 @@
 def test_get_registry_metadata_gcp_backend(registry, monkeypatch):
     """Test _get_registry_metadata with GCP backend."""
     # Mock the backend to have gcs attribute
-<<<<<<< HEAD
-    mock_gcs = type('MockGCS', (), {})()
-    mock_gcs.download = lambda remote_path, local_path: None
-    
-    registry.backend.gcs = mock_gcs
-    
-    # Mock the file operations
-    with patch('builtins.open', create=True) as mock_open:
-        mock_file = mock_open.return_value.__enter__.return_value
-        mock_file.read.return_value = '{"version_objects": true, "materializers": {}}'
-        
-        with patch('os.path.exists', return_value=True):
-            with patch('os.unlink'):
-=======
     mock_gcs = type("MockGCS", (), {})()
     mock_gcs.download = lambda remote_path, local_path: None
 
@@ -2056,7 +2037,6 @@
 
         with patch("os.path.exists", return_value=True):
             with patch("os.unlink"):
->>>>>>> 777ffb83
                 result = registry._get_registry_metadata()
                 assert result == {"version_objects": True, "materializers": {}}
 
@@ -2064,16 +2044,6 @@
 def test_get_registry_metadata_minio_backend(registry, monkeypatch):
     """Test _get_registry_metadata with MinIO backend."""
     # Mock the backend to have client attribute
-<<<<<<< HEAD
-    mock_client = type('MockClient', (), {})()
-    mock_response = type('MockResponse', (), {})()
-    mock_response.data = b'{"version_objects": true, "materializers": {}}'
-    mock_client.get_object = lambda bucket, object_name: mock_response
-    
-    registry.backend.client = mock_client
-    registry.backend.bucket = "test-bucket"
-    
-=======
     mock_client = type("MockClient", (), {})()
     mock_response = type("MockResponse", (), {})()
     mock_response.data = b'{"version_objects": true, "materializers": {}}'
@@ -2082,7 +2052,6 @@
     registry.backend.client = mock_client
     registry.backend.bucket = "test-bucket"
 
->>>>>>> 777ffb83
     result = registry._get_registry_metadata()
     assert result == {"version_objects": True, "materializers": {}}
 
@@ -2090,16 +2059,6 @@
 def test_get_registry_metadata_local_backend(registry, monkeypatch):
     """Test _get_registry_metadata with local backend."""
     # Mock the backend to not have gcs or client attributes
-<<<<<<< HEAD
-    delattr(registry.backend, 'gcs', None) if hasattr(registry.backend, 'gcs') else None
-    delattr(registry.backend, 'client', None) if hasattr(registry.backend, 'client') else None
-    
-    # Mock the file operations
-    with patch('builtins.open', create=True) as mock_open:
-        mock_file = mock_open.return_value.__enter__.return_value
-        mock_file.read.return_value = '{"version_objects": true, "materializers": {}}'
-        
-=======
     delattr(registry.backend, "gcs", None) if hasattr(registry.backend, "gcs") else None
     delattr(registry.backend, "client", None) if hasattr(registry.backend, "client") else None
 
@@ -2108,7 +2067,6 @@
         mock_file = mock_open.return_value.__enter__.return_value
         mock_file.read.return_value = '{"version_objects": true, "materializers": {}}'
 
->>>>>>> 777ffb83
         result = registry._get_registry_metadata()
         assert result == {"version_objects": True, "materializers": {}}
 
@@ -2116,19 +2074,11 @@
 def test_get_registry_metadata_fallback(registry, monkeypatch):
     """Test _get_registry_metadata fallback."""
     # Mock the backend to not have gcs or client attributes
-<<<<<<< HEAD
-    delattr(registry.backend, 'gcs', None) if hasattr(registry.backend, 'gcs') else None
-    delattr(registry.backend, 'client', None) if hasattr(registry.backend, 'client') else None
-    
-    # Mock the file operations to raise an exception
-    with patch('builtins.open', side_effect=FileNotFoundError):
-=======
     delattr(registry.backend, "gcs", None) if hasattr(registry.backend, "gcs") else None
     delattr(registry.backend, "client", None) if hasattr(registry.backend, "client") else None
 
     # Mock the file operations to raise an exception
     with patch("builtins.open", side_effect=FileNotFoundError):
->>>>>>> 777ffb83
         result = registry._get_registry_metadata()
         assert result == {}
 
@@ -2136,19 +2086,11 @@
 def test_get_registry_metadata_exception_handling(registry, monkeypatch):
     """Test _get_registry_metadata exception handling."""
     # Mock the backend to not have gcs or client attributes
-<<<<<<< HEAD
-    delattr(registry.backend, 'gcs', None) if hasattr(registry.backend, 'gcs') else None
-    delattr(registry.backend, 'client', None) if hasattr(registry.backend, 'client') else None
-    
-    # Mock the file operations to raise an exception
-    with patch('builtins.open', side_effect=Exception("Test error")):
-=======
     delattr(registry.backend, "gcs", None) if hasattr(registry.backend, "gcs") else None
     delattr(registry.backend, "client", None) if hasattr(registry.backend, "client") else None
 
     # Mock the file operations to raise an exception
     with patch("builtins.open", side_effect=Exception("Test error")):
->>>>>>> 777ffb83
         result = registry._get_registry_metadata()
         assert result == {}
 
@@ -2156,20 +2098,6 @@
 def test_save_registry_metadata_gcp_backend(registry, monkeypatch):
     """Test _save_registry_metadata with GCP backend."""
     # Mock the backend to have gcs attribute
-<<<<<<< HEAD
-    mock_gcs = type('MockGCS', (), {})()
-    mock_gcs.upload = lambda local_path, remote_path: None
-    
-    registry.backend.gcs = mock_gcs
-    
-    # Mock the file operations
-    with patch('tempfile.NamedTemporaryFile') as mock_temp:
-        mock_file = mock_temp.return_value.__enter__.return_value
-        mock_file.name = "/tmp/test.json"
-        
-        with patch('os.path.exists', return_value=True):
-            with patch('os.unlink'):
-=======
     mock_gcs = type("MockGCS", (), {})()
     mock_gcs.upload = lambda local_path, remote_path: None
 
@@ -2182,44 +2110,24 @@
 
         with patch("os.path.exists", return_value=True):
             with patch("os.unlink"):
->>>>>>> 777ffb83
                 registry._save_registry_metadata({"version_objects": True})
 
 
 def test_save_registry_metadata_minio_backend(registry, monkeypatch):
     """Test _save_registry_metadata with MinIO backend."""
     # Mock the backend to have client attribute
-<<<<<<< HEAD
-    mock_client = type('MockClient', (), {})()
+    mock_client = type("MockClient", (), {})()
     mock_client.put_object = lambda bucket, object_name, data, length, content_type: None
-    
+
     registry.backend.client = mock_client
     registry.backend.bucket = "test-bucket"
-    
-=======
-    mock_client = type("MockClient", (), {})()
-    mock_client.put_object = lambda bucket, object_name, data, length, content_type: None
-
-    registry.backend.client = mock_client
-    registry.backend.bucket = "test-bucket"
-
->>>>>>> 777ffb83
+
     registry._save_registry_metadata({"version_objects": True})
 
 
 def test_save_registry_metadata_local_backend(registry, monkeypatch):
     """Test _save_registry_metadata with local backend."""
     # Mock the backend to not have gcs or client attributes
-<<<<<<< HEAD
-    delattr(registry.backend, 'gcs', None) if hasattr(registry.backend, 'gcs') else None
-    delattr(registry.backend, 'client', None) if hasattr(registry.backend, 'client') else None
-    
-    # Mock the file operations
-    with patch('builtins.open', create=True) as mock_open:
-        mock_file = mock_open.return_value.__enter__.return_value
-        mock_file.write = lambda data: None
-        
-=======
     delattr(registry.backend, "gcs", None) if hasattr(registry.backend, "gcs") else None
     delattr(registry.backend, "client", None) if hasattr(registry.backend, "client") else None
 
@@ -2228,22 +2136,12 @@
         mock_file = mock_open.return_value.__enter__.return_value
         mock_file.write = lambda data: None
 
->>>>>>> 777ffb83
         registry._save_registry_metadata({"version_objects": True})
 
 
 def test_save_registry_metadata_fallback(registry, monkeypatch):
     """Test _save_registry_metadata fallback."""
     # Mock the backend to not have gcs or client attributes
-<<<<<<< HEAD
-    delattr(registry.backend, 'gcs', None) if hasattr(registry.backend, 'gcs') else None
-    delattr(registry.backend, 'client', None) if hasattr(registry.backend, 'client') else None
-    
-    # Mock the file operations to raise an exception
-    with patch('builtins.open', side_effect=Exception("Test error")):
-        # Mock register_materializer to avoid actual registration
-        with patch.object(registry.backend, 'register_materializer'):
-=======
     delattr(registry.backend, "gcs", None) if hasattr(registry.backend, "gcs") else None
     delattr(registry.backend, "client", None) if hasattr(registry.backend, "client") else None
 
@@ -2251,21 +2149,19 @@
     with patch("builtins.open", side_effect=Exception("Test error")):
         # Mock register_materializer to avoid actual registration
         with patch.object(registry.backend, "register_materializer"):
->>>>>>> 777ffb83
             registry._save_registry_metadata({"materializers": {"test": "materializer"}})
 
 
 def test_save_registry_metadata_exception_handling(registry, monkeypatch):
     """Test _save_registry_metadata exception handling."""
     # Mock the backend to not have gcs or client attributes
-<<<<<<< HEAD
-    delattr(registry.backend, 'gcs', None) if hasattr(registry.backend, 'gcs') else None
-    delattr(registry.backend, 'client', None) if hasattr(registry.backend, 'client') else None
-    
+    delattr(registry.backend, "gcs", None) if hasattr(registry.backend, "gcs") else None
+    delattr(registry.backend, "client", None) if hasattr(registry.backend, "client") else None
+
     # Mock the file operations to raise an exception
-    with patch('builtins.open', side_effect=Exception("Test error")):
+    with patch("builtins.open", side_effect=Exception("Test error")):
         # Mock register_materializer to avoid actual registration
-        with patch.object(registry.backend, 'register_materializer'):
+        with patch.object(registry.backend, "register_materializer"):
             registry._save_registry_metadata({"materializers": {"test": "materializer"}})
 
 
@@ -2337,32 +2233,6 @@
 def test_clear_registry_metadata_gcp_backend(registry, monkeypatch):
     """Test clear_registry_metadata with GCP backend."""
     # Mock the backend to have gcs attribute
-    mock_gcs = type('MockGCS', (), {})()
-    mock_gcs.upload = lambda local_path, remote_path: None
-    
-    registry.backend.gcs = mock_gcs
-    
-    # Mock the file operations
-    with patch('tempfile.NamedTemporaryFile') as mock_temp:
-        mock_file = mock_temp.return_value.__enter__.return_value
-        mock_file.name = "/tmp/test.json"
-        
-        with patch('os.path.exists', return_value=True):
-            with patch('os.unlink'):
-=======
-    delattr(registry.backend, "gcs", None) if hasattr(registry.backend, "gcs") else None
-    delattr(registry.backend, "client", None) if hasattr(registry.backend, "client") else None
-
-    # Mock the file operations to raise an exception
-    with patch("builtins.open", side_effect=Exception("Test error")):
-        # Mock register_materializer to avoid actual registration
-        with patch.object(registry.backend, "register_materializer"):
-            registry._save_registry_metadata({"materializers": {"test": "materializer"}})
-
-
-def test_clear_registry_metadata_gcp_backend(registry, monkeypatch):
-    """Test clear_registry_metadata with GCP backend."""
-    # Mock the backend to have gcs attribute
     mock_gcs = type("MockGCS", (), {})()
     mock_gcs.upload = lambda local_path, remote_path: None
 
@@ -2375,44 +2245,24 @@
 
         with patch("os.path.exists", return_value=True):
             with patch("os.unlink"):
->>>>>>> 777ffb83
                 registry.clear(clear_registry_metadata=True)
 
 
 def test_clear_registry_metadata_minio_backend(registry, monkeypatch):
     """Test clear_registry_metadata with MinIO backend."""
     # Mock the backend to have client attribute
-<<<<<<< HEAD
-    mock_client = type('MockClient', (), {})()
+    mock_client = type("MockClient", (), {})()
     mock_client.put_object = lambda bucket, object_name, data, length, content_type: None
-    
+
     registry.backend.client = mock_client
     registry.backend.bucket = "test-bucket"
-    
-=======
-    mock_client = type("MockClient", (), {})()
-    mock_client.put_object = lambda bucket, object_name, data, length, content_type: None
-
-    registry.backend.client = mock_client
-    registry.backend.bucket = "test-bucket"
-
->>>>>>> 777ffb83
+
     registry.clear(clear_registry_metadata=True)
 
 
 def test_clear_registry_metadata_local_backend(registry, monkeypatch):
     """Test clear_registry_metadata with local backend."""
     # Mock the backend to not have gcs or client attributes
-<<<<<<< HEAD
-    delattr(registry.backend, 'gcs', None) if hasattr(registry.backend, 'gcs') else None
-    delattr(registry.backend, 'client', None) if hasattr(registry.backend, 'client') else None
-    
-    # Mock the file operations
-    with patch('builtins.open', create=True) as mock_open:
-        mock_file = mock_open.return_value.__enter__.return_value
-        mock_file.write = lambda data: None
-        
-=======
     delattr(registry.backend, "gcs", None) if hasattr(registry.backend, "gcs") else None
     delattr(registry.backend, "client", None) if hasattr(registry.backend, "client") else None
 
@@ -2421,24 +2271,15 @@
         mock_file = mock_open.return_value.__enter__.return_value
         mock_file.write = lambda data: None
 
->>>>>>> 777ffb83
         registry.clear(clear_registry_metadata=True)
 
 
 def test_clear_registry_metadata_exception_handling(registry, monkeypatch):
     """Test clear_registry_metadata exception handling."""
     # Mock the backend to not have gcs or client attributes
-<<<<<<< HEAD
-    delattr(registry.backend, 'gcs', None) if hasattr(registry.backend, 'gcs') else None
-    delattr(registry.backend, 'client', None) if hasattr(registry.backend, 'client') else None
-    
-    # Mock the file operations to raise an exception
-    with patch('builtins.open', side_effect=Exception("Test error")):
-=======
     delattr(registry.backend, "gcs", None) if hasattr(registry.backend, "gcs") else None
     delattr(registry.backend, "client", None) if hasattr(registry.backend, "client") else None
 
     # Mock the file operations to raise an exception
     with patch("builtins.open", side_effect=Exception("Test error")):
->>>>>>> 777ffb83
         registry.clear(clear_registry_metadata=True)