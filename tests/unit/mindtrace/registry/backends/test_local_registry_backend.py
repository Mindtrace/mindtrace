import importlib
import json
import os
import platform
import shutil
import sys
import time
import uuid
from pathlib import Path
from typing import Generator
from unittest.mock import MagicMock, patch

import pytest

from mindtrace.core import Config
from mindtrace.registry import LocalRegistryBackend
from mindtrace.registry.core.exceptions import LockAcquisitionError

# Import platform-specific modules safely
if platform.system() != "Windows":
    import fcntl
    msvcrt = None
else:
    import msvcrt
    fcntl = None


@pytest.fixture
def temp_dir() -> Generator[Path, None, None]:
    """Create a temporary directory for testing."""
    temp_dir = Path(Config()["MINDTRACE_TEMP_DIR"]).expanduser() / f"test_dir_{uuid.uuid4()}"
    temp_dir.mkdir(parents=True, exist_ok=True)
    yield temp_dir
    shutil.rmtree(temp_dir)


@pytest.fixture
def backend(temp_dir):
    """Create a LocalRegistryBackend instance with a temporary directory."""
    return LocalRegistryBackend(uri=str(temp_dir))


@pytest.fixture
def sample_object_dir(temp_dir):
    """Create a sample object directory with some files."""
    obj_dir = temp_dir / "sample:object"
    obj_dir.mkdir()
    (obj_dir / "file1.txt").write_text("test content 1")
    (obj_dir / "file2.txt").write_text("test content 2")
    return str(obj_dir)


@pytest.fixture
def sample_metadata():
    """Sample metadata for testing."""
    return {
        "name": "test:object",
        "version": "1.0.0",
        "description": "Test object",
        "created_at": "2024-01-01T00:00:00Z",
    }


def test_init(backend):
    """Test backend initialization."""
    assert backend.uri.exists()
    assert backend.uri.is_dir()


def test_push_and_download(backend, sample_object_dir):
    """Test pushing and downloading objects."""
    # Push the object
    backend.push("test:object", "1.0.0", sample_object_dir)

    # Verify the object was pushed
    object_path = backend.uri / "test:object" / "1.0.0"
    assert object_path.exists()
    assert (object_path / "file1.txt").exists()
    assert (object_path / "file2.txt").exists()

    # Download to a new location
    download_dir = backend.uri / "download"
    download_dir.mkdir()
    backend.pull("test:object", "1.0.0", str(download_dir))

    # Verify the download
    assert (download_dir / "file1.txt").exists()
    assert (download_dir / "file2.txt").exists()
    assert (download_dir / "file1.txt").read_text() == "test content 1"
    assert (download_dir / "file2.txt").read_text() == "test content 2"


def test_save_and_fetch_metadata(backend, sample_metadata):
    """Test saving and fetching metadata."""
    # Save metadata
    backend.save_metadata("test:object", "1.0.0", sample_metadata)

    # Verify metadata file exists
    meta_path = backend.uri / "_meta_test_object@1.0.0.yaml"
    assert meta_path.exists()

    # Fetch metadata
    fetched_metadata = backend.fetch_metadata("test:object", "1.0.0")

    # Verify metadata content
    assert fetched_metadata["name"] == sample_metadata["name"]
    assert fetched_metadata["version"] == sample_metadata["version"]
    assert fetched_metadata["description"] == sample_metadata["description"]
    assert "path" in fetched_metadata  # Should be added by fetch_metadata


def test_delete_metadata(backend, sample_metadata):
    """Test deleting metadata."""
    # Save metadata first
    backend.save_metadata("test:object", "1.0.0", sample_metadata)

    # Delete metadata
    backend.delete_metadata("test:object", "1.0.0")

    # Verify metadata is deleted
    meta_path = backend.uri / "_meta_test:object@1.0.0.yaml"
    assert not meta_path.exists()


def test_list_objects(backend, sample_metadata):
    """Test listing objects."""
    # Save metadata for multiple objects
    backend.save_metadata("object:1", "1.0.0", sample_metadata)
    backend.save_metadata("object:2", "1.0.0", sample_metadata)

    # List objects
    objects = backend.list_objects()

    # Verify results
    assert len(objects) == 2
    assert "object:1" in objects
    assert "object:2" in objects


def test_list_versions(backend, sample_metadata):
    """Test listing versions."""
    # Save metadata for multiple versions
    backend.save_metadata("test:object", "1.0.0", sample_metadata)
    backend.save_metadata("test:object", "2.0.0", sample_metadata)

    # List versions
    versions = backend.list_versions("test:object")

    # Verify results
    assert len(versions) == 2
    assert "1.0.0" in versions
    assert "2.0.0" in versions


def test_has_object(backend, sample_metadata):
    """Test checking object existence."""
    # Save metadata
    backend.save_metadata("test:object", "1.0.0", sample_metadata)

    # Check existing object
    assert backend.has_object("test:object", "1.0.0")

    # Check non-existing object
    assert not backend.has_object("nonexistent:object", "1.0.0")
    assert not backend.has_object("test:object", "2.0.0")


def test_delete_object(backend, sample_object_dir):
    """Test deleting objects."""
    # Push an object
    backend.push("test:object", "1.0.0", sample_object_dir)

    # Save metadata
    backend.save_metadata("test:object", "1.0.0", {"name": "test:object"})

    # Delete the object
    backend.delete("test:object", "1.0.0")

    # Verify object is deleted
    object_path = backend.uri / "test:object" / "1.0.0"
    assert not object_path.exists()

    # Verify metadata is deleted
    meta_path = backend.uri / "_meta_test:object@1.0.0.yaml"
    assert not meta_path.exists()


def test_invalid_object_name(backend):
    """Test handling of invalid object names."""
    with pytest.raises(ValueError):
        backend.push("invalid_name", "1.0.0", "some_path")


def test_register_materializer_error(backend):
    """Test error handling when registering a materializer fails."""
    # Create the metadata file first
    with open(backend.metadata_path, "w") as f:
        json.dump({"materializers": {}}, f)

    # Make the metadata file read-only to simulate a file system error
    backend.metadata_path.chmod(0o444)

    # Try to register a materializer - should raise an error
    with pytest.raises(Exception):
        backend.register_materializer("test.Object", "test.Materializer")


def test_registered_materializers_error(backend):
    """Test error handling when fetching registered materializers fails."""
    # Create the metadata file first
    with open(backend.metadata_path, "w") as f:
        json.dump({"materializers": {}}, f)

    # Make the metadata file unreadable to simulate a file system error
    backend.metadata_path.chmod(0o000)

    # Try to get registered materializers - should raise an error
    with pytest.raises(Exception):
        backend.registered_materializers()


def test_registered_materializers_empty(backend):
    """Test that registered_materializers returns an empty dict when metadata path doesn't exist."""
    # Ensure metadata path doesn't exist
    if backend.metadata_path.exists():
        backend.metadata_path.unlink()

    # Get registered materializers
    materializers = backend.registered_materializers()

    # Verify empty dict is returned
    assert materializers == {}
    assert isinstance(materializers, dict)


class TestUnixLocks:
    """Test suite for Unix-specific locking mechanisms."""

    @pytest.fixture(autouse=True)
    def setup_unix(self):
        """Setup for Unix-specific tests."""
        with patch("platform.system", return_value="Linux"):
            # Mock fcntl module for Unix tests
            with patch("mindtrace.registry.backends.local_registry_backend.fcntl", create=True) as mock_fcntl:
                # Set up the mock fcntl module with necessary constants
                mock_fcntl.LOCK_EX = 2
                mock_fcntl.LOCK_NB = 4
                mock_fcntl.LOCK_UN = 8
                mock_fcntl.LOCK_SH = 1
                yield

    def test_acquire_file_lock_unix(self, backend):
        """Test acquiring a file lock on Unix systems."""
        # Create a test file
        test_file = backend.uri / "test_lock"
        test_file.touch()

        with open(test_file, "r+") as f:
            # Mock fcntl.flock to simulate successful lock acquisition
            with patch(
                "mindtrace.registry.backends.local_registry_backend.fcntl.flock", return_value=None
            ) as mock_flock:
                assert backend._acquire_file_lock(f)
                mock_flock.assert_called_once_with(f.fileno(), 2 | 4)  # LOCK_EX | LOCK_NB

    def test_acquire_file_lock_unix_failure(self, backend):
        """Test failed file lock acquisition on Unix systems."""
        test_file = backend.uri / "test_lock"
        test_file.touch()

        with open(test_file, "r+") as f:
            # Mock fcntl.flock to raise IOError (simulating lock acquisition failure)
            with patch("mindtrace.registry.backends.local_registry_backend.fcntl.flock", side_effect=IOError):
                assert not backend._acquire_file_lock(f)

    def test_release_file_lock_unix(self, backend):
        """Test releasing a file lock on Unix systems."""
        test_file = backend.uri / "test_lock"
        test_file.touch()

        with open(test_file, "r+") as f:
            # Mock fcntl.flock to simulate successful lock release
            with patch(
                "mindtrace.registry.backends.local_registry_backend.fcntl.flock", return_value=None
            ) as mock_flock:
                backend._release_file_lock(f)
                mock_flock.assert_called_once_with(f.fileno(), 8)  # LOCK_UN

    def test_acquire_shared_lock_unix(self, backend):
        """Test acquiring a shared lock on Unix systems."""
        test_file = backend.uri / "test_lock"
        test_file.touch()

        with open(test_file, "r+") as f:
            # Mock fcntl.flock to simulate successful shared lock acquisition
            with patch(
                "mindtrace.registry.backends.local_registry_backend.fcntl.flock", return_value=None
            ) as mock_flock:
                assert backend._acquire_shared_lock(f)
                mock_flock.assert_called_once_with(f.fileno(), 1)  # LOCK_SH


class TestWindowsLocks:
    """Test suite for Windows-specific locking mechanisms."""

    @pytest.fixture(autouse=True)
    def setup_windows(self):
        """Setup for Windows-specific tests."""
        with patch("platform.system", return_value="Windows"):
            # Mock msvcrt module for Windows tests
            with patch("mindtrace.registry.backends.local_registry_backend.msvcrt", create=True) as mock_msvcrt:
                # Set up the mock msvcrt module with necessary constants
                mock_msvcrt.LK_NBLCK = 1
                mock_msvcrt.LK_UNLCK = 2
                yield

    def test_acquire_file_lock_windows(self, backend):
        """Test acquiring a file lock on Windows systems."""
        test_file = backend.uri / "test_lock"
        test_file.touch()

        with open(test_file, "r+") as f:
            # Mock msvcrt.locking to simulate successful lock acquisition
            with patch(
                "mindtrace.registry.backends.local_registry_backend.msvcrt.locking", return_value=None
            ) as mock_locking:
                assert backend._acquire_file_lock(f)
                mock_locking.assert_called_once_with(f.fileno(), 1, 1)  # LK_NBLCK, 1

    def test_acquire_file_lock_windows_failure(self, backend):
        """Test failed file lock acquisition on Windows systems."""
        test_file = backend.uri / "test_lock"
        test_file.touch()

        with open(test_file, "r+") as f:
            # Mock msvcrt.locking to raise IOError (simulating lock acquisition failure)
            with patch("mindtrace.registry.backends.local_registry_backend.msvcrt.locking", side_effect=IOError):
                assert not backend._acquire_file_lock(f)

    def test_release_file_lock_windows(self, backend):
        """Test releasing a file lock on Windows systems."""
        test_file = backend.uri / "test_lock"
        test_file.touch()

        with open(test_file, "r+") as f:
            # Mock msvcrt.locking to simulate successful lock release
            with patch(
                "mindtrace.registry.backends.local_registry_backend.msvcrt.locking", return_value=None
            ) as mock_locking:
                backend._release_file_lock(f)
                mock_locking.assert_called_once_with(f.fileno(), 2, 1)  # LK_UNLCK, 1

    def test_acquire_shared_lock_windows(self, backend):
        """Test acquiring a shared lock on Windows systems."""
        test_file = backend.uri / "test_lock"
        test_file.touch()

        with open(test_file, "r+") as f:
            # Mock msvcrt.locking to simulate successful shared lock acquisition
            with patch(
                "mindtrace.registry.backends.local_registry_backend.msvcrt.locking", return_value=None
            ) as mock_locking:
                assert backend._acquire_shared_lock(f)
                mock_locking.assert_called_once_with(f.fileno(), 1, 1)  # LK_NBLCK, 1


class TestCrossPlatformLockOperations:
    """Test suite for cross-platform lock operations."""

    def test_acquire_lock_success(self, backend):
        """Test successful lock acquisition."""
        lock_key = "test_lock"
        lock_id = str(uuid.uuid4())

        # Mock platform.system to return current system
        with patch("platform.system", return_value=platform.system()):
            # Test lock acquisition (should succeed when no lock file exists)
            assert backend.acquire_lock(lock_key, lock_id, timeout=30)

            # Verify lock file contents
            lock_path = backend._lock_path(lock_key)
            with open(lock_path, "r") as f:
                lock_data = json.load(f)
                assert lock_data["lock_id"] == lock_id
                assert "expires_at" in lock_data
                assert not lock_data.get("shared", False)

    def test_acquire_lock_failure(self, backend):
        """Test failed lock acquisition."""
        lock_key = "test_lock"
        lock_id = str(uuid.uuid4())

        # Mock platform.system to return current system
        with patch("platform.system", return_value=platform.system()):
            # Create a lock file
            lock_path = backend._lock_path(lock_key)
            lock_path.touch()

            # Mock _acquire_file_lock to simulate failure
            with patch.object(backend, "_acquire_file_lock", return_value=False):
                with pytest.raises(LockAcquisitionError):
                    backend.acquire_lock(lock_key, lock_id, timeout=30)

    def test_release_lock_success(self, backend):
        """Test successful lock release."""
        lock_key = "test_lock"
        lock_id = str(uuid.uuid4())

        # Create and acquire a lock first
        lock_path = backend._lock_path(lock_key)
        lock_path.touch()
        with open(lock_path, "w") as f:
            json.dump({"lock_id": lock_id, "expires_at": 0}, f)

        # Test lock release
        assert backend.release_lock(lock_key, lock_id)
        assert not lock_path.exists()

    def test_release_lock_wrong_id(self, backend):
        """Test releasing a lock with wrong ID."""
        lock_key = "test_lock"
        lock_id = str(uuid.uuid4())
        wrong_id = str(uuid.uuid4())

        # Create a lock file with different ID
        lock_path = backend._lock_path(lock_key)
        lock_path.touch()
        with open(lock_path, "w") as f:
            json.dump({"lock_id": wrong_id, "expires_at": 0}, f)

        # Test lock release with wrong ID
        assert not backend.release_lock(lock_key, lock_id)
        assert lock_path.exists()

    def test_check_lock(self, backend):
        """Test checking lock status."""
        lock_key = "test_lock"
        lock_id = str(uuid.uuid4())

        # Create a lock file
        lock_path = backend._lock_path(lock_key)
        lock_path.touch()
        with open(lock_path, "w") as f:
            json.dump({"lock_id": lock_id, "expires_at": float("inf")}, f)

        # Test lock check
        is_locked, found_id = backend.check_lock(lock_key)
        assert is_locked
        assert found_id == lock_id

    def test_check_expired_lock(self, backend):
        """Test checking expired lock."""
        lock_key = "test_lock"
        lock_id = str(uuid.uuid4())

        # Create a lock file with expired timestamp
        lock_path = backend._lock_path(lock_key)
        lock_path.touch()
        with open(lock_path, "w") as f:
            json.dump({"lock_id": lock_id, "expires_at": 0}, f)

        # Test lock check
        is_locked, found_id = backend.check_lock(lock_key)
        assert not is_locked
        assert found_id is None

    def test_acquire_shared_lock_failure(self, backend):
        """Test error handling when acquiring a shared lock fails."""
        # Create a temporary file to lock
        lock_path = backend.uri / "test.lock"
        lock_path.touch()

        # Open the file and try to acquire a shared lock
        with open(lock_path, "r+") as f:
            # Mock the platform-specific lock function to raise an error
            if platform.system() == "Windows":
                with patch.object(msvcrt, "locking", side_effect=OSError("Failed to lock")):
                    result = backend._acquire_shared_lock(f)
            else:
                with patch.object(fcntl, "flock", side_effect=OSError("Failed to lock")):
                    result = backend._acquire_shared_lock(f)

        # Verify that False is returned on failure
        assert result is False

    def test_acquire_shared_lock_with_active_exclusive(self, backend):
        """Test that shared lock acquisition fails when there's an active exclusive lock."""
        # Create a lock file with an active exclusive lock
        lock_path = backend._lock_path("test_lock")
        lock_path.touch()

        # Write metadata for an active exclusive lock
        with open(lock_path, "w") as f:
            metadata = {
                "lock_id": "test_id",
                "expires_at": time.time() + 60,  # Lock expires in 60 seconds
                "shared": False,  # This is an exclusive lock
            }
            f.write(json.dumps(metadata))

        # Try to acquire a shared lock
        with pytest.raises(LockAcquisitionError):
            backend.acquire_lock("test_lock", "other_id", timeout=30, shared=True)

    def test_acquire_shared_lock_failure_in_acquire_lock(self, backend):
        """Test that acquire_lock returns False when _acquire_shared_lock fails."""
        # Create a lock file
        lock_path = backend._lock_path("test_lock")
        lock_path.touch()

        # Mock _acquire_shared_lock to return False (simulating failure)
        with patch.object(backend, "_acquire_shared_lock", return_value=False):
            # Try to acquire a shared lock
            with pytest.raises(LockAcquisitionError):
                backend.acquire_lock("test_lock", "test_id", timeout=30, shared=True)

    def test_acquire_exclusive_lock_with_active_shared(self, backend):
        """Test that exclusive lock acquisition fails when there are active shared locks."""
        # Create a lock file with an active shared lock
        lock_path = backend._lock_path("test_lock")
        lock_path.touch()

        # Write metadata for an active shared lock
        with open(lock_path, "w") as f:
            metadata = {
                "lock_id": "shared_id",
                "expires_at": time.time() + 60,  # Lock expires in 60 seconds
                "shared": True,  # This is a shared lock
            }
            f.write(json.dumps(metadata))

        # Try to acquire an exclusive lock
        with pytest.raises(LockAcquisitionError):
            backend.acquire_lock("test_lock", "exclusive_id", timeout=30, shared=False)

    def test_acquire_exclusive_lock_with_invalid_content(self, backend):
        """Test that exclusive lock acquisition fails when lock file has invalid content."""
        # Create a lock file with invalid JSON content
        lock_path = backend._lock_path("test_lock")
        lock_path.touch()

        # Write invalid JSON content to the lock file
        with open(lock_path, "w") as f:
            f.write("invalid json content")

        # Try to acquire an exclusive lock - should raise LockAcquisitionError
        with pytest.raises(LockAcquisitionError):
            backend.acquire_lock("test_lock", "test_id", timeout=30, shared=False)


class TestPlatformSpecificImports:
    """Test suite for platform-specific import logic."""

    @pytest.fixture(autouse=True)
    def setup_imports(self):
        """Setup and teardown for import tests."""
        # Store original modules
        self.original_modules = {
            "fcntl": sys.modules.get("fcntl"),
            "msvcrt": sys.modules.get("msvcrt"),
            "mindtrace.registry.backends.local_registry_backend": sys.modules.get(
                "mindtrace.registry.backends.local_registry_backend"
            ),
        }

        # Create mock modules
        self.mock_fcntl = MagicMock()
        self.mock_msvcrt = MagicMock()

        yield

        # Restore original modules
        for module_name, module in self.original_modules.items():
            if module is not None:
                sys.modules[module_name] = module
            elif module_name in sys.modules:
                del sys.modules[module_name]

    def _cleanup_modules(self):
        """Clean up modules before reloading."""
        # Remove platform-specific modules
        if "fcntl" in sys.modules:
            del sys.modules["fcntl"]
        if "msvcrt" in sys.modules:
            del sys.modules["msvcrt"]

        # Remove the backend module
        if "mindtrace.registry.backends.local_registry_backend" in sys.modules:
            del sys.modules["mindtrace.registry.backends.local_registry_backend"]

    def test_windows_imports(self):
        """Test that Windows-specific imports are used on Windows."""
        # Mock the platform check
        with patch("platform.system", return_value="Windows"):
            # Clean up modules
            self._cleanup_modules()

            # Mock the msvcrt module
            sys.modules["msvcrt"] = self.mock_msvcrt

            # Reload the module to trigger the import logic
            importlib.reload(importlib.import_module("mindtrace.registry.backends.local_registry_backend"))

            # Get the reloaded module
            module = importlib.import_module("mindtrace.registry.backends.local_registry_backend")

            # Verify that msvcrt is imported and fcntl is not
            assert hasattr(module, "msvcrt")
            assert not hasattr(module, "fcntl") or module.fcntl is None

    def test_unix_imports(self):
        """Test that Unix-specific imports are used on Unix systems."""
        # Mock the platform check
        with patch("platform.system", return_value="Linux"):
            # Clean up modules
            self._cleanup_modules()

            # Mock the fcntl module
            sys.modules["fcntl"] = self.mock_fcntl

            # Reload the module to trigger the import logic
            importlib.reload(importlib.import_module("mindtrace.registry.backends.local_registry_backend"))

            # Get the reloaded module
            module = importlib.import_module("mindtrace.registry.backends.local_registry_backend")

            # Verify that fcntl is imported and msvcrt is not
            assert hasattr(module, "fcntl")
            assert not hasattr(module, "msvcrt") or module.msvcrt is None

    def test_unknown_platform_imports(self):
        """Test that Unix-specific imports are used as fallback for unknown platforms."""
        # Mock the platform check
        with patch("platform.system", return_value="UnknownOS"):
            # Clean up modules
            self._cleanup_modules()

            # Mock the fcntl module
            sys.modules["fcntl"] = self.mock_fcntl

            # Reload the module to trigger the import logic
            importlib.reload(importlib.import_module("mindtrace.registry.backends.local_registry_backend"))

            # Get the reloaded module
            module = importlib.import_module("mindtrace.registry.backends.local_registry_backend")

            # Verify that fcntl is imported and msvcrt is not
            assert hasattr(module, "fcntl")
            assert not hasattr(module, "msvcrt") or module.msvcrt is None


def test_delete_parent_directory_error(backend, sample_object_dir, caplog):
    """Test error handling when deleting parent directory fails."""
    # Save an object first
    backend.push("test:obj", "1.0.0", str(sample_object_dir))

    # Create a parent directory that will be empty after deletion
    parent_dir = backend.uri / "test:obj"
    parent_dir.mkdir(exist_ok=True)

    # Mock rmdir to raise an exception
    with patch.object(Path, "rmdir", side_effect=OSError("Permission denied")):
        # Try to delete the object
        with pytest.raises(OSError, match="Permission denied"):
            backend.delete("test:obj", "1.0.0")

        # Verify that the error was logged
        assert "Error deleting parent directory" in caplog.text


def test_release_file_lock_error(backend, caplog):
    """Test error handling when releasing a file lock fails."""
    # Create a temporary file to lock
    lock_path = backend.uri / "test.lock"
    lock_path.touch()

    # Open the file and acquire a lock
    with open(lock_path, "r+") as f:
        # Mock the platform-specific unlock function to raise an error
        if platform.system() == "Windows":
            with patch.object(msvcrt, "locking", side_effect=OSError("Failed to unlock")):
                backend._release_file_lock(f)
        else:
            with patch.object(fcntl, "flock", side_effect=OSError("Failed to unlock")):
                backend._release_file_lock(f)

    # Verify that the error was logged
    assert "Error releasing file lock" in caplog.text
    assert "Failed to unlock" in caplog.text


def test_acquire_lock_inner_exception(backend, caplog):
    """Test error handling when an exception occurs during lock acquisition inner block."""
    # Create a lock file
    lock_path = backend._lock_path("test_lock")
    lock_path.touch()

    # Mock _acquire_existing_lock to raise an exception
    with patch.object(backend, "_acquire_existing_lock", side_effect=Exception("Test error")):
        # Try to acquire a lock - should return False due to exception handling
        result = backend.acquire_lock("test_lock", "test_id", timeout=30)
        assert result is False

    # Verify that the error was logged
    assert "Error acquiring lock for test_lock" in caplog.text
    assert "Test error" in caplog.text


def test_acquire_lock_outer_exception(backend, caplog):
    """Test error handling when an exception occurs during lock acquisition outer block."""
    # Create a lock file
    lock_path = backend._lock_path("test_lock")
    lock_path.touch()

    # Mock file operations to raise an exception before inner block
    with patch("builtins.open", side_effect=Exception("Test error")):
        # Try to acquire a lock - should raise LockAcquisitionError
        with pytest.raises(LockAcquisitionError):
            backend.acquire_lock("test_lock", "test_id", timeout=30)

    # Verify that the error was logged (this comes from _acquire_existing_lock)
    assert "Error acquiring existing lock" in caplog.text
    assert "Test error" in caplog.text


def test_release_lock_inner_exception(backend, caplog):
    """Test error handling when an exception occurs during lock release inner block."""
    # Create a lock file with valid metadata
    lock_path = backend._lock_path("test_lock")
    lock_path.touch()
    with open(lock_path, "w") as f:
        json.dump({"lock_id": "test_id", "expires_at": time.time() + 30}, f)

    # Mock _release_file_lock to verify it's called
    with patch.object(backend, "_release_file_lock") as mock_release:
        # Mock file operations to raise an exception during unlink
        with patch("pathlib.Path.unlink", side_effect=Exception("Test error")):
            # Try to release the lock
            result = backend.release_lock("test_lock", "test_id")

            # Verify that lock release failed
            assert result is False
            # Verify that the error was logged
            assert "Error releasing lock for test_lock" in caplog.text
            assert "Test error" in caplog.text
            # Verify that _release_file_lock was called
            mock_release.assert_called_once()


def test_release_lock_outer_exception(backend, caplog):
    """Test error handling when an exception occurs during lock release outer block."""
    # Create a lock file
    lock_path = backend._lock_path("test_lock")
    lock_path.touch()

    # Mock file operations to raise an exception before inner block
    with patch("builtins.open", side_effect=Exception("Test error")):
        # Try to release the lock
        result = backend.release_lock("test_lock", "test_id")

        # Verify that lock release failed
        assert result is False
        # Verify that the error was logged
        assert "Error releasing lock for test_lock" in caplog.text
        assert "Test error" in caplog.text


def test_check_lock_cannot_acquire_shared(backend):
    """Test check_lock behavior when the lock file doesn't exist."""
    # Mock _lock_path to return a path that doesn't exist
    non_existent_path = Path("/non/existent/path")
    with patch.object(backend, "_lock_path", return_value=non_existent_path):
        # Check the lock
        is_locked, lock_id = backend.check_lock("test_lock")

        # Verify that the method indicates there is no lock
        assert is_locked is False
        assert lock_id is None


def test_check_lock_invalid_metadata(backend):
    """Test check_lock behavior when the lock file exists but has invalid metadata."""
    # Create a lock file with invalid JSON content
    lock_path = backend._lock_path("test_lock")
    lock_path.touch()
    with open(lock_path, "w") as f:
        f.write("invalid json content")

    # Mock _acquire_shared_lock to return True to simulate successful lock acquisition
    with patch.object(backend, "_acquire_shared_lock", return_value=False):
        # Check the lock
        is_locked, lock_id = backend.check_lock("test_lock")

        # Verify that the method indicates the file is not locked due to invalid metadata
        assert is_locked is True
        assert lock_id is None


def test_check_lock_io_error(backend):
    """Test check_lock behavior when an IOError occurs while reading the lock file."""
    # Create a lock file
    lock_path = backend._lock_path("test_lock")
    lock_path.touch()

    # Mock _acquire_shared_lock to return True to simulate successful lock acquisition
    with (
        patch.object(backend, "_acquire_shared_lock", return_value=True),
        patch.object(backend, "_release_file_lock"),
        patch("builtins.open", side_effect=IOError("Test IO error")),
    ):
        # Check the lock
        is_locked, lock_id = backend.check_lock("test_lock")

        # Verify that the method indicates the file is not locked due to IO error
        assert is_locked is False
        assert lock_id is None


def test_check_lock_expired(backend):
    """Test check_lock behavior when the lock has expired."""
    # Create a lock file with expired metadata
    lock_path = backend._lock_path("test_lock")
    lock_path.touch()
    with open(lock_path, "w") as f:
        metadata = {
            "lock_id": "test_id",
            "expires_at": time.time() - 1,  # Expired 1 second ago
            "shared": False,
        }
        f.write(json.dumps(metadata))

    # Mock _acquire_shared_lock to return True to simulate successful lock acquisition
    with (
        patch.object(backend, "_acquire_shared_lock", return_value=True),
        patch.object(backend, "_release_file_lock"),
        patch("json.loads", side_effect=json.JSONDecodeError("Test error", "", 0)),
    ):
        # Check the lock
        is_locked, lock_id = backend.check_lock("test_lock")

        # Verify that the method indicates the file is not locked due to JSON decode error
        assert is_locked is False
        assert lock_id is None


def test_overwrite_metadata_error_handling(backend, temp_dir, monkeypatch):
    """Test error handling during metadata operations in overwrite."""

    # Create source metadata and directory
    source_meta = {
        "name": "test:source",
        "version": "1.0.0",
        "description": "Test source",
        "created_at": "2024-01-01",
        "path": str(temp_dir / "test:source" / "1.0.0"),
    }

    # Create source directory and write a test file
    source_dir = temp_dir / "test:source" / "1.0.0"
    source_dir.mkdir(parents=True)
    with open(source_dir / "test.txt", "w") as f:
        f.write("test content")

    # Save source metadata
    backend.save_metadata("test:source", "1.0.0", source_meta)

    # Mock os.rename to raise an error when renaming metadata files
    original_rename = os.rename

    def mock_rename(src, dst):
        if "_meta_" in str(src) and "_meta_" in str(dst):  # If renaming metadata files
            raise OSError("Simulated rename error")
        return original_rename(src, dst)

    # Apply the mock
    monkeypatch.setattr(os, "rename", mock_rename)

    # Attempt overwrite - should raise an error
    with pytest.raises(OSError) as exc_info:
        backend.overwrite(
            source_name="test:source", source_version="1.0.0", target_name="test:source", target_version="2.0.0"
        )

    # Verify the error message
    assert "Simulated rename error" in str(exc_info.value)

    # Verify that the source metadata still exists (rollback worked)
    assert (backend.uri / "_meta_test_source@1.0.0.yaml").exists()

    # Verify that the target metadata doesn't exist (rollback worked)
    assert not (backend.uri / "_meta_test_source@2.0.0.yaml").exists()


def test_overwrite_updates_metadata_path(backend, temp_dir):
    """Test that overwrite updates the path in metadata correctly."""
    # Create source metadata and directory
    source_meta = {
        "name": "test:source",
        "version": "1.0.0",
        "description": "Test source",
        "created_at": "2024-01-01",
        "path": str(temp_dir / "test:source" / "1.0.0"),
    }

    # Create source directory and write a test file
    source_dir = temp_dir / "test:source" / "1.0.0"
    source_dir.mkdir(parents=True)
    with open(source_dir / "test.txt", "w") as f:
        f.write("test content")

    # Save source metadata
    backend.save_metadata("test:source", "1.0.0", source_meta)

    # Perform overwrite
    backend.overwrite(
        source_name="test:source", source_version="1.0.0", target_name="test:source", target_version="2.0.0"
    )

    # Verify that the target metadata exists and has the correct path
    target_meta = backend.fetch_metadata("test:source", "2.0.0")
    expected_path = str(backend.uri / "test:source" / "2.0.0")
    assert target_meta["path"] == expected_path


def test_release_lock_handles_invalid_json_and_io_errors(backend):
    """Test that release_lock properly handles JSON decode errors and IO errors."""
    # Create a lock file with invalid JSON content
    lock_path = backend._lock_path("test_lock")
    lock_path.touch()
    with open(lock_path, "w") as f:
        f.write("invalid json content")

    # Test JSON decode error
    result = backend.release_lock("test_lock", "test_id")
    assert result is False

    # Test IO error by making the file unreadable
    if platform.system() == "Windows":
        # On Windows, we need to close the file before changing permissions
        import stat

        lock_path.chmod(stat.S_IREAD)  # Make read-only
    else:
        lock_path.chmod(0o000)  # Remove all permissions

    result = backend.release_lock("test_lock", "test_id")
    assert result is False

    # Clean up
    if platform.system() == "Windows":
        import stat
        lock_path.chmod(stat.S_IWRITE | stat.S_IREAD)  # Restore read/write
    else:
        lock_path.chmod(0o666)  # Restore permissions
    lock_path.unlink()


def test_acquire_lock_windows_atomic_creation(backend):
    """Test Windows-specific atomic file creation in acquire_lock (lines 356-358)."""
    import os

    lock_key = "test_lock"
    lock_id = str(uuid.uuid4())

    # Mock platform.system to return "Windows"
    with patch("platform.system", return_value="Windows"):
        # Mock os.open to track calls and simulate success
        with patch("os.open") as mock_os_open:
            # Mock os.fdopen to return a file-like object
            mock_file = MagicMock()
            mock_file.write = MagicMock()
            mock_file.flush = MagicMock()

            with patch("os.fdopen", return_value=mock_file):
                with patch("os.fsync"):
                    # Attempt to acquire lock
                    result = backend.acquire_lock(lock_key, lock_id, timeout=30)

                    # Verify the lock was acquired successfully
                    assert result is True

                    # Verify os.open was called with Windows-specific flags
                    mock_os_open.assert_called_once()
                    call_args = mock_os_open.call_args
                    assert call_args[0][0] == backend._lock_path(lock_key)  # First arg is path
                    assert call_args[0][1] == (os.O_CREAT | os.O_EXCL | os.O_RDWR)  # Second arg is flags

                    # Verify no mode parameter was passed (Windows doesn't use it)
                    assert len(call_args[0]) == 2  # Only path and flags, no mode


def test_acquire_lock_windows_atomic_creation_failure(backend):
    """Test Windows-specific atomic file creation failure in acquire_lock (lines 356-358)."""

    lock_key = "test_lock"
    lock_id = str(uuid.uuid4())

    # Mock platform.system to return "Windows"
    with patch("platform.system", return_value="Windows"):
        # Mock os.open to raise FileExistsError (simulating existing file)
        with patch("os.open", side_effect=FileExistsError("File already exists")):
            # Mock _acquire_existing_lock to return False (simulating lock acquisition failure)
            with patch.object(backend, "_acquire_existing_lock", return_value=False):
                # Attempt to acquire lock - should raise LockAcquisitionError
                with pytest.raises(LockAcquisitionError, match="Lock test_lock is currently in use"):
                    backend.acquire_lock(lock_key, lock_id, timeout=30)


def test_acquire_lock_windows_os_error(backend):
    """Test Windows-specific atomic file creation with OS error in acquire_lock (lines 356-358)."""

    lock_key = "test_lock"
    lock_id = str(uuid.uuid4())

    # Mock platform.system to return "Windows"
    with patch("platform.system", return_value="Windows"):
        # Mock os.open to raise OSError (simulating system error)
        with patch("os.open", side_effect=OSError("Permission denied")):
            # Attempt to acquire lock - should return False due to exception handling
            result = backend.acquire_lock(lock_key, lock_id, timeout=30)
            assert result is False


def test_acquire_existing_lock_file_not_exists(backend):
    """Test _acquire_existing_lock when the lock file doesn't exist (lines 402-403)."""
    lock_key = "test_lock"
    lock_id = str(uuid.uuid4())

    # Ensure the lock file doesn't exist
    lock_path = backend._lock_path(lock_key)
    if lock_path.exists():
        lock_path.unlink()

    # Call _acquire_existing_lock directly
    result = backend._acquire_existing_lock(lock_path, lock_id, timeout=30, shared=False)

    # Verify that the method returns False when the lock file doesn't exist
    assert result is False


def test_acquire_existing_lock_file_not_found_error(backend):
    """Test _acquire_existing_lock FileNotFoundError handling when removing corrupted lock file (lines 424-425)."""
    lock_key = "test_lock"
    lock_id = str(uuid.uuid4())

    # Create a lock file
    lock_path = backend._lock_path(lock_key)
    lock_path.touch()

    # Mock the open operation to raise FileNotFoundError when trying to read the file
    with patch("builtins.open", side_effect=FileNotFoundError("File not found")):
        # Call _acquire_existing_lock directly
        result = backend._acquire_existing_lock(lock_path, lock_id, timeout=30, shared=False)

        # Verify that the method returns False when FileNotFoundError occurs
        assert result is False

        # Verify that the lock file was attempted to be removed (the unlink operation)
        # The actual unlink might not happen due to the mock, but we can verify the method handled the error gracefully


def test_acquire_existing_lock_file_not_found_error_during_unlink(backend):
    """Test _acquire_existing_lock FileNotFoundError during unlink operation (lines 424-425)."""
    lock_key = "test_lock"
    lock_id = str(uuid.uuid4())

    # Create a lock file with corrupted content
    lock_path = backend._lock_path(lock_key)
    lock_path.touch()

    # Write invalid JSON content to trigger the corrupted file path
    with open(lock_path, "w") as f:
        f.write("invalid json content")

    # Mock unlink to raise FileNotFoundError
    with patch("pathlib.Path.unlink", side_effect=FileNotFoundError("File not found")):
        # Call _acquire_existing_lock directly
        result = backend._acquire_existing_lock(lock_path, lock_id, timeout=30, shared=False)

        # Verify that the method returns False when FileNotFoundError occurs during unlink
        assert result is False


<<<<<<< HEAD
def test_acquire_existing_lock_file_not_found_error_v2(backend):
=======
def test_acquire_existing_lock_file_not_found_error_2(backend):
>>>>>>> e3f77138
    """Test _acquire_existing_lock FileNotFoundError handling."""
    lock_key = "test_lock"
    lock_id = str(uuid.uuid4())

    # Create a lock file with corrupted content
    lock_path = backend._lock_path(lock_key)
    lock_path.touch()

    # Write invalid JSON content to trigger the corrupted file path
    with open(lock_path, "w") as f:
        f.write("invalid json content")

    # Mock unlink to raise FileNotFoundError specifically for the corrupted file cleanup
    original_unlink = Path.unlink

    def mock_unlink(self):
        # Only raise FileNotFoundError for the specific lock file we're testing
        if self == lock_path:
            raise FileNotFoundError("File was already deleted by another thread")
        return original_unlink(self)

    with patch("pathlib.Path.unlink", side_effect=mock_unlink):
        # Call _acquire_existing_lock directly
        result = backend._acquire_existing_lock(lock_path, lock_id, timeout=30, shared=False)

        # Verify that the method returns False when FileNotFoundError occurs during corrupted file cleanup
        assert result is False


def test_release_lock_file_not_found_error(backend):
    """Test release_lock FileNotFoundError handling."""
    lock_key = "test_lock"
    lock_id = str(uuid.uuid4())

    # Create a lock file with valid metadata
    lock_path = backend._lock_path(lock_key)
    lock_path.touch()

    # Write valid metadata to the lock file
    metadata = {
        "lock_id": lock_id,
        "expires_at": time.time() + 60,
        "shared": False,
    }
    with open(lock_path, "w") as f:
        f.write(json.dumps(metadata))

    # Mock the file lock acquisition to succeed
    with patch.object(backend, "_acquire_file_lock", return_value=True):
        # Mock the file lock release to succeed
        with patch.object(backend, "_release_file_lock"):
            # Mock unlink to raise FileNotFoundError when trying to remove the lock file
            with patch(
                "pathlib.Path.unlink", side_effect=FileNotFoundError("File was already deleted by another thread")
            ):
                # Try to release the lock
                result = backend.release_lock(lock_key, lock_id)

                # Verify that the method returns True (successful release)
                assert result is True


def test_acquire_existing_lock_exclusive_with_existing_lock(backend):
    """Test _acquire_existing_lock when trying to acquire exclusive lock but existing lock is held (line 485)."""
    lock_key = "test_lock"
    lock_id = str(uuid.uuid4())

    # Create a lock file with valid metadata for an existing exclusive lock
    lock_path = backend._lock_path(lock_key)
    lock_path.touch()

    # Write metadata for an existing exclusive lock
    metadata = {
        "lock_id": "existing_id",
        "expires_at": time.time() + 60,  # Lock expires in 60 seconds
        "shared": False,  # This is an exclusive lock
    }
    with open(lock_path, "w") as f:
        f.write(json.dumps(metadata))

    # Try to acquire an exclusive lock (shared=False) when an existing exclusive lock is held
    result = backend._acquire_existing_lock(lock_path, lock_id, timeout=30, shared=False)

    # Verify that the method returns False (line 485)
    assert result is False


def test_overwrite_with_metadata_update(backend, temp_dir):
    """Test overwrite method with metadata file handling (lines 565, 567)."""
    # Create source metadata and directory
    source_meta = {
        "name": "test:source",
        "version": "1.0.0",
        "description": "Test source",
        "created_at": "2024-01-01",
        "path": str(temp_dir / "test:source" / "1.0.0"),
    }

    # Create source directory and write a test file
    source_dir = temp_dir / "test:source" / "1.0.0"
    source_dir.mkdir(parents=True)
    with open(source_dir / "test.txt", "w") as f:
        f.write("test content")

    # Save source metadata
    backend.save_metadata("test:source", "1.0.0", source_meta)

    # Perform overwrite
    backend.overwrite(
        source_name="test:source", source_version="1.0.0", target_name="test:source", target_version="2.0.0"
    )

    # Verify that the target metadata exists and has the correct path
    target_meta = backend.fetch_metadata("test:source", "2.0.0")
    expected_path = str(backend.uri / "test:source" / "2.0.0")
    assert target_meta["path"] == expected_path


def test_overwrite_with_metadata_file_exists_check(backend, temp_dir):
    """Test overwrite method specifically for the metadata file exists check (line 565)."""
    # Create source metadata and directory
    source_meta = {
        "name": "test:source",
        "version": "1.0.0",
        "description": "Test source",
        "created_at": "2024-01-01",
        "path": str(temp_dir / "test:source" / "1.0.0"),
    }

    # Create source directory and write a test file
    source_dir = temp_dir / "test:source" / "1.0.0"
    source_dir.mkdir(parents=True)
    with open(source_dir / "test.txt", "w") as f:
        f.write("test content")

    # Save source metadata
    backend.save_metadata("test:source", "1.0.0", source_meta)

    # Mock the target metadata path to exist
    target_meta_path = backend.uri / "_meta_test_source@2.0.0.yaml"
    target_meta_path.touch()

    # Perform overwrite
    backend.overwrite(
        source_name="test:source", source_version="1.0.0", target_name="test:source", target_version="2.0.0"
    )

    # Verify that the target metadata was updated
    target_meta = backend.fetch_metadata("test:source", "2.0.0")
    expected_path = str(backend.uri / "test:source" / "2.0.0")
    assert target_meta["path"] == expected_path<|MERGE_RESOLUTION|>--- conflicted
+++ resolved
@@ -1081,11 +1081,7 @@
         assert result is False
 
 
-<<<<<<< HEAD
 def test_acquire_existing_lock_file_not_found_error_v2(backend):
-=======
-def test_acquire_existing_lock_file_not_found_error_2(backend):
->>>>>>> e3f77138
     """Test _acquire_existing_lock FileNotFoundError handling."""
     lock_key = "test_lock"
     lock_id = str(uuid.uuid4())
