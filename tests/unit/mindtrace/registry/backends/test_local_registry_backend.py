import json
import shutil
import uuid
from pathlib import Path
from typing import Generator
from unittest.mock import patch

import pytest

from mindtrace.core import CoreConfig
from mindtrace.registry import LocalRegistryBackend


@pytest.fixture
def temp_dir() -> Generator[Path, None, None]:
    """Create a temporary directory for testing."""
    temp_dir = Path(CoreConfig()["MINDTRACE_DIR_PATHS"]["TEMP_DIR"]).expanduser() / f"test_dir_{uuid.uuid4()}"
    temp_dir.mkdir(parents=True, exist_ok=True)
    yield temp_dir
    shutil.rmtree(temp_dir)


@pytest.fixture
def backend(temp_dir):
    """Create a LocalRegistryBackend instance with a temporary directory."""
    return LocalRegistryBackend(uri=str(temp_dir))


@pytest.fixture
def sample_object_dir(temp_dir):
    """Create a sample object directory with some files."""
    obj_dir = temp_dir / "sample:object"
    obj_dir.mkdir()
    (obj_dir / "file1.txt").write_text("test content 1")
    (obj_dir / "file2.txt").write_text("test content 2")
    return str(obj_dir)


@pytest.fixture
def sample_metadata():
    """Sample metadata for testing."""
    return {
        "name": "test:object",
        "version": "1.0.0",
        "description": "Test object",
        "created_at": "2024-01-01T00:00:00Z",
    }


def test_init(backend):
    """Test backend initialization."""
    assert backend.uri.exists()
    assert backend.uri.is_dir()


def test_push_and_download(backend, sample_object_dir):
    """Test pushing and downloading objects."""
    # Push the object
    backend.push("test:object", "1.0.0", sample_object_dir)

    # Verify the object was pushed
    object_path = backend.uri / "test:object" / "1.0.0"
    assert object_path.exists()
    assert (object_path / "file1.txt").exists()
    assert (object_path / "file2.txt").exists()

    # Download to a new location
    download_dir = backend.uri / "download"
    download_dir.mkdir()
    backend.pull("test:object", "1.0.0", str(download_dir))

    # Verify the download
    assert (download_dir / "file1.txt").exists()
    assert (download_dir / "file2.txt").exists()
    assert (download_dir / "file1.txt").read_text() == "test content 1"
    assert (download_dir / "file2.txt").read_text() == "test content 2"


def test_save_and_fetch_metadata(backend, sample_metadata):
    """Test saving and fetching metadata."""
    # Save metadata
    backend.save_metadata("test:object", "1.0.0", sample_metadata)

    # Verify metadata file exists
    meta_path = backend.uri / "_meta_test_object@1.0.0.yaml"
    assert meta_path.exists()

    # Fetch metadata - returns Dict[Tuple[str, str], {"status": "ok", "metadata": {...}}]
    result = backend.fetch_metadata("test:object", "1.0.0")
    assert result[("test:object", "1.0.0")]["status"] == "ok"
    fetched_metadata = result[("test:object", "1.0.0")]["metadata"]

    # Verify metadata content
    assert fetched_metadata["description"] == sample_metadata["description"]
    assert "path" in fetched_metadata  # Should be added by fetch_metadata


def test_fetch_metadata_empty_file(backend):
    """Test that fetch_metadata skips empty metadata files (on_error='skip' default)."""
    # Create an empty metadata file (yaml.safe_load will return None for empty files)
    meta_path = backend.uri / "_meta_test_object@1.0.0.yaml"
    meta_path.touch()  # Create empty file

    # Also create the object directory so the path update doesn't fail
    obj_dir = backend.uri / "test:object" / "1.0.0"
    obj_dir.mkdir(parents=True)

    # fetch_metadata with default on_error="skip" returns empty dict for missing/corrupted entries
    result = backend.fetch_metadata("test:object", "1.0.0")
    assert ("test:object", "1.0.0") not in result  # Entry should be skipped

    # Empty files are handled gracefully (skipped with warning), not raised as errors
    # This is by design - empty yaml files return None and are treated as corrupted
    result = backend.fetch_metadata("test:object", "1.0.0", on_error="raise")
    assert ("test:object", "1.0.0") not in result  # Still skipped even with on_error="raise"


def test_delete_metadata(backend, sample_metadata):
    """Test deleting metadata."""
    # Save metadata first
    backend.save_metadata("test:object", "1.0.0", sample_metadata)

    # Delete metadata
    backend.delete_metadata("test:object", "1.0.0")

    # Verify metadata is deleted
    meta_path = backend.uri / "_meta_test:object@1.0.0.yaml"
    assert not meta_path.exists()


def test_list_objects(backend, sample_metadata):
    """Test listing objects."""
    # Save metadata for multiple objects
    backend.save_metadata("object:1", "1.0.0", sample_metadata)
    backend.save_metadata("object:2", "1.0.0", sample_metadata)

    # List objects
    objects = backend.list_objects()

    # Verify results
    assert len(objects) == 2
    assert "object:1" in objects
    assert "object:2" in objects


def test_list_versions(backend, sample_metadata):
    """Test listing versions."""
    # Save metadata for multiple versions
    backend.save_metadata("test:object", "1.0.0", sample_metadata)
    backend.save_metadata("test:object", "2.0.0", sample_metadata)

    # List versions - returns Dict[str, List[str]]
    result = backend.list_versions("test:object")
    versions = result["test:object"]

    # Verify results
    assert len(versions) == 2
    assert "1.0.0" in versions
    assert "2.0.0" in versions


def test_has_object(backend, sample_metadata):
    """Test checking object existence."""
    # Save metadata
    backend.save_metadata("test:object", "1.0.0", sample_metadata)

    # Check existing object - returns Dict[Tuple[str, str], bool]
    result = backend.has_object("test:object", "1.0.0")
    assert result[("test:object", "1.0.0")] is True

    # Check non-existing object
    result = backend.has_object("nonexistent:object", "1.0.0")
    assert result[("nonexistent:object", "1.0.0")] is False

    result = backend.has_object("test:object", "2.0.0")
    assert result[("test:object", "2.0.0")] is False


def test_delete_object(backend, sample_object_dir):
    """Test deleting objects."""
    # Push an object
    backend.push("test:object", "1.0.0", sample_object_dir)

    # Save metadata
    backend.save_metadata("test:object", "1.0.0", {"name": "test:object"})

    # Delete the object
    backend.delete("test:object", "1.0.0")

    # Verify object is deleted
    object_path = backend.uri / "test:object" / "1.0.0"
    assert not object_path.exists()

    # Verify metadata is deleted
    meta_path = backend.uri / "_meta_test:object@1.0.0.yaml"
    assert not meta_path.exists()


def test_invalid_object_name(backend):
    """Test handling of invalid object names."""
    with pytest.raises(ValueError):
        backend.push("invalid_name", "1.0.0", "some_path")


def test_register_materializer_metadata_not_exists(backend):
    """Test register_materializer when metadata file doesn't exist."""
    # Ensure metadata file doesn't exist
    if backend.metadata_path.exists():
        backend.metadata_path.unlink()

    # Register a materializer - should create metadata file
    backend.register_materializer("test.Object", "TestMaterializer")

    # Verify metadata file was created and materializer was registered
    assert backend.metadata_path.exists()
    materializer = backend.registered_materializer("test.Object")
    assert materializer == "TestMaterializer"


def test_register_materializer_error(backend):
    """Test error handling when registering a materializer fails."""
    # Create the metadata file first
    with open(backend.metadata_path, "w") as f:
        json.dump({"materializers": {}}, f)

    # Make the metadata file read-only to simulate a file system error
    backend.metadata_path.chmod(0o444)

    # Try to register a materializer - should raise an error
    with pytest.raises(Exception):
        backend.register_materializer("test.Object", "test.Materializer")


def test_registered_materializers_error(backend):
    """Test error handling when fetching registered materializers fails."""
    # Create the metadata file first
    with open(backend.metadata_path, "w") as f:
        json.dump({"materializers": {}}, f)

    # Make the metadata file unreadable to simulate a file system error
    backend.metadata_path.chmod(0o000)

    # Try to get registered materializers - should raise an error
    with pytest.raises(Exception):
        backend.registered_materializers()


def test_registered_materializers_empty(backend):
    """Test that registered_materializers returns an empty dict when metadata path doesn't exist."""
    # Ensure metadata path doesn't exist
    if backend.metadata_path.exists():
        backend.metadata_path.unlink()

    # Get registered materializers
    materializers = backend.registered_materializers()

    # Verify empty dict is returned
    assert materializers == {}
    assert isinstance(materializers, dict)


def test_delete_parent_directory_error(backend, sample_object_dir):
    """Test error handling when deleting parent directory fails."""
    # Save an object first
    backend.push("test:obj", "1.0.0", str(sample_object_dir))

    # Mock rmdir to raise an exception for parent directory cleanup
    original_rmdir = Path.rmdir

    def mock_rmdir(self):
        if "test:obj" in str(self):
            raise OSError("Permission denied")
        return original_rmdir(self)

    with patch.object(Path, "rmdir", mock_rmdir):
        # Delete the object - should succeed but log a warning about parent cleanup
        backend.delete("test:obj", "1.0.0")

        # Verify object was deleted (main operation succeeded)
        object_path = backend.uri / "test:obj" / "1.0.0"
        assert not object_path.exists()


def test_init_with_file_uri(temp_dir):
    """Test LocalRegistryBackend initialization with file:// URI."""
    # Test that file:// prefix is stripped
    file_uri = f"file://{temp_dir}"
    backend = LocalRegistryBackend(uri=file_uri)
    assert backend.uri == temp_dir.resolve()
    assert str(backend.uri).startswith(str(temp_dir))


def test_save_registry_metadata(backend):
    """Test save_registry_metadata method."""
    metadata = {
        "version_objects": True,
        "materializers": {
            "test.Object": "TestMaterializer",
            "another.Object": "AnotherMaterializer",
        },
    }

    # Save registry metadata
    backend.save_registry_metadata(metadata)

    # Verify metadata file was created
    assert backend.metadata_path.exists()

    # Verify metadata content
    with open(backend.metadata_path, "r") as f:
        saved_metadata = json.load(f)
    assert saved_metadata == metadata


def test_save_registry_metadata_error(backend):
    """Test save_registry_metadata error handling."""
    # Make the metadata path directory read-only to cause an error
    backend.metadata_path.parent.chmod(0o444)

    try:
        metadata = {"version_objects": True}
        with pytest.raises(Exception):
            backend.save_registry_metadata(metadata)
    finally:
        # Restore permissions for cleanup
        backend.metadata_path.parent.chmod(0o755)


def test_fetch_registry_metadata_exists(backend):
    """Test fetch_registry_metadata when metadata file exists."""
    metadata = {
        "version_objects": True,
        "materializers": {"test.Object": "TestMaterializer"},
    }

    # Save metadata first
    backend.save_registry_metadata(metadata)

    # Fetch metadata
    fetched_metadata = backend.fetch_registry_metadata()

    # Verify metadata content
    assert fetched_metadata == metadata


def test_fetch_registry_metadata_not_exists(backend):
    """Test fetch_registry_metadata when metadata file doesn't exist."""
    # Ensure metadata file doesn't exist
    if backend.metadata_path.exists():
        backend.metadata_path.unlink()

    # Fetch metadata - should return empty dict
    fetched_metadata = backend.fetch_registry_metadata()
    assert fetched_metadata == {}


def test_fetch_registry_metadata_error(backend):
    """Test fetch_registry_metadata error handling (lines 340-342)."""
    # Create metadata file with invalid JSON
    backend.metadata_path.write_text("invalid json content")

    # Fetch metadata - should return empty dict on error
    fetched_metadata = backend.fetch_registry_metadata()
    assert fetched_metadata == {}


def test_push_on_conflict_skip(backend, sample_object_dir):
    """Test push with on_conflict='skip' when version already exists."""
    # Push the object initially
    result = backend.push("test:object", "1.0.0", sample_object_dir, {"initial": True})
    assert result[("test:object", "1.0.0")]["status"] == "ok"

    # Try to push again with on_conflict="skip"
    result = backend.push("test:object", "1.0.0", sample_object_dir, {"updated": True}, on_conflict="skip")
    assert result[("test:object", "1.0.0")]["status"] == "skipped"


def test_push_on_conflict_overwrite(backend, sample_object_dir, temp_dir):
    """Test push with on_conflict='overwrite' when version already exists."""
    # Push the object initially
    result = backend.push("test:object", "1.0.0", sample_object_dir, {"initial": True})
    assert result[("test:object", "1.0.0")]["status"] == "ok"

<<<<<<< HEAD
    # Create a new source directory with different content
    new_obj_dir = temp_dir / "new_sample"
    new_obj_dir.mkdir()
    (new_obj_dir / "new_file.txt").write_text("new content")
=======
def test_acquire_lock_windows_atomic_creation(backend):
    """Test Windows-specific atomic file creation in acquire_lock."""
    import os
>>>>>>> 6b8d8408

    # Push again with on_conflict="overwrite"
    result = backend.push("test:object", "1.0.0", str(new_obj_dir), {"updated": True}, on_conflict="overwrite")
    assert result[("test:object", "1.0.0")]["status"] == "overwritten"

    # Verify new content exists
    object_path = backend.uri / "test:object" / "1.0.0"
    assert (object_path / "new_file.txt").exists()
    assert (object_path / "new_file.txt").read_text() == "new content"


def test_push_on_conflict_error(backend, sample_object_dir):
    """Test push with on_conflict='error' (default) raises when version exists."""
    from mindtrace.registry.core.exceptions import RegistryVersionConflict

    # Push the object initially with metadata (metadata file is the existence check)
    result = backend.push("test:object", "1.0.0", sample_object_dir, {"initial": True})
    assert result[("test:object", "1.0.0")]["status"] == "ok"

    # Try to push again with on_conflict="error" (default)
    with pytest.raises(RegistryVersionConflict, match="already exists"):
        backend.push("test:object", "1.0.0", sample_object_dir, {"updated": True})


<<<<<<< HEAD
def test_push_auto_increment_version(backend, sample_object_dir):
    """Test push with version=None auto-increments version."""
    # Push first version with metadata (metadata is required for version tracking)
    result = backend.push("test:object", None, sample_object_dir, {"version": 1})
    assert ("test:object", "1") in result
    assert result[("test:object", "1")]["status"] == "ok"
=======
def test_acquire_lock_windows_atomic_creation_failure(backend):
    """Test Windows-specific atomic file creation failure in acquire_lock."""
>>>>>>> 6b8d8408

    # Push second version with metadata
    result = backend.push("test:object", None, sample_object_dir, {"version": 2})
    assert ("test:object", "2") in result
    assert result[("test:object", "2")]["status"] == "ok"

    # Verify both versions exist
    versions = backend.list_versions("test:object")
    assert "1" in versions["test:object"]
    assert "2" in versions["test:object"]


def test_internal_lock_context_manager(backend):
    """Test internal lock context manager."""
    # Test successful lock acquisition
    with backend._internal_lock("test_key"):
        # Verify exclusive lock file exists
        lock_dir = backend._lock_dir("test_key")
        exclusive_path = backend._exclusive_lock_path("test_key")
        assert lock_dir.exists()
        assert exclusive_path.exists()

    # Verify lock is released (directory may still exist but exclusive file should be gone)
    assert not exclusive_path.exists()

    # Test lock contention - trying to acquire same lock should fail
    with backend._internal_lock("test_key2"):
        # Manually try to acquire same exclusive lock
        result = backend._acquire_internal_lock("test_key2", "different_id", 30, shared=False)
        assert result is False


def test_internal_lock_release_on_exception(backend):
    """Test that internal lock is released even if an exception occurs."""
    lock_key = "test_exception_key"

    with pytest.raises(RuntimeError):
        with backend._internal_lock(lock_key):
            raise RuntimeError("Test exception")

    # Verify lock is released
    exclusive_path = backend._exclusive_lock_path(lock_key)
    assert not exclusive_path.exists()


<<<<<<< HEAD
def test_internal_lock_acquire_release(backend):
    """Test direct acquire and release of internal locks."""
    import uuid
=======
def test_acquire_lock_windows_os_error(backend):
    """Test Windows-specific atomic file creation with OS error in acquire_lock."""
>>>>>>> 6b8d8408

    lock_key = "test_direct_lock"
    lock_id = str(uuid.uuid4())

    # Acquire exclusive lock
    result = backend._acquire_internal_lock(lock_key, lock_id, timeout=30, shared=False)
    assert result is True

    # Verify exclusive lock file exists and contains correct data
    exclusive_path = backend._exclusive_lock_path(lock_key)
    assert exclusive_path.exists()

<<<<<<< HEAD
    import json

    with open(exclusive_path, "r") as f:
        lock_data = json.load(f)
    assert lock_data["lock_id"] == lock_id
    assert "expires_at" in lock_data

    # Release lock with correct ID
    result = backend._release_internal_lock(lock_key, lock_id)
    assert result is True
    assert not exclusive_path.exists()


def test_internal_lock_release_wrong_id(backend):
    """Test that releasing a lock with wrong ID doesn't release the actual lock."""
    import uuid

    lock_key = "test_wrong_id_lock"
=======
def test_acquire_existing_lock_file_not_exists(backend):
    """Test _acquire_existing_lock when the lock file doesn't exist."""
    lock_key = "test_lock"
>>>>>>> 6b8d8408
    lock_id = str(uuid.uuid4())
    wrong_id = str(uuid.uuid4())

    # Acquire exclusive lock
    result = backend._acquire_internal_lock(lock_key, lock_id, timeout=30, shared=False)
    assert result is True

    # Try to release with wrong ID - returns True (no error) but lock should still exist
    result = backend._release_internal_lock(lock_key, wrong_id)
    # Note: returns True because it tries shared lock path which doesn't exist
    # The important check is that the exclusive lock still exists

    # Exclusive lock file should still exist (wrong ID didn't release it)
    exclusive_path = backend._exclusive_lock_path(lock_key)
    assert exclusive_path.exists()

    # Clean up - release with correct ID
    backend._release_internal_lock(lock_key, lock_id)


def test_internal_lock_expired_lock_takeover(backend):
    """Test that expired locks can be taken over."""
    import json
    import time
    import uuid

    lock_key = "test_expired_lock"
    old_lock_id = str(uuid.uuid4())
    new_lock_id = str(uuid.uuid4())

    # Create an expired exclusive lock file manually
    lock_dir = backend._lock_dir(lock_key)
    lock_dir.mkdir(parents=True, exist_ok=True)
    exclusive_path = backend._exclusive_lock_path(lock_key)
    with open(exclusive_path, "w") as f:
        json.dump(
            {
                "lock_id": old_lock_id,
                "expires_at": time.time() - 10,  # Expired 10 seconds ago
            },
            f,
        )

    # New lock acquisition should succeed (taking over expired lock)
    result = backend._acquire_internal_lock(lock_key, new_lock_id, timeout=30, shared=False)
    assert result is True

    # Verify new lock data
    with open(exclusive_path, "r") as f:
        lock_data = json.load(f)
    assert lock_data["lock_id"] == new_lock_id

    # Clean up
    backend._release_internal_lock(lock_key, new_lock_id)


def test_internal_lock_active_lock_blocks(backend):
    """Test that active (non-expired) locks block new acquisitions."""
    import json
    import time
    import uuid

    lock_key = "test_active_lock"
    existing_lock_id = str(uuid.uuid4())
    new_lock_id = str(uuid.uuid4())

    # Create an active exclusive lock file manually
    lock_dir = backend._lock_dir(lock_key)
    lock_dir.mkdir(parents=True, exist_ok=True)
    exclusive_path = backend._exclusive_lock_path(lock_key)
    with open(exclusive_path, "w") as f:
        json.dump(
            {
                "lock_id": existing_lock_id,
                "expires_at": time.time() + 60,  # Expires in 60 seconds
            },
            f,
        )

    # New exclusive lock acquisition should fail
    result = backend._acquire_internal_lock(lock_key, new_lock_id, timeout=30, shared=False)
    assert result is False

    # Clean up
    exclusive_path.unlink()

<<<<<<< HEAD

def test_internal_lock_empty_lock_file(backend):
    """Test that empty lock files are handled gracefully."""
    import uuid

    lock_key = "test_empty_lock"
=======
def test_acquire_existing_lock_file_not_found_error(backend):
    """Test _acquire_existing_lock FileNotFoundError handling when removing corrupted lock file."""
    lock_key = "test_lock"
>>>>>>> 6b8d8408
    lock_id = str(uuid.uuid4())

    # Create an empty exclusive lock file
    lock_dir = backend._lock_dir(lock_key)
    lock_dir.mkdir(parents=True, exist_ok=True)
    exclusive_path = backend._exclusive_lock_path(lock_key)
    exclusive_path.touch()

    # Lock acquisition should succeed (empty file is treated as invalid/corrupted)
    result = backend._acquire_internal_lock(lock_key, lock_id, timeout=30, shared=False)
    assert result is True

    # Clean up
    backend._release_internal_lock(lock_key, lock_id)


def test_internal_lock_corrupted_lock_file(backend):
    """Test that corrupted lock files are handled gracefully."""
    import uuid

<<<<<<< HEAD
    lock_key = "test_corrupted_lock"
=======
def test_acquire_existing_lock_file_not_found_error_during_unlink(backend):
    """Test _acquire_existing_lock FileNotFoundError during unlink operation."""
    lock_key = "test_lock"
>>>>>>> 6b8d8408
    lock_id = str(uuid.uuid4())

    # Create an exclusive lock file with invalid JSON
    lock_dir = backend._lock_dir(lock_key)
    lock_dir.mkdir(parents=True, exist_ok=True)
    exclusive_path = backend._exclusive_lock_path(lock_key)
    with open(exclusive_path, "w") as f:
        f.write("invalid json content")

    # Lock acquisition should succeed (corrupted file is cleaned up and new lock acquired)
    result = backend._acquire_internal_lock(lock_key, lock_id, timeout=30, shared=False)
    assert result is True

    # Clean up
    backend._release_internal_lock(lock_key, lock_id)


def test_internal_lock_release_nonexistent(backend):
    """Test that releasing a non-existent lock returns True."""
    import uuid

    lock_key = "test_nonexistent_lock"
    lock_id = str(uuid.uuid4())

    # Lock directory/file doesn't exist
    lock_dir = backend._lock_dir(lock_key)
    assert not lock_dir.exists()

    # Release should return True (nothing to release)
    result = backend._release_internal_lock(lock_key, lock_id)
    assert result is True


def test_internal_lock_raises_on_acquisition_failure(backend):
    """Test that _internal_lock context manager raises LockAcquisitionError on failure."""
    import json
    import time
    import uuid

    from mindtrace.registry.core.exceptions import LockAcquisitionError

    lock_key = "test_lock_failure"
    existing_lock_id = str(uuid.uuid4())

    # Create an active exclusive lock file manually
    lock_dir = backend._lock_dir(lock_key)
    lock_dir.mkdir(parents=True, exist_ok=True)
    exclusive_path = backend._exclusive_lock_path(lock_key)
    with open(exclusive_path, "w") as f:
        json.dump({"lock_id": existing_lock_id, "expires_at": time.time() + 60}, f)

    # Context manager should raise LockAcquisitionError
    with pytest.raises(LockAcquisitionError, match="Cannot acquire exclusive lock"):
        with backend._internal_lock(lock_key):
            pass  # Should never reach here

    # Clean up
    exclusive_path.unlink()

<<<<<<< HEAD
=======
    # Write valid metadata to the lock file
    metadata = {
        "lock_id": lock_id,
        "expires_at": time.time() + 60,
        "shared": False,
    }
    with open(lock_path, "w") as f:
        f.write(json.dumps(metadata))

    # Mock the file lock acquisition to succeed
    with patch.object(backend, "_acquire_file_lock", return_value=True):
        # Mock the file lock release to succeed
        with patch.object(backend, "_release_file_lock"):
            # Mock unlink to raise FileNotFoundError when trying to remove the lock file
            with patch(
                "pathlib.Path.unlink", side_effect=FileNotFoundError("File was already deleted by another thread")
            ):
                # Try to release the lock
                result = backend.release_lock(lock_key, lock_id)

                # Verify that the method returns True (successful release)
                assert result is True


def test_acquire_existing_lock_exclusive_with_existing_lock(backend):
    """Test _acquire_existing_lock when trying to acquire exclusive lock but existing lock is held."""
    lock_key = "test_lock"
    lock_id = str(uuid.uuid4())
>>>>>>> 6b8d8408

def test_push_blocked_by_active_lock(backend, sample_object_dir):
    """Test that push is blocked when another operation holds the lock."""
    import json
    import time
    import uuid

    from mindtrace.registry.core.exceptions import LockAcquisitionError

    # Simulate an active exclusive lock on the object@version (push uses "{name}@{version}" lock key)
    lock_key = "test:object@1.0.0"
    lock_id = str(uuid.uuid4())
    lock_dir = backend._lock_dir(lock_key)
    lock_dir.mkdir(parents=True, exist_ok=True)
    exclusive_path = backend._exclusive_lock_path(lock_key)
    with open(exclusive_path, "w") as f:
        json.dump({"lock_id": lock_id, "expires_at": time.time() + 60}, f)

<<<<<<< HEAD
    # Push should fail because lock is held
    with pytest.raises(LockAcquisitionError, match="Cannot acquire exclusive lock"):
        backend.push("test:object", "1.0.0", sample_object_dir, {"test": True})
=======
    # Verify that the method returns False
    assert result is False
>>>>>>> 6b8d8408

    # Clean up
    exclusive_path.unlink()

<<<<<<< HEAD
=======
def test_overwrite_with_metadata_update(backend, temp_dir):
    """Test overwrite method with metadata file handling."""
    # Create source metadata and directory
    source_meta = {
        "name": "test:source",
        "version": "1.0.0",
        "description": "Test source",
        "created_at": "2024-01-01",
        "path": str(temp_dir / "test:source" / "1.0.0"),
    }
>>>>>>> 6b8d8408

def test_delete_blocked_by_active_lock(backend, sample_object_dir):
    """Test that delete is blocked when another operation holds the lock."""
    import json
    import time
    import uuid

    from mindtrace.registry.core.exceptions import LockAcquisitionError

    # First, push an object so we have something to delete
    backend.push("test:object", "1.0.0", sample_object_dir, {"test": True})

    # Simulate an active exclusive lock on the object@version (as if another delete is in progress)
    lock_key = "test:object@1.0.0"
    lock_id = str(uuid.uuid4())
    lock_dir = backend._lock_dir(lock_key)
    lock_dir.mkdir(parents=True, exist_ok=True)
    exclusive_path = backend._exclusive_lock_path(lock_key)
    with open(exclusive_path, "w") as f:
        json.dump({"lock_id": lock_id, "expires_at": time.time() + 60}, f)

    # Delete should fail because lock is held
    with pytest.raises(LockAcquisitionError, match="Cannot acquire exclusive lock"):
        backend.delete("test:object", "1.0.0")

<<<<<<< HEAD
    # Verify object still exists (delete was blocked)
    result = backend.has_object("test:object", "1.0.0")
    assert result[("test:object", "1.0.0")] is True
=======
def test_overwrite_with_metadata_file_exists_check(backend, temp_dir):
    """Test overwrite method specifically for the metadata file exists check."""
    # Create source metadata and directory
    source_meta = {
        "name": "test:source",
        "version": "1.0.0",
        "description": "Test source",
        "created_at": "2024-01-01",
        "path": str(temp_dir / "test:source" / "1.0.0"),
    }
>>>>>>> 6b8d8408

    # Clean up
    exclusive_path.unlink()


def test_concurrent_push_same_object_different_versions(backend, sample_object_dir):
    """Test that push operations on same object but different versions use different locks."""
    import json
    import time
    import uuid

    # Simulate an active exclusive lock on test:object@1.0.0
    lock_key_v1 = "test:object@1.0.0"
    lock_id = str(uuid.uuid4())
    lock_dir = backend._lock_dir(lock_key_v1)
    lock_dir.mkdir(parents=True, exist_ok=True)
    exclusive_path = backend._exclusive_lock_path(lock_key_v1)
    with open(exclusive_path, "w") as f:
        json.dump({"lock_id": lock_id, "expires_at": time.time() + 60}, f)

    # Push to a different object should succeed (different lock key)
    result = backend.push("other:object", "1.0.0", sample_object_dir, {"test": True})
    assert result[("other:object", "1.0.0")]["status"] == "ok"

    # Clean up
    exclusive_path.unlink()


def test_push_releases_lock_on_failure(backend, sample_object_dir):
    """Test that push releases the lock even if the operation fails."""
    # Try to push with an invalid path that will cause failure
    invalid_path = "/nonexistent/path/that/does/not/exist"

    with pytest.raises(Exception):  # Will fail during copytree
        backend.push("test:object", "1.0.0", invalid_path, {"test": True})

    # Verify lock is released (exclusive lock file should not exist)
    lock_key = "test:object@1.0.0"
    exclusive_path = backend._exclusive_lock_path(lock_key)
    assert not exclusive_path.exists()


def test_delete_releases_lock_on_success(backend, sample_object_dir):
    """Test that delete releases the lock after successful operation."""
    # Push an object first
    backend.push("test:object", "1.0.0", sample_object_dir, {"test": True})

    # Delete it
    backend.delete("test:object", "1.0.0")

    # Verify lock is released (exclusive lock file should not exist)
    lock_key = "test:object@1.0.0"
    exclusive_path = backend._exclusive_lock_path(lock_key)
    assert not exclusive_path.exists()

    # Should be able to push again (lock was released)
    result = backend.push("test:object", "1.0.0", sample_object_dir, {"test": True})
    assert result[("test:object", "1.0.0")]["status"] == "ok"


def test_pull_object_not_found(backend):
    """Test pull raises RegistryObjectNotFound for missing objects."""
    from mindtrace.registry.core.exceptions import RegistryObjectNotFound

    with pytest.raises(RegistryObjectNotFound, match="not found"):
        backend.pull("nonexistent:object", "1.0.0", "/tmp/dest")


def test_batch_operations(backend, sample_metadata):
    """Test batch operations with multiple objects."""
    # Test batch save_metadata
    backend.save_metadata(
        ["obj:1", "obj:2", "obj:3"],
        ["1.0", "1.0", "1.0"],
        [sample_metadata, sample_metadata, sample_metadata],
    )

    # Test batch list_versions
    versions = backend.list_versions(["obj:1", "obj:2", "obj:3"])
    assert "obj:1" in versions
    assert "obj:2" in versions
    assert "obj:3" in versions

    # Test batch has_object
    exists = backend.has_object(
        ["obj:1", "obj:2", "nonexistent:obj"],
        ["1.0", "1.0", "1.0"],
    )
    assert exists[("obj:1", "1.0")] is True
    assert exists[("obj:2", "1.0")] is True
    assert exists[("nonexistent:obj", "1.0")] is False

    # Test batch fetch_metadata
    metadata = backend.fetch_metadata(
        ["obj:1", "obj:2"],
        ["1.0", "1.0"],
    )
    assert ("obj:1", "1.0") in metadata
    assert ("obj:2", "1.0") in metadata


def test_fetch_metadata_missing_entry(backend, sample_metadata):
    """Test fetch_metadata returns partial results when some entries are missing."""
    # Save only one object
    backend.save_metadata("exists:obj", "1.0", sample_metadata)

<<<<<<< HEAD
    # Try to fetch both existing and non-existing
    result = backend.fetch_metadata(
        ["exists:obj", "missing:obj"],
        ["1.0", "1.0"],
    )
=======
def test_fetch_registry_metadata_error(backend):
    """Test fetch_registry_metadata error handling."""
    # Create metadata file with invalid JSON
    backend.metadata_path.write_text("invalid json content")
>>>>>>> 6b8d8408

    # Only existing entry should be in result
    assert ("exists:obj", "1.0") in result
    assert ("missing:obj", "1.0") not in result<|MERGE_RESOLUTION|>--- conflicted
+++ resolved
@@ -355,7 +355,7 @@
 
 
 def test_fetch_registry_metadata_error(backend):
-    """Test fetch_registry_metadata error handling (lines 340-342)."""
+    """Test fetch_registry_metadata error handling."""
     # Create metadata file with invalid JSON
     backend.metadata_path.write_text("invalid json content")
 
@@ -381,16 +381,10 @@
     result = backend.push("test:object", "1.0.0", sample_object_dir, {"initial": True})
     assert result[("test:object", "1.0.0")]["status"] == "ok"
 
-<<<<<<< HEAD
     # Create a new source directory with different content
     new_obj_dir = temp_dir / "new_sample"
     new_obj_dir.mkdir()
     (new_obj_dir / "new_file.txt").write_text("new content")
-=======
-def test_acquire_lock_windows_atomic_creation(backend):
-    """Test Windows-specific atomic file creation in acquire_lock."""
-    import os
->>>>>>> 6b8d8408
 
     # Push again with on_conflict="overwrite"
     result = backend.push("test:object", "1.0.0", str(new_obj_dir), {"updated": True}, on_conflict="overwrite")
@@ -415,17 +409,12 @@
         backend.push("test:object", "1.0.0", sample_object_dir, {"updated": True})
 
 
-<<<<<<< HEAD
 def test_push_auto_increment_version(backend, sample_object_dir):
     """Test push with version=None auto-increments version."""
     # Push first version with metadata (metadata is required for version tracking)
     result = backend.push("test:object", None, sample_object_dir, {"version": 1})
     assert ("test:object", "1") in result
     assert result[("test:object", "1")]["status"] == "ok"
-=======
-def test_acquire_lock_windows_atomic_creation_failure(backend):
-    """Test Windows-specific atomic file creation failure in acquire_lock."""
->>>>>>> 6b8d8408
 
     # Push second version with metadata
     result = backend.push("test:object", None, sample_object_dir, {"version": 2})
@@ -471,14 +460,9 @@
     assert not exclusive_path.exists()
 
 
-<<<<<<< HEAD
 def test_internal_lock_acquire_release(backend):
     """Test direct acquire and release of internal locks."""
     import uuid
-=======
-def test_acquire_lock_windows_os_error(backend):
-    """Test Windows-specific atomic file creation with OS error in acquire_lock."""
->>>>>>> 6b8d8408
 
     lock_key = "test_direct_lock"
     lock_id = str(uuid.uuid4())
@@ -491,7 +475,6 @@
     exclusive_path = backend._exclusive_lock_path(lock_key)
     assert exclusive_path.exists()
 
-<<<<<<< HEAD
     import json
 
     with open(exclusive_path, "r") as f:
@@ -510,11 +493,6 @@
     import uuid
 
     lock_key = "test_wrong_id_lock"
-=======
-def test_acquire_existing_lock_file_not_exists(backend):
-    """Test _acquire_existing_lock when the lock file doesn't exist."""
-    lock_key = "test_lock"
->>>>>>> 6b8d8408
     lock_id = str(uuid.uuid4())
     wrong_id = str(uuid.uuid4())
 
@@ -601,18 +579,12 @@
     # Clean up
     exclusive_path.unlink()
 
-<<<<<<< HEAD
 
 def test_internal_lock_empty_lock_file(backend):
     """Test that empty lock files are handled gracefully."""
     import uuid
 
     lock_key = "test_empty_lock"
-=======
-def test_acquire_existing_lock_file_not_found_error(backend):
-    """Test _acquire_existing_lock FileNotFoundError handling when removing corrupted lock file."""
-    lock_key = "test_lock"
->>>>>>> 6b8d8408
     lock_id = str(uuid.uuid4())
 
     # Create an empty exclusive lock file
@@ -633,13 +605,7 @@
     """Test that corrupted lock files are handled gracefully."""
     import uuid
 
-<<<<<<< HEAD
     lock_key = "test_corrupted_lock"
-=======
-def test_acquire_existing_lock_file_not_found_error_during_unlink(backend):
-    """Test _acquire_existing_lock FileNotFoundError during unlink operation."""
-    lock_key = "test_lock"
->>>>>>> 6b8d8408
     lock_id = str(uuid.uuid4())
 
     # Create an exclusive lock file with invalid JSON
@@ -699,37 +665,6 @@
     # Clean up
     exclusive_path.unlink()
 
-<<<<<<< HEAD
-=======
-    # Write valid metadata to the lock file
-    metadata = {
-        "lock_id": lock_id,
-        "expires_at": time.time() + 60,
-        "shared": False,
-    }
-    with open(lock_path, "w") as f:
-        f.write(json.dumps(metadata))
-
-    # Mock the file lock acquisition to succeed
-    with patch.object(backend, "_acquire_file_lock", return_value=True):
-        # Mock the file lock release to succeed
-        with patch.object(backend, "_release_file_lock"):
-            # Mock unlink to raise FileNotFoundError when trying to remove the lock file
-            with patch(
-                "pathlib.Path.unlink", side_effect=FileNotFoundError("File was already deleted by another thread")
-            ):
-                # Try to release the lock
-                result = backend.release_lock(lock_key, lock_id)
-
-                # Verify that the method returns True (successful release)
-                assert result is True
-
-
-def test_acquire_existing_lock_exclusive_with_existing_lock(backend):
-    """Test _acquire_existing_lock when trying to acquire exclusive lock but existing lock is held."""
-    lock_key = "test_lock"
-    lock_id = str(uuid.uuid4())
->>>>>>> 6b8d8408
 
 def test_push_blocked_by_active_lock(backend, sample_object_dir):
     """Test that push is blocked when another operation holds the lock."""
@@ -748,31 +683,13 @@
     with open(exclusive_path, "w") as f:
         json.dump({"lock_id": lock_id, "expires_at": time.time() + 60}, f)
 
-<<<<<<< HEAD
     # Push should fail because lock is held
     with pytest.raises(LockAcquisitionError, match="Cannot acquire exclusive lock"):
         backend.push("test:object", "1.0.0", sample_object_dir, {"test": True})
-=======
-    # Verify that the method returns False
-    assert result is False
->>>>>>> 6b8d8408
 
     # Clean up
     exclusive_path.unlink()
 
-<<<<<<< HEAD
-=======
-def test_overwrite_with_metadata_update(backend, temp_dir):
-    """Test overwrite method with metadata file handling."""
-    # Create source metadata and directory
-    source_meta = {
-        "name": "test:source",
-        "version": "1.0.0",
-        "description": "Test source",
-        "created_at": "2024-01-01",
-        "path": str(temp_dir / "test:source" / "1.0.0"),
-    }
->>>>>>> 6b8d8408
 
 def test_delete_blocked_by_active_lock(backend, sample_object_dir):
     """Test that delete is blocked when another operation holds the lock."""
@@ -798,22 +715,9 @@
     with pytest.raises(LockAcquisitionError, match="Cannot acquire exclusive lock"):
         backend.delete("test:object", "1.0.0")
 
-<<<<<<< HEAD
     # Verify object still exists (delete was blocked)
     result = backend.has_object("test:object", "1.0.0")
     assert result[("test:object", "1.0.0")] is True
-=======
-def test_overwrite_with_metadata_file_exists_check(backend, temp_dir):
-    """Test overwrite method specifically for the metadata file exists check."""
-    # Create source metadata and directory
-    source_meta = {
-        "name": "test:source",
-        "version": "1.0.0",
-        "description": "Test source",
-        "created_at": "2024-01-01",
-        "path": str(temp_dir / "test:source" / "1.0.0"),
-    }
->>>>>>> 6b8d8408
 
     # Clean up
     exclusive_path.unlink()
@@ -920,18 +824,11 @@
     # Save only one object
     backend.save_metadata("exists:obj", "1.0", sample_metadata)
 
-<<<<<<< HEAD
     # Try to fetch both existing and non-existing
     result = backend.fetch_metadata(
         ["exists:obj", "missing:obj"],
         ["1.0", "1.0"],
     )
-=======
-def test_fetch_registry_metadata_error(backend):
-    """Test fetch_registry_metadata error handling."""
-    # Create metadata file with invalid JSON
-    backend.metadata_path.write_text("invalid json content")
->>>>>>> 6b8d8408
 
     # Only existing entry should be in result
     assert ("exists:obj", "1.0") in result
