import json
import time
from pathlib import Path

import pytest
from minio.error import S3Error

from mindtrace.core import CoreConfig
from mindtrace.registry import MinioRegistryBackend


@pytest.fixture
def mock_minio_client(monkeypatch):
    """Create a mock MinIO client."""

    class MockMinio:
        def __init__(self, *args, **kwargs):
            pass

        def bucket_exists(self, *args, **kwargs):
            return True

        def make_bucket(self, *args, **kwargs):
            pass

        def stat_object(self, *args, **kwargs):
            pass

        def get_object(self, *args, **kwargs):
            pass

        def put_object(self, *args, **kwargs):
            pass

        def remove_object(self, *args, **kwargs):
            pass

        def list_objects(self, *args, **kwargs):
            return []

        def copy_object(self, *args, **kwargs):
            pass

        def fput_object(self, *args, **kwargs):
            pass

        def fget_object(self, *args, **kwargs):
            pass

    monkeypatch.setattr("mindtrace.registry.backends.minio_registry_backend.Minio", MockMinio)
    return MockMinio()


@pytest.fixture
def backend(mock_minio_client):
    """Create a MinioRegistryBackend instance with a mock client."""
    return MinioRegistryBackend(
<<<<<<< HEAD
        uri=str(Path(Config()["MINDTRACE_TEMP_DIR"]).expanduser() / "test_dir"),
        endpoint="localhost:9100",
=======
        uri=str(Path(CoreConfig()["MINDTRACE_DIR_PATHS"]["TEMP_DIR"]).expanduser() / "test_dir"),
        endpoint="localhost:9000",
>>>>>>> 2feacb4f
        access_key="minioadmin",
        secret_key="minioadmin",
        bucket="test-bucket",
        secure=False,
    )


def test_invalid_object_name(backend):
    """Test handling of invalid object names."""
    with pytest.raises(ValueError):
        backend.push("invalid_name", "1.0.0", "some_path")


def test_register_materializer_error(backend, monkeypatch):
    """Test error handling in register_materializer."""

    # Mock get_object to raise an exception
    def mock_get_object(*args, **kwargs):
        raise Exception("Failed to get metadata file")

    # Mock put_object to raise an exception
    def mock_put_object(*args, **kwargs):
        raise Exception("Failed to save metadata file")

    monkeypatch.setattr(backend.client, "get_object", mock_get_object)
    monkeypatch.setattr(backend.client, "put_object", mock_put_object)

    # Attempt to register a materializer - should raise the exception from put_object
    with pytest.raises(Exception) as exc_info:
        backend.register_materializer("test:object", "TestMaterializer")

    # Verify the error message
    assert str(exc_info.value) == "Failed to get metadata file"


def test_registered_materializer_error(backend, monkeypatch):
    """Test error handling in registered_materializer."""

    # Mock get_object to raise an exception
    def mock_get_object(*args, **kwargs):
        raise Exception("Failed to get metadata file")

    monkeypatch.setattr(backend.client, "get_object", mock_get_object)

    # Attempt to get registered materializer - should raise the exception
    with pytest.raises(Exception) as exc_info:
        backend.registered_materializer("test:object")

    # Verify the error message
    assert str(exc_info.value) == "Failed to get metadata file"


def test_registered_materializers_error(backend, monkeypatch):
    """Test error handling in registered_materializers."""

    # Mock get_object to raise an exception
    def mock_get_object(*args, **kwargs):
        raise Exception("Failed to get metadata file")

    monkeypatch.setattr(backend.client, "get_object", mock_get_object)

    # Attempt to get registered materializers - should raise the exception
    with pytest.raises(Exception) as exc_info:
        backend.registered_materializers()

    # Verify the error message
    assert str(exc_info.value) == "Failed to get metadata file"


def test_delete_metadata_no_such_key(backend, monkeypatch):
    """Test that delete_metadata ignores NoSuchKey errors."""

    # Mock the remove_object method to raise NoSuchKey error
    def mock_remove_object(*args, **kwargs):
        raise S3Error(
            code="NoSuchKey",
            message="Object does not exist",
            resource="/test-bucket/metadata.yaml",
            request_id="test-request-id",
            host_id="test-host-id",
            response=None,  # type: ignore
            bucket_name="test-bucket",
            object_name="metadata.yaml",
        )

    monkeypatch.setattr(backend.client, "remove_object", mock_remove_object)

    # This should not raise an exception
    backend.delete_metadata("test:object", "1.0.0")


def test_delete_metadata_other_error(backend, monkeypatch):
    """Test that delete_metadata re-raises non-NoSuchKey errors."""

    # Mock the remove_object method to raise a different error
    def mock_remove_object(*args, **kwargs):
        raise S3Error(
            code="InvalidRequest",
            message="Invalid request",
            resource="/test-bucket/metadata.yaml",
            request_id="test-request-id",
            host_id="test-host-id",
            response=None,  # type: ignore
            bucket_name="test-bucket",
            object_name="metadata.yaml",
        )

    monkeypatch.setattr(backend.client, "remove_object", mock_remove_object)

    # This should raise the S3Error
    with pytest.raises(S3Error) as exc_info:
        backend.delete_metadata("test:object", "1.0.0")

    # Verify it's not a NoSuchKey error
    assert exc_info.value.code != "NoSuchKey"


def test_register_materializer_success(backend, monkeypatch):
    """Test register_materializer when metadata file exists and can be updated."""

    # Mock get_object to return existing metadata
    def mock_get_object(*args, **kwargs):
        class MockResponse:
            def __init__(self):
                self.data = json.dumps({"materializers": {"existing:object": "ExistingMaterializer"}}).encode()

        return MockResponse()

    # Track put_object calls to verify correct metadata was saved
    put_calls = []

    def mock_put_object(bucket, object_name, data, length, **kwargs):
        put_calls.append(
            {"bucket": bucket, "object_name": object_name, "data": data.getvalue().decode(), "length": length}
        )

    monkeypatch.setattr(backend.client, "get_object", mock_get_object)
    monkeypatch.setattr(backend.client, "put_object", mock_put_object)

    # Register a new materializer
    backend.register_materializer("test:object", "TestMaterializer")

    # Verify the metadata was updated correctly
    assert len(put_calls) == 1
    saved_metadata = json.loads(put_calls[0]["data"])
    assert saved_metadata["materializers"]["test:object"] == "TestMaterializer"
    assert saved_metadata["materializers"]["existing:object"] == "ExistingMaterializer"


def test_register_materializer_no_such_key(backend, monkeypatch):
    """Test register_materializer when metadata file doesn't exist."""

    # Mock get_object to raise NoSuchKey error
    def mock_get_object(*args, **kwargs):
        raise S3Error(
            code="NoSuchKey",
            message="Object does not exist",
            resource="/test-bucket/registry_metadata.json",
            request_id="test-request-id",
            host_id="test-host-id",
            response=None,  # type: ignore
            bucket_name="test-bucket",
            object_name="registry_metadata.json",
        )

    # Track put_object calls to verify new metadata was created
    put_calls = []

    def mock_put_object(bucket, object_name, data, length, **kwargs):
        put_calls.append(
            {"bucket": bucket, "object_name": object_name, "data": data.getvalue().decode(), "length": length}
        )

    monkeypatch.setattr(backend.client, "get_object", mock_get_object)
    monkeypatch.setattr(backend.client, "put_object", mock_put_object)

    # Register a materializer - should create new metadata file
    backend.register_materializer("test:object", "TestMaterializer")

    # Verify new metadata file was created with correct content
    assert len(put_calls) == 1
    saved_metadata = json.loads(put_calls[0]["data"])
    assert saved_metadata["materializers"]["test:object"] == "TestMaterializer"


def test_register_materializer_other_error(backend, monkeypatch):
    """Test register_materializer when a non-NoSuchKey S3Error occurs."""

    # Mock get_object to raise a different S3Error
    def mock_get_object(*args, **kwargs):
        raise S3Error(
            code="InvalidRequest",
            message="Invalid request",
            resource="/test-bucket/registry_metadata.json",
            request_id="test-request-id",
            host_id="test-host-id",
            response=None,  # type: ignore
            bucket_name="test-bucket",
            object_name="registry_metadata.json",
        )

    monkeypatch.setattr(backend.client, "get_object", mock_get_object)

    # Attempt to register materializer - should raise the S3Error
    with pytest.raises(S3Error) as exc_info:
        backend.register_materializer("test:object", "TestMaterializer")

    # Verify it's not a NoSuchKey error
    assert exc_info.value.code != "NoSuchKey"


def test_registered_materializers_no_such_key(backend, monkeypatch):
    """Test registered_materializers when get_object raises NoSuchKey error."""

    # Mock get_object to raise NoSuchKey error
    def mock_get_object(*args, **kwargs):
        raise S3Error(
            code="NoSuchKey",
            message="Object does not exist",
            resource="/test-bucket/registry_metadata.json",
            request_id="test-request-id",
            host_id="test-host-id",
            response=None,  # type: ignore
            bucket_name="test-bucket",
            object_name="registry_metadata.json",
        )

    monkeypatch.setattr(backend.client, "get_object", mock_get_object)

    # Call registered_materializers - this should hit lines 324-326
    materializer = backend.registered_materializer("test:object")

    # Verify empty dict is returned when metadata file doesn't exist
    assert materializer is None

    # Repeat for registered_materializers
    materializers = backend.registered_materializers()
    assert materializers == {}


def test_registered_materializer_other_error(backend, monkeypatch):
    """Test that registered_materializer re-raises non-NoSuchKey S3Errors."""

    # Mock get_object to raise a different S3Error
    def mock_get_object(*args, **kwargs):
        raise S3Error(
            code="InvalidRequest",
            message="Invalid request",
            resource="/test-bucket/registry_metadata.json",
            request_id="test-request-id",
            host_id="test-host-id",
            response=None,  # type: ignore
            bucket_name="test-bucket",
            object_name="registry_metadata.json",
        )

    monkeypatch.setattr(backend.client, "get_object", mock_get_object)

    # Attempt to get registered materializer - should raise the S3Error
    with pytest.raises(S3Error) as exc_info:
        backend.registered_materializer("test:object")

    # Verify it's not a NoSuchKey error
    assert exc_info.value.code != "NoSuchKey"

    # Repeat for registered_materializers
    with pytest.raises(S3Error) as exc_info:
        backend.registered_materializers()

    # Verify it's not a NoSuchKey error
    assert exc_info.value.code != "NoSuchKey"


def test_acquire_shared_lock_with_exclusive_lock(backend, monkeypatch):
    """Test that acquire_lock raises LockAcquisitionError when trying to acquire a shared lock while an exclusive lock exists."""

    # Mock get_object to return an active exclusive lock
    def mock_get_object(*args, **kwargs):
        class MockResponse:
            def __init__(self):
                self.data = json.dumps(
                    {
                        "lock_id": "test-lock-id",
                        "expires_at": time.time() + 3600,  # Lock expires in 1 hour
                        "shared": False,  # This is an exclusive lock
                    }
                ).encode()

        return MockResponse()

    monkeypatch.setattr(backend.client, "get_object", mock_get_object)

    # Try to acquire a shared lock while an exclusive lock exists
    import pytest

    from mindtrace.registry.core.exceptions import LockAcquisitionError

    with pytest.raises(LockAcquisitionError):
        backend.acquire_lock("test-key", "new-lock-id", timeout=30, shared=True)


def test_acquire_lock_put_failure(backend, monkeypatch):
    """Test that acquire_lock handles put_object failure after creating lock data."""

    # Mock get_object to raise NoSuchKey to simulate no existing lock
    def mock_get_object(*args, **kwargs):
        raise S3Error(
            code="NoSuchKey",
            message="Object does not exist",
            resource="/test-bucket/lock",
            request_id="test-request-id",
            host_id="test-host-id",
            response=None,  # type: ignore
            bucket_name="test-bucket",
            object_name="lock",
        )

    # Mock put_object to raise an error
    def mock_put_object(*args, **kwargs):
        raise S3Error(
            code="InternalError",
            message="Failed to put object",
            resource="/test-bucket/lock",
            request_id="test-request-id",
            host_id="test-host-id",
            response=None,  # type: ignore
            bucket_name="test-bucket",
            object_name="lock",
        )

    monkeypatch.setattr(backend.client, "get_object", mock_get_object)
    monkeypatch.setattr(backend.client, "put_object", mock_put_object)

    # Try to acquire a lock - should return False due to put_object failure
    assert not backend.acquire_lock("test-key", "test-lock-id", timeout=30, shared=True)


def test_acquire_exclusive_lock_with_shared_lock(backend, monkeypatch):
    """Test that acquire_lock raises LockAcquisitionError when trying to acquire an exclusive lock while shared locks exist."""

    # Mock get_object to return an active shared lock
    def mock_get_object(*args, **kwargs):
        class MockResponse:
            def __init__(self):
                self.data = json.dumps(
                    {
                        "lock_id": "test-lock-id",
                        "expires_at": time.time() + 3600,  # Lock expires in 1 hour
                        "shared": True,  # This is a shared lock
                    }
                ).encode()

        return MockResponse()

    monkeypatch.setattr(backend.client, "get_object", mock_get_object)

    # Try to acquire an exclusive lock while shared locks exist
    import pytest

    from mindtrace.registry.core.exceptions import LockAcquisitionError

    with pytest.raises(LockAcquisitionError):
        backend.acquire_lock("test-key", "new-lock-id", timeout=30, shared=False)


def test_release_lock_unexpected_error(backend, monkeypatch):
    """Test that release_lock returns False when an unexpected S3Error occurs."""

    # Mock get_object to raise an S3Error with a different error code
    def mock_get_object(*args, **kwargs):
        raise S3Error(
            code="InternalError",  # Different from "NoSuchKey"
            message="Internal server error",
            resource="/test-bucket/lock",
            request_id="test-request-id",
            host_id="test-host-id",
            response=None,  # type: ignore
            bucket_name="test-bucket",
            object_name="lock",
        )

    monkeypatch.setattr(backend.client, "get_object", mock_get_object)

    # Attempt to release lock - should return False
    result = backend.release_lock("test-key", "test-lock-id")
    assert result is False


def test_check_lock_success(backend, monkeypatch):
    """Test check_lock when lock exists and is not expired."""

    # Mock get_object to return a valid, non-expired lock
    def mock_get_object(*args, **kwargs):
        class MockResponse:
            def __init__(self):
                self.data = json.dumps(
                    {
                        "lock_id": "test-lock-id",
                        "expires_at": time.time() + 3600,  # Expires in 1 hour
                        "shared": False,
                    }
                ).encode()

        return MockResponse()

    monkeypatch.setattr(backend.client, "get_object", mock_get_object)

    # Check lock - should return (True, lock_id)
    is_locked, lock_id = backend.check_lock("test-key")
    assert is_locked is True
    assert lock_id == "test-lock-id"


def test_check_lock_expired(backend, monkeypatch):
    """Test check_lock when lock exists but has expired."""

    # Mock get_object to return an expired lock
    def mock_get_object(*args, **kwargs):
        class MockResponse:
            def __init__(self):
                self.data = json.dumps(
                    {
                        "lock_id": "test-lock-id",
                        "expires_at": time.time() - 3600,  # Expired 1 hour ago
                        "shared": False,
                    }
                ).encode()

        return MockResponse()

    monkeypatch.setattr(backend.client, "get_object", mock_get_object)

    # Check lock - should return (False, None)
    is_locked, lock_id = backend.check_lock("test-key")
    assert is_locked is False
    assert lock_id is None


def test_check_lock_no_such_key(backend, monkeypatch):
    """Test check_lock when lock file doesn't exist."""

    # Mock get_object to raise NoSuchKey error
    def mock_get_object(*args, **kwargs):
        raise S3Error(
            code="NoSuchKey",
            message="Object does not exist",
            resource="/test-bucket/lock",
            request_id="test-request-id",
            host_id="test-host-id",
            response=None,  # type: ignore
            bucket_name="test-bucket",
            object_name="lock",
        )

    monkeypatch.setattr(backend.client, "get_object", mock_get_object)

    # Check lock - should return (False, None)
    is_locked, lock_id = backend.check_lock("test-key")
    assert is_locked is False
    assert lock_id is None


def test_check_lock_other_error(backend, monkeypatch):
    """Test check_lock when an unexpected S3Error occurs."""

    # Mock get_object to raise a different S3Error
    def mock_get_object(*args, **kwargs):
        raise S3Error(
            code="InternalError",
            message="Internal server error",
            resource="/test-bucket/lock",
            request_id="test-request-id",
            host_id="test-host-id",
            response=None,  # type: ignore
            bucket_name="test-bucket",
            object_name="lock",
        )

    monkeypatch.setattr(backend.client, "get_object", mock_get_object)

    # Check lock - should raise the S3Error
    with pytest.raises(S3Error) as exc_info:
        backend.check_lock("test-key")

    # Verify it's not a NoSuchKey error
    assert exc_info.value.code == "InternalError"


def test_overwrite_updates_metadata_path(backend, monkeypatch):
    """Test that overwrite updates the path in metadata correctly."""

    # Mock list_objects to return source objects
    def mock_list_objects(bucket, prefix, recursive=True):
        class MockObject:
            def __init__(self, name):
                self.object_name = name

        return [MockObject("objects/test:source/1.0.0/test.txt")]

    # Mock get_object to return source metadata
    def mock_get_object(bucket, object_name):
        class MockResponse:
            def __init__(self):
                self.data = json.dumps(
                    {
                        "name": "test:source",
                        "version": "1.0.0",
                        "description": "Test source",
                        "created_at": "2024-01-01",
                        "path": "s3://test-bucket/objects/test:source/1.0.0",
                    }
                ).encode()

        return MockResponse()

    # Track put_object calls to verify metadata was updated correctly
    put_calls = []

    def mock_put_object(bucket, object_name, data, length, **kwargs):
        put_calls.append(
            {"bucket": bucket, "object_name": object_name, "data": data.getvalue().decode(), "length": length}
        )

    # Track copy_object calls to verify objects are copied
    copy_calls = []

    def mock_copy_object(bucket, target_obj_name, source):
        copy_calls.append({"bucket": bucket, "target_obj_name": target_obj_name, "source": source})

    monkeypatch.setattr(backend.client, "list_objects", mock_list_objects)
    monkeypatch.setattr(backend.client, "get_object", mock_get_object)
    monkeypatch.setattr(backend.client, "put_object", mock_put_object)
    monkeypatch.setattr(backend.client, "copy_object", mock_copy_object)

    # Perform overwrite
    backend.overwrite(
        source_name="test:source", source_version="1.0.0", target_name="test:source", target_version="2.0.0"
    )

    # Verify that metadata was updated with correct path
    assert len(put_calls) > 0
    metadata_put = next(call for call in put_calls if call["object_name"] == "_meta_test_source@2.0.0.json")
    updated_metadata = json.loads(metadata_put["data"])
    expected_path = f"s3://{backend.bucket}/objects/test:source/2.0.0"
    assert updated_metadata["path"] == expected_path

    # Verify that objects were copied
    assert len(copy_calls) > 0
    assert any(call["target_obj_name"] == "objects/test:source/2.0.0/test.txt" for call in copy_calls)


def test_push_verifies_upload(backend, monkeypatch, tmp_path):
    """Test that push verifies the upload by listing objects after upload."""
    # Create a test file to upload
    test_file = tmp_path / "test.txt"
    test_file.write_text("test content")

    # Track list_objects calls to verify verification step
    list_calls = []

    def mock_list_objects(bucket, prefix, recursive=True):
        list_calls.append({"bucket": bucket, "prefix": prefix, "recursive": recursive})

        class MockObject:
            def __init__(self, name):
                self.object_name = name

        return [MockObject(f"{prefix}/test.txt")]

    # Mock fput_object to simulate file upload
    def mock_fput_object(bucket, object_name, file_path):
        pass

    monkeypatch.setattr(backend.client, "list_objects", mock_list_objects)
    monkeypatch.setattr(backend.client, "fput_object", mock_fput_object)

    # Perform push
    backend.push("test:object", "1.0.0", str(tmp_path))

    # Verify that list_objects was called for verification
    assert len(list_calls) > 0
    verification_call = list_calls[-1]  # Last call should be the verification
    assert verification_call["bucket"] == backend.bucket
    assert verification_call["prefix"] == "objects/test:object/1.0.0"
    assert verification_call["recursive"] is True


def test_push_handles_verification_error(backend, monkeypatch, tmp_path):
    """Test that push handles errors during upload verification."""
    # Create a test file to upload
    test_file = tmp_path / "test.txt"
    test_file.write_text("test content")

    # Mock fput_object to simulate successful file upload
    def mock_fput_object(bucket, object_name, file_path):
        pass

    # Mock list_objects to raise an exception during verification
    def mock_list_objects(bucket, prefix, recursive=True):
        if prefix == "objects/test:object/1.0.0":  # This is the verification call
            raise Exception("Simulated verification error")
        return []

    monkeypatch.setattr(backend.client, "fput_object", mock_fput_object)
    monkeypatch.setattr(backend.client, "list_objects", mock_list_objects)

    # Perform push - should not raise an exception despite verification error
    backend.push("test:object", "1.0.0", str(tmp_path))

    # The test passes if no exception is raised, as the error is caught and logged


def test_pull_handles_list_objects_error(backend, monkeypatch, tmp_path):
    """Test that pull handles errors when listing objects before download."""
    # Track calls to list_objects
    list_calls = []

    def mock_list_objects(bucket, prefix, recursive=True):
        list_calls.append({"bucket": bucket, "prefix": prefix, "recursive": recursive})
        # Only raise exception on first call (the one in try-except block)
        if len(list_calls) == 1:
            raise Exception("Simulated list objects error")
        # Return empty list for subsequent calls
        return []

    # Mock fget_object to simulate file download
    def mock_fget_object(bucket, object_name, file_path):
        pass

    monkeypatch.setattr(backend.client, "list_objects", mock_list_objects)
    monkeypatch.setattr(backend.client, "fget_object", mock_fget_object)

    # Perform pull - should not raise an exception despite list_objects error
    backend.pull("test:object", "1.0.0", str(tmp_path))

    # Verify that list_objects was called at least once
    assert len(list_calls) > 0
    # Verify the first call was for the verification step
    assert list_calls[0]["prefix"] == "objects/test:object/1.0.0"
    assert list_calls[0]["recursive"] is True


def test_pull_handles_verification_error(backend, monkeypatch, tmp_path):
    """Test that pull handles errors during download verification."""

    # Mock list_objects to return a test object
    def mock_list_objects(bucket, prefix, recursive=True):
        class MockObject:
            def __init__(self, name):
                self.object_name = name

        return [MockObject(f"{prefix}/test.txt")]

    # Mock fget_object to simulate successful file download
    def mock_fget_object(bucket, object_name, file_path):
        pass

    # Mock Path.rglob to raise an exception during verification
    def mock_rglob(self, pattern):
        raise Exception("Simulated verification error")

    monkeypatch.setattr(backend.client, "list_objects", mock_list_objects)
    monkeypatch.setattr(backend.client, "fget_object", mock_fget_object)
    monkeypatch.setattr(Path, "rglob", mock_rglob)

    # Perform pull - should not raise an exception despite verification error
    backend.pull("test:object", "1.0.0", str(tmp_path))

    # The test passes if no exception is raised, as the error is caught and logged


def test_overwrite_handles_list_objects_error(backend, monkeypatch):
    """Test that overwrite properly handles errors when listing source objects."""

    # Mock list_objects to raise an exception
    def mock_list_objects(bucket, prefix, recursive=True):
        raise Exception("Simulated list objects error")

    # Mock get_object to return source metadata
    def mock_get_object(bucket, object_name):
        class MockResponse:
            def __init__(self):
                self.data = json.dumps(
                    {
                        "name": "test:source",
                        "version": "1.0.0",
                        "description": "Test source",
                        "created_at": "2024-01-01",
                        "path": "s3://test-bucket/objects/test:source/1.0.0",
                    }
                ).encode()

        return MockResponse()

    monkeypatch.setattr(backend.client, "list_objects", mock_list_objects)
    monkeypatch.setattr(backend.client, "get_object", mock_get_object)

    # Attempt overwrite - should raise the exception
    with pytest.raises(Exception) as exc_info:
        backend.overwrite(
            source_name="test:source", source_version="1.0.0", target_name="test:source", target_version="2.0.0"
        )

    # Verify the error message
    assert str(exc_info.value) == "Simulated list objects error"


def test_overwrite_handles_nosuchkey_error(backend, monkeypatch):
    """Test that overwrite handles NoSuchKey error when deleting target objects."""

    # Mock list_objects to return source and target objects
    def mock_list_objects(bucket, prefix, recursive=True):
        class MockObject:
            def __init__(self, name):
                self.object_name = name

        # Return different objects based on the prefix
        if "test:source" in prefix:
            return [MockObject("objects/test:source/1.0.0/test.txt")]
        elif "test:target" in prefix:
            return [MockObject("objects/test:target/2.0.0/test.txt")]
        return []

    # Mock get_object to return source metadata
    def mock_get_object(bucket, object_name):
        class MockResponse:
            def __init__(self):
                self.data = json.dumps(
                    {
                        "name": "test:source",
                        "version": "1.0.0",
                        "description": "Test source",
                        "created_at": "2024-01-01",
                        "path": "s3://test-bucket/objects/test:source/1.0.0",
                    }
                ).encode()

        return MockResponse()

    # Track remove_object calls
    remove_calls = []

    # Mock remove_object to raise NoSuchKey error only for target objects
    def mock_remove_object(bucket, object_name):
        remove_calls.append(object_name)
        # Only raise NoSuchKey for target objects
        if "test:target" in object_name:
            raise S3Error(
                code="NoSuchKey",
                message="Object does not exist",
                resource="/test-bucket/objects/test:target/2.0.0/test.txt",
                request_id="test-request-id",
                host_id="test-host-id",
                response=None,  # type: ignore
                bucket_name="test-bucket",
                object_name=object_name,
            )

    monkeypatch.setattr(backend.client, "list_objects", mock_list_objects)
    monkeypatch.setattr(backend.client, "get_object", mock_get_object)
    monkeypatch.setattr(backend.client, "remove_object", mock_remove_object)

    # This should not raise an exception
    backend.overwrite(
        source_name="test:source", source_version="1.0.0", target_name="test:target", target_version="2.0.0"
    )

    # Verify that remove_object was called for both target and source objects
    assert any("test:target" in call for call in remove_calls), "Should have attempted to remove target objects"
    assert any("test:source" in call for call in remove_calls), "Should have attempted to remove source objects"


def test_overwrite_handles_other_s3error(backend, monkeypatch):
    """Test that overwrite re-raises non-NoSuchKey S3Errors when deleting target objects."""

    # Mock list_objects to return source objects
    def mock_list_objects(bucket, prefix, recursive=True):
        class MockObject:
            def __init__(self, name):
                self.object_name = name

        return [MockObject("objects/test:source/1.0.0/test.txt")]

    # Mock get_object to return source metadata
    def mock_get_object(bucket, object_name):
        class MockResponse:
            def __init__(self):
                self.data = json.dumps(
                    {
                        "name": "test:source",
                        "version": "1.0.0",
                        "description": "Test source",
                        "created_at": "2024-01-01",
                        "path": "s3://test-bucket/objects/test:source/1.0.0",
                    }
                ).encode()

        return MockResponse()

    # Mock remove_object to raise InternalError
    def mock_remove_object(bucket, object_name):
        raise S3Error(
            code="InternalError",
            message="Internal server error",
            resource="/test-bucket/objects/test:target/2.0.0/test.txt",
            request_id="test-request-id",
            host_id="test-host-id",
            response=None,  # type: ignore
            bucket_name="test-bucket",
            object_name="objects/test:target/2.0.0/test.txt",
        )

    monkeypatch.setattr(backend.client, "list_objects", mock_list_objects)
    monkeypatch.setattr(backend.client, "get_object", mock_get_object)
    monkeypatch.setattr(backend.client, "remove_object", mock_remove_object)

    # This should raise the S3Error
    with pytest.raises(S3Error) as exc_info:
        backend.overwrite(
            source_name="test:source", source_version="1.0.0", target_name="test:target", target_version="2.0.0"
        )

    # Verify it's not a NoSuchKey error
    assert exc_info.value.code == "InternalError"


def test_overwrite_raises_error_when_no_source_objects(backend, monkeypatch):
    """Test that overwrite raises ValueError when no source objects are found."""

    # Mock list_objects to return empty list for source objects
    def mock_list_objects(bucket, prefix, recursive=True):
        class MockObject:
            def __init__(self, name):
                self.object_name = name

        # Return empty list for source objects, but return target objects
        if "test:source" in prefix:
            return []
        elif "test:target" in prefix:
            return [MockObject("objects/test:target/2.0.0/test.txt")]
        return []

    # Mock get_object to return source metadata
    def mock_get_object(bucket, object_name):
        class MockResponse:
            def __init__(self):
                self.data = json.dumps(
                    {
                        "name": "test:source",
                        "version": "1.0.0",
                        "description": "Test source",
                        "created_at": "2024-01-01",
                        "path": "s3://test-bucket/objects/test:source/1.0.0",
                    }
                ).encode()

        return MockResponse()

    monkeypatch.setattr(backend.client, "list_objects", mock_list_objects)
    monkeypatch.setattr(backend.client, "get_object", mock_get_object)

    # Attempt overwrite - should raise ValueError
    with pytest.raises(ValueError) as exc_info:
        backend.overwrite(
            source_name="test:source", source_version="1.0.0", target_name="test:target", target_version="2.0.0"
        )

    # Verify the error message
    assert str(exc_info.value) == "No source objects found for test:source@1.0.0"


def test_overwrite_skips_directory_markers(backend, monkeypatch):
    """Test that overwrite skips directory markers when copying objects."""

    # Mock list_objects to return source objects including a directory marker
    def mock_list_objects(bucket, prefix, recursive=True):
        class MockObject:
            def __init__(self, name):
                self.object_name = name

        # Return source objects including a directory marker
        if "test:source" in prefix:
            return [
                MockObject("objects/test:source/1.0.0/test.txt"),
                MockObject("objects/test:source/1.0.0/subdir/"),  # Directory marker
                MockObject("objects/test:source/1.0.0/subdir/file.txt"),
            ]
        elif "test:target" in prefix:
            return [MockObject("objects/test:target/2.0.0/test.txt")]
        return []

    # Mock get_object to return source metadata
    def mock_get_object(bucket, object_name):
        class MockResponse:
            def __init__(self):
                self.data = json.dumps(
                    {
                        "name": "test:source",
                        "version": "1.0.0",
                        "description": "Test source",
                        "created_at": "2024-01-01",
                        "path": "s3://test-bucket/objects/test:source/1.0.0",
                    }
                ).encode()

        return MockResponse()

    # Mock remove_object to handle target deletion
    def mock_remove_object(bucket, object_name):
        pass

    # Track copy_object calls
    copy_calls = []

    def mock_copy_object(bucket, target_obj_name, source):
        copy_calls.append({"bucket": bucket, "target_obj_name": target_obj_name, "source": source})

    monkeypatch.setattr(backend.client, "list_objects", mock_list_objects)
    monkeypatch.setattr(backend.client, "get_object", mock_get_object)
    monkeypatch.setattr(backend.client, "remove_object", mock_remove_object)
    monkeypatch.setattr(backend.client, "copy_object", mock_copy_object)

    # Perform overwrite
    backend.overwrite(
        source_name="test:source", source_version="1.0.0", target_name="test:target", target_version="2.0.0"
    )

    # Verify that directory markers were skipped
    assert len(copy_calls) == 2, "Should have copied exactly 2 files (skipping directory marker)"
    assert not any(call["target_obj_name"].endswith("/") for call in copy_calls), (
        "Directory marker should not have been copied"
    )
    assert any("test.txt" in call["target_obj_name"] for call in copy_calls), "Regular file should have been copied"
    assert any("subdir/file.txt" in call["target_obj_name"] for call in copy_calls), (
        "File in subdirectory should have been copied"
    )


def test_overwrite_handles_nosuchkey_metadata_error(backend, monkeypatch):
    """Test that overwrite raises ValueError when source metadata doesn't exist."""

    # Mock list_objects to return source objects
    def mock_list_objects(bucket, prefix, recursive=True):
        class MockObject:
            def __init__(self, name):
                self.object_name = name

        return [MockObject("objects/test:source/1.0.0/test.txt")]

    # Mock get_object to raise NoSuchKey when getting metadata
    def mock_get_object(bucket, object_name):
        if "_meta_" in object_name:  # This is a metadata file
            raise S3Error(
                code="NoSuchKey",
                message="Object does not exist",
                resource="/test-bucket/_meta_test_source@1.0.0.json",
                request_id="test-request-id",
                host_id="test-host-id",
                response=None,  # type: ignore
                bucket_name="test-bucket",
                object_name=object_name,
            )

        # Return normal response for other objects
        class MockResponse:
            def __init__(self):
                self.data = json.dumps(
                    {
                        "name": "test:source",
                        "version": "1.0.0",
                        "description": "Test source",
                        "created_at": "2024-01-01",
                        "path": "s3://test-bucket/objects/test:source/1.0.0",
                    }
                ).encode()

        return MockResponse()

    monkeypatch.setattr(backend.client, "list_objects", mock_list_objects)
    monkeypatch.setattr(backend.client, "get_object", mock_get_object)

    # Attempt overwrite - should raise ValueError
    with pytest.raises(ValueError) as exc_info:
        backend.overwrite(
            source_name="test:source", source_version="1.0.0", target_name="test:target", target_version="2.0.0"
        )

    # Verify the error message
    assert str(exc_info.value) == "No source metadata found for test:source@1.0.0"


def test_overwrite_handles_other_metadata_error(backend, monkeypatch):
    """Test that overwrite re-raises non-NoSuchKey S3Errors when copying metadata."""

    # Mock list_objects to return source objects
    def mock_list_objects(bucket, prefix, recursive=True):
        class MockObject:
            def __init__(self, name):
                self.object_name = name

        return [MockObject("objects/test:source/1.0.0/test.txt")]

    # Mock get_object to raise InternalError when getting metadata
    def mock_get_object(bucket, object_name):
        if "_meta_" in object_name:  # This is a metadata file
            raise S3Error(
                code="InternalError",
                message="Internal server error",
                resource="/test-bucket/_meta_test_source@1.0.0.json",
                request_id="test-request-id",
                host_id="test-host-id",
                response=None,  # type: ignore
                bucket_name="test-bucket",
                object_name=object_name,
            )

        # Return normal response for other objects
        class MockResponse:
            def __init__(self):
                self.data = json.dumps(
                    {
                        "name": "test:source",
                        "version": "1.0.0",
                        "description": "Test source",
                        "created_at": "2024-01-01",
                        "path": "s3://test-bucket/objects/test:source/1.0.0",
                    }
                ).encode()

        return MockResponse()

    monkeypatch.setattr(backend.client, "list_objects", mock_list_objects)
    monkeypatch.setattr(backend.client, "get_object", mock_get_object)

    # Attempt overwrite - should raise the S3Error
    with pytest.raises(S3Error) as exc_info:
        backend.overwrite(
            source_name="test:source", source_version="1.0.0", target_name="test:target", target_version="2.0.0"
        )

    # Verify it's not a NoSuchKey error
    assert exc_info.value.code == "InternalError"


def test_metadata_path_property(backend):
    """Test that the metadata_path property returns the correct Path object."""
    # The default metadata path should be "registry_metadata.json"
    assert backend.metadata_path == Path("registry_metadata.json")

    # Create a new backend with a custom metadata path
    custom_backend = MinioRegistryBackend(
<<<<<<< HEAD
        uri=str(Path(Config()["MINDTRACE_TEMP_DIR"]).expanduser() / "test_dir"),
        endpoint="localhost:9100",
=======
        uri=str(Path(CoreConfig()["MINDTRACE_DIR_PATHS"]["TEMP_DIR"]) / "test_dir"),
        endpoint="localhost:9000",
>>>>>>> 2feacb4f
        access_key="minioadmin",
        secret_key="minioadmin",
        bucket="test-bucket",
        secure=False,
    )
    custom_backend._metadata_path = "custom_metadata.json"

    # Verify the custom metadata path is returned correctly
    assert custom_backend.metadata_path == Path("custom_metadata.json")


def test_skip_directory_markers(backend, monkeypatch, tmp_path):
    """Test that directory markers (objects ending with '/') are skipped during operations."""
    # Create test files and directories
    test_file = tmp_path / "test.txt"
    test_file.write_text("test content")

    subdir = tmp_path / "subdir"
    subdir.mkdir()
    subdir_file = subdir / "file.txt"
    subdir_file.write_text("subdir content")

    another_dir = tmp_path / "another_dir"
    another_dir.mkdir()
    another_dir_file = another_dir / "test.txt"
    another_dir_file.write_text("another dir content")

    # Track fput_object calls to verify directory markers are skipped
    fput_calls = []

    def mock_fput_object(bucket, object_name, file_path):
        fput_calls.append(object_name)

    monkeypatch.setattr(backend.client, "fput_object", mock_fput_object)

    # Perform push operation
    backend.push("test:object", "1.0.0", str(tmp_path))

    # Verify that directory markers were skipped
    assert len(fput_calls) == 3, "Should have uploaded exactly 3 files (skipping directory markers)"
    assert not any(call.endswith("/") for call in fput_calls), "No directory markers should have been uploaded"
    assert any("test.txt" in call for call in fput_calls), "Root test.txt should have been uploaded"
    assert any("subdir/file.txt" in call for call in fput_calls), "File in subdir should have been uploaded"
    assert any("another_dir/test.txt" in call for call in fput_calls), "File in another_dir should have been uploaded"


def test_skip_directory_markers_during_overwrite(backend, monkeypatch):
    """Test that directory markers are skipped during overwrite operations, especially with double-digit versions."""

    # Mock list_objects to return a mix of regular files and directory markers
    def mock_list_objects(bucket, prefix, recursive=True):
        class MockObject:
            def __init__(self, name):
                self.object_name = name

        return [
            MockObject(f"{prefix}/test.txt"),
            MockObject(f"{prefix}/10/"),  # Directory marker that looks like a version
            MockObject(f"{prefix}/10/data.json"),  # File that could be confused with a version
            MockObject(f"{prefix}/subdir/"),  # Regular directory marker
            MockObject(f"{prefix}/subdir/file.txt"),
        ]

    # Mock get_object to return source metadata
    def mock_get_object(bucket, object_name):
        class MockResponse:
            def __init__(self):
                self.data = json.dumps(
                    {
                        "name": "test:source",
                        "version": "1.0.0",
                        "description": "Test source",
                        "created_at": "2024-01-01",
                        "path": "s3://test-bucket/objects/test:source/1.0.0",
                    }
                ).encode()

        return MockResponse()

    # Track copy_object calls
    copy_calls = []

    def mock_copy_object(bucket, target_obj_name, source):
        copy_calls.append({"bucket": bucket, "target_obj_name": target_obj_name, "source": source})

    monkeypatch.setattr(backend.client, "list_objects", mock_list_objects)
    monkeypatch.setattr(backend.client, "get_object", mock_get_object)
    monkeypatch.setattr(backend.client, "copy_object", mock_copy_object)

    # Perform overwrite from version 1.0.0 to 10.0.0
    backend.overwrite(
        source_name="test:source", source_version="1.0.0", target_name="test:source", target_version="10.0.0"
    )

    # Verify that directory markers were skipped
    assert len(copy_calls) == 3, "Should have copied exactly 3 files (skipping 2 directory markers)"
    assert not any(call["target_obj_name"].endswith("/") for call in copy_calls), (
        "No directory markers should have been copied"
    )
    assert any("test.txt" in call["target_obj_name"] for call in copy_calls), "Root test.txt should have been copied"
    assert any("10/data.json" in call["target_obj_name"] for call in copy_calls), "File in 10/ should have been copied"
    assert any("subdir/file.txt" in call["target_obj_name"] for call in copy_calls), (
        "File in subdir should have been copied"
    )


def test_pull_skips_directory_markers(backend, monkeypatch, tmp_path):
    """Test that pull skips directory markers (objects ending with '/') and only downloads files."""

    # Mock list_objects to return files and directory markers
    def mock_list_objects(bucket, prefix, recursive=True):
        class MockObject:
            def __init__(self, name):
                self.object_name = name

        return [
            MockObject(f"{prefix}/file1.txt"),
            MockObject(f"{prefix}/subdir/"),  # Directory marker
            MockObject(f"{prefix}/subdir/file2.txt"),
            MockObject(f"{prefix}/10/"),  # Directory marker for double-digit version
            MockObject(f"{prefix}/10/data.json"),
        ]

    # Track which files are actually downloaded
    downloaded = []

    def mock_fget_object(bucket, object_name, file_path):
        downloaded.append(object_name)

    monkeypatch.setattr(backend.client, "list_objects", mock_list_objects)
    monkeypatch.setattr(backend.client, "fget_object", mock_fget_object)

    # Call pull
    backend.pull("test:object", "1.0.0", str(tmp_path))

    # Only files, not directory markers, should be downloaded
    assert "objects/test:object/1.0.0/file1.txt" in downloaded
    assert "objects/test:object/1.0.0/subdir/file2.txt" in downloaded
    assert "objects/test:object/1.0.0/10/data.json" in downloaded
    # Directory markers should NOT be downloaded
    assert not any(obj.endswith("/") for obj in downloaded)
    assert len(downloaded) == 3


def test_pull_skips_root_directory_marker(backend, monkeypatch, tmp_path):
    """Test that pull skips the root directory marker (object name == prefix)."""
    # Simulate the remote_key as it would be constructed in pull
    remote_key = "objects/test:object/1.0.0"

    def mock_list_objects(bucket, prefix, recursive=True):
        class MockObject:
            def __init__(self, name):
                self.object_name = name

        return [
            MockObject(remote_key),  # This is the root directory marker
            MockObject(f"{remote_key}/file1.txt"),
        ]

    downloaded = []

    def mock_fget_object(bucket, object_name, file_path):
        downloaded.append(object_name)

    monkeypatch.setattr(backend.client, "list_objects", mock_list_objects)
    monkeypatch.setattr(backend.client, "fget_object", mock_fget_object)

    backend.pull("test:object", "1.0.0", str(tmp_path))

    # Only the file should be downloaded, not the root marker
    assert f"{remote_key}/file1.txt" in downloaded
    assert remote_key not in downloaded
    assert len(downloaded) == 1


def test_acquire_lock_unexpected_s3error(backend, monkeypatch, caplog):
    """Test that acquire_lock returns False on unexpected S3Error (not 'NoSuchKey')."""
    from minio.error import S3Error

    # Mock get_object to raise an S3Error with a code other than 'NoSuchKey'
    def mock_get_object(*args, **kwargs):
        raise S3Error(
            code="InternalError",
            message="Internal server error",
            resource="/test-bucket/_lock_test-key",
            request_id="test-request-id",
            host_id="test-host-id",
            response=None,  # type: ignore
            bucket_name="test-bucket",
            object_name="_lock_test-key",
        )

    monkeypatch.setattr(backend.client, "get_object", mock_get_object)

    with caplog.at_level("ERROR"):
        result = backend.acquire_lock("test-key", "test-lock-id", timeout=30, shared=True)
        assert result is False
        assert any("Error acquiring shared lock for test-key" in record.message for record in caplog.records)


def test_acquire_lock_generic_exception(backend, monkeypatch):
    """Test that acquire_lock proceeds when get_object raises a generic Exception (lines 483-485)."""

    # Mock get_object to raise a generic Exception (not S3Error or LockAcquisitionError)
    def mock_get_object(*args, **kwargs):
        raise Exception("Generic error during lock check")

    # Mock put_object to succeed
    def mock_put_object(*args, **kwargs):
        pass

    monkeypatch.setattr(backend.client, "get_object", mock_get_object)
    monkeypatch.setattr(backend.client, "put_object", mock_put_object)

    # Attempt to acquire lock - should proceed despite the exception and return True
    result = backend.acquire_lock("test-key", "test-lock-id", timeout=30, shared=True)
    assert result is True<|MERGE_RESOLUTION|>--- conflicted
+++ resolved
@@ -55,13 +55,8 @@
 def backend(mock_minio_client):
     """Create a MinioRegistryBackend instance with a mock client."""
     return MinioRegistryBackend(
-<<<<<<< HEAD
-        uri=str(Path(Config()["MINDTRACE_TEMP_DIR"]).expanduser() / "test_dir"),
+        uri=str(Path(CoreConfig()["MINDTRACE_DIR_PATHS"]["TEMP_DIR"]).expanduser() / "test_dir"),
         endpoint="localhost:9100",
-=======
-        uri=str(Path(CoreConfig()["MINDTRACE_DIR_PATHS"]["TEMP_DIR"]).expanduser() / "test_dir"),
-        endpoint="localhost:9000",
->>>>>>> 2feacb4f
         access_key="minioadmin",
         secret_key="minioadmin",
         bucket="test-bucket",
@@ -1113,13 +1108,8 @@
 
     # Create a new backend with a custom metadata path
     custom_backend = MinioRegistryBackend(
-<<<<<<< HEAD
-        uri=str(Path(Config()["MINDTRACE_TEMP_DIR"]).expanduser() / "test_dir"),
+        uri=str(Path(CoreConfig()["MINDTRACE_DIR_PATHS"]["TEMP_DIR"]) / "test_dir"),
         endpoint="localhost:9100",
-=======
-        uri=str(Path(CoreConfig()["MINDTRACE_DIR_PATHS"]["TEMP_DIR"]) / "test_dir"),
-        endpoint="localhost:9000",
->>>>>>> 2feacb4f
         access_key="minioadmin",
         secret_key="minioadmin",
         bucket="test-bucket",
