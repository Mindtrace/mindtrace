import json
import time
from pathlib import Path

import pytest
from minio.error import S3Error

from mindtrace.registry import MinioRegistryBackend


@pytest.fixture
def mock_minio_client(monkeypatch):
    """Create a mock MinIO client."""

    class MockMinio:
        def __init__(self, *args, **kwargs):
            pass

        def bucket_exists(self, *args, **kwargs):
            return True

        def make_bucket(self, *args, **kwargs):
            pass

        def stat_object(self, *args, **kwargs):
            pass

        def get_object(self, *args, **kwargs):
            pass

        def put_object(self, *args, **kwargs):
            pass

        def remove_object(self, *args, **kwargs):
            pass

        def list_objects(self, *args, **kwargs):
            return []

        def copy_object(self, *args, **kwargs):
            pass

        def fput_object(self, *args, **kwargs):
            pass

        def fget_object(self, *args, **kwargs):
            pass

    monkeypatch.setattr("mindtrace.registry.backends.minio_registry_backend.Minio", MockMinio)
    return MockMinio()


@pytest.fixture
def backend(mock_minio_client):
    """Create a MinioRegistryBackend instance with a mock client."""
    return MinioRegistryBackend(
        uri="s3://test-bucket",
        endpoint="localhost:9100",
        access_key="minioadmin",
        secret_key="minioadmin",
        bucket="test-bucket",
        secure=False,
    )


def test_invalid_object_name(backend):
    """Test handling of invalid object names."""
    with pytest.raises(ValueError):
        backend.push("invalid_name", "1.0.0", "some_path")


def test_register_materializer_error(backend, monkeypatch):
    """Test error handling in register_materializer."""

    # Mock get_object to raise an exception
    def mock_get_object(*args, **kwargs):
        raise Exception("Failed to get metadata file")

    # Mock put_object to raise an exception
    def mock_put_object(*args, **kwargs):
        raise Exception("Failed to save metadata file")

    monkeypatch.setattr(backend.client, "get_object", mock_get_object)
    monkeypatch.setattr(backend.client, "put_object", mock_put_object)

    # Attempt to register a materializer - should raise the exception from put_object
    with pytest.raises(Exception) as exc_info:
        backend.register_materializer("test:object", "TestMaterializer")

    # Verify the error message
    assert str(exc_info.value) == "Failed to get metadata file"


def test_registered_materializer_error(backend, monkeypatch):
    """Test error handling in registered_materializer."""

    # Mock get_object to raise an exception
    def mock_get_object(*args, **kwargs):
        raise Exception("Failed to get metadata file")

    monkeypatch.setattr(backend.client, "get_object", mock_get_object)

    # Attempt to get registered materializer - should raise the exception
    with pytest.raises(Exception) as exc_info:
        backend.registered_materializer("test:object")

    # Verify the error message
    assert str(exc_info.value) == "Failed to get metadata file"


def test_registered_materializers_error(backend, monkeypatch):
    """Test error handling in registered_materializers."""

    # Mock get_object to raise an exception
    def mock_get_object(*args, **kwargs):
        raise Exception("Failed to get metadata file")

    monkeypatch.setattr(backend.client, "get_object", mock_get_object)

    # Attempt to get registered materializers - should raise the exception
    with pytest.raises(Exception) as exc_info:
        backend.registered_materializers()

    # Verify the error message
    assert str(exc_info.value) == "Failed to get metadata file"


def test_delete_metadata_no_such_key(backend, monkeypatch):
    """Test that delete_metadata ignores NoSuchKey errors."""

    # Mock the remove_object method to raise NoSuchKey error
    def mock_remove_object(*args, **kwargs):
        raise S3Error(
            code="NoSuchKey",
            message="Object does not exist",
            resource="/test-bucket/metadata.yaml",
            request_id="test-request-id",
            host_id="test-host-id",
            response=None,  # type: ignore
            bucket_name="test-bucket",
            object_name="metadata.yaml",
        )

    monkeypatch.setattr(backend.client, "remove_object", mock_remove_object)

    # This should not raise an exception
    backend.delete_metadata("test:object", "1.0.0")


def test_delete_metadata_other_error(backend, monkeypatch):
    """Test that delete_metadata re-raises non-NoSuchKey errors."""

    # Mock the remove_object method to raise a different error
    def mock_remove_object(*args, **kwargs):
        raise S3Error(
            code="InvalidRequest",
            message="Invalid request",
            resource="/test-bucket/metadata.yaml",
            request_id="test-request-id",
            host_id="test-host-id",
            response=None,  # type: ignore
            bucket_name="test-bucket",
            object_name="metadata.yaml",
        )

    monkeypatch.setattr(backend.client, "remove_object", mock_remove_object)

    # This should raise the S3Error
    with pytest.raises(S3Error) as exc_info:
        backend.delete_metadata("test:object", "1.0.0")

    # Verify it's not a NoSuchKey error
    assert exc_info.value.code != "NoSuchKey"


def test_register_materializer_success(backend, monkeypatch):
    """Test register_materializer when metadata file exists and can be updated."""

    # Mock get_object to return existing metadata
    def mock_get_object(*args, **kwargs):
        class MockResponse:
            def __init__(self):
                self.data = json.dumps({"materializers": {"existing:object": "ExistingMaterializer"}}).encode()

        return MockResponse()

    # Track put_object calls to verify correct metadata was saved
    put_calls = []

    def mock_put_object(bucket, object_name, data, length, **kwargs):
        put_calls.append(
            {"bucket": bucket, "object_name": object_name, "data": data.getvalue().decode(), "length": length}
        )

    monkeypatch.setattr(backend.client, "get_object", mock_get_object)
    monkeypatch.setattr(backend.client, "put_object", mock_put_object)

    # Register a new materializer
    backend.register_materializer("test:object", "TestMaterializer")

    # Verify the metadata was updated correctly
    assert len(put_calls) == 1
    saved_metadata = json.loads(put_calls[0]["data"])
    assert saved_metadata["materializers"]["test:object"] == "TestMaterializer"
    assert saved_metadata["materializers"]["existing:object"] == "ExistingMaterializer"


def test_register_materializer_no_such_key(backend, monkeypatch):
    """Test register_materializer when metadata file doesn't exist."""

    # Mock get_object to raise NoSuchKey error
    def mock_get_object(*args, **kwargs):
        raise S3Error(
            code="NoSuchKey",
            message="Object does not exist",
            resource="/test-bucket/registry_metadata.json",
            request_id="test-request-id",
            host_id="test-host-id",
            response=None,  # type: ignore
            bucket_name="test-bucket",
            object_name="registry_metadata.json",
        )

    # Track put_object calls to verify new metadata was created
    put_calls = []

    def mock_put_object(bucket, object_name, data, length, **kwargs):
        put_calls.append(
            {"bucket": bucket, "object_name": object_name, "data": data.getvalue().decode(), "length": length}
        )

    monkeypatch.setattr(backend.client, "get_object", mock_get_object)
    monkeypatch.setattr(backend.client, "put_object", mock_put_object)

    # Register a materializer - should create new metadata file
    backend.register_materializer("test:object", "TestMaterializer")

    # Verify new metadata file was created with correct content
    assert len(put_calls) == 1
    saved_metadata = json.loads(put_calls[0]["data"])
    assert saved_metadata["materializers"]["test:object"] == "TestMaterializer"


def test_register_materializer_other_error(backend, monkeypatch):
    """Test register_materializer when a non-NoSuchKey S3Error occurs."""

    # Mock get_object to raise a different S3Error
    def mock_get_object(*args, **kwargs):
        raise S3Error(
            code="InvalidRequest",
            message="Invalid request",
            resource="/test-bucket/registry_metadata.json",
            request_id="test-request-id",
            host_id="test-host-id",
            response=None,  # type: ignore
            bucket_name="test-bucket",
            object_name="registry_metadata.json",
        )

    monkeypatch.setattr(backend.client, "get_object", mock_get_object)

    # Attempt to register materializer - should raise the S3Error
    with pytest.raises(S3Error) as exc_info:
        backend.register_materializer("test:object", "TestMaterializer")

    # Verify it's not a NoSuchKey error
    assert exc_info.value.code != "NoSuchKey"


def test_registered_materializers_no_such_key(backend, monkeypatch):
    """Test registered_materializers when get_object raises NoSuchKey error."""

    # Mock get_object to raise NoSuchKey error
    def mock_get_object(*args, **kwargs):
        raise S3Error(
            code="NoSuchKey",
            message="Object does not exist",
            resource="/test-bucket/registry_metadata.json",
            request_id="test-request-id",
            host_id="test-host-id",
            response=None,  # type: ignore
            bucket_name="test-bucket",
            object_name="registry_metadata.json",
        )

    monkeypatch.setattr(backend.client, "get_object", mock_get_object)

    # Call registered_materializers - this should hit lines 324-326
    materializer = backend.registered_materializer("test:object")

    # Verify empty dict is returned when metadata file doesn't exist
    assert materializer is None

    # Repeat for registered_materializers
    materializers = backend.registered_materializers()
    assert materializers == {}


def test_registered_materializer_other_error(backend, monkeypatch):
    """Test that registered_materializer re-raises non-NoSuchKey S3Errors."""

    # Mock get_object to raise a different S3Error
    def mock_get_object(*args, **kwargs):
        raise S3Error(
            code="InvalidRequest",
            message="Invalid request",
            resource="/test-bucket/registry_metadata.json",
            request_id="test-request-id",
            host_id="test-host-id",
            response=None,  # type: ignore
            bucket_name="test-bucket",
            object_name="registry_metadata.json",
        )

    monkeypatch.setattr(backend.client, "get_object", mock_get_object)

    # Attempt to get registered materializer - should raise the S3Error
    with pytest.raises(S3Error) as exc_info:
        backend.registered_materializer("test:object")

    # Verify it's not a NoSuchKey error
    assert exc_info.value.code != "NoSuchKey"

    # Repeat for registered_materializers
    with pytest.raises(S3Error) as exc_info:
        backend.registered_materializers()

    # Verify it's not a NoSuchKey error
    assert exc_info.value.code != "NoSuchKey"


def test_acquire_shared_lock_with_exclusive_lock(backend, monkeypatch):
    """Test that acquire_lock raises LockAcquisitionError when trying to acquire a shared lock while an exclusive lock exists."""

    # Mock get_object to return an active exclusive lock
    def mock_get_object(*args, **kwargs):
        class MockResponse:
            def __init__(self):
                self.data = json.dumps(
                    {
                        "lock_id": "test-lock-id",
                        "expires_at": time.time() + 3600,  # Lock expires in 1 hour
                        "shared": False,  # This is an exclusive lock
                    }
                ).encode()

        return MockResponse()

    monkeypatch.setattr(backend.client, "get_object", mock_get_object)

    # Try to acquire a shared lock while an exclusive lock exists
    import pytest

    from mindtrace.registry.core.exceptions import LockAcquisitionError

    with pytest.raises(LockAcquisitionError):
        backend.acquire_lock("test-key", "new-lock-id", timeout=30, shared=True)


def test_acquire_lock_put_failure(backend, monkeypatch):
    """Test that acquire_lock handles put_object failure after creating lock data."""

    # Mock get_object to raise NoSuchKey to simulate no existing lock
    def mock_get_object(*args, **kwargs):
        raise S3Error(
            code="NoSuchKey",
            message="Object does not exist",
            resource="/test-bucket/lock",
            request_id="test-request-id",
            host_id="test-host-id",
            response=None,  # type: ignore
            bucket_name="test-bucket",
            object_name="lock",
        )

    # Mock put_object to raise an error
    def mock_put_object(*args, **kwargs):
        raise S3Error(
            code="InternalError",
            message="Failed to put object",
            resource="/test-bucket/lock",
            request_id="test-request-id",
            host_id="test-host-id",
            response=None,  # type: ignore
            bucket_name="test-bucket",
            object_name="lock",
        )

    monkeypatch.setattr(backend.client, "get_object", mock_get_object)
    monkeypatch.setattr(backend.client, "put_object", mock_put_object)

    # Try to acquire a lock - should return False due to put_object failure
    assert not backend.acquire_lock("test-key", "test-lock-id", timeout=30, shared=True)


def test_acquire_exclusive_lock_with_shared_lock(backend, monkeypatch):
    """Test that acquire_lock raises LockAcquisitionError when trying to acquire an exclusive lock while shared locks exist."""

    # Mock get_object to return an active shared lock
    def mock_get_object(*args, **kwargs):
        class MockResponse:
            def __init__(self):
                self.data = json.dumps(
                    {
                        "lock_id": "test-lock-id",
                        "expires_at": time.time() + 3600,  # Lock expires in 1 hour
                        "shared": True,  # This is a shared lock
                    }
                ).encode()

        return MockResponse()

    monkeypatch.setattr(backend.client, "get_object", mock_get_object)

    # Try to acquire an exclusive lock while shared locks exist
    import pytest

    from mindtrace.registry.core.exceptions import LockAcquisitionError

    with pytest.raises(LockAcquisitionError):
        backend.acquire_lock("test-key", "new-lock-id", timeout=30, shared=False)


def test_release_lock_unexpected_error(backend, monkeypatch):
    """Test that release_lock returns False when an unexpected S3Error occurs."""

    # Mock get_object to raise an S3Error with a different error code
    def mock_get_object(*args, **kwargs):
        raise S3Error(
            code="InternalError",  # Different from "NoSuchKey"
            message="Internal server error",
            resource="/test-bucket/lock",
            request_id="test-request-id",
            host_id="test-host-id",
            response=None,  # type: ignore
            bucket_name="test-bucket",
            object_name="lock",
        )

    monkeypatch.setattr(backend.client, "get_object", mock_get_object)

    # Attempt to release lock - should return False
    result = backend.release_lock("test-key", "test-lock-id")
    assert result is False


def test_check_lock_success(backend, monkeypatch):
    """Test check_lock when lock exists and is not expired."""

    # Mock get_object to return a valid, non-expired lock
    def mock_get_object(*args, **kwargs):
        class MockResponse:
            def __init__(self):
                self.data = json.dumps(
                    {
                        "lock_id": "test-lock-id",
                        "expires_at": time.time() + 3600,  # Expires in 1 hour
                        "shared": False,
                    }
                ).encode()

        return MockResponse()

    monkeypatch.setattr(backend.client, "get_object", mock_get_object)

    # Check lock - should return (True, lock_id)
    is_locked, lock_id = backend.check_lock("test-key")
    assert is_locked is True
    assert lock_id == "test-lock-id"


def test_check_lock_expired(backend, monkeypatch):
    """Test check_lock when lock exists but has expired."""

    # Mock get_object to return an expired lock
    def mock_get_object(*args, **kwargs):
        class MockResponse:
            def __init__(self):
                self.data = json.dumps(
                    {
                        "lock_id": "test-lock-id",
                        "expires_at": time.time() - 3600,  # Expired 1 hour ago
                        "shared": False,
                    }
                ).encode()

        return MockResponse()

    monkeypatch.setattr(backend.client, "get_object", mock_get_object)

    # Check lock - should return (False, None)
    is_locked, lock_id = backend.check_lock("test-key")
    assert is_locked is False
    assert lock_id is None


def test_check_lock_no_such_key(backend, monkeypatch):
    """Test check_lock when lock file doesn't exist."""

    # Mock get_object to raise NoSuchKey error
    def mock_get_object(*args, **kwargs):
        raise S3Error(
            code="NoSuchKey",
            message="Object does not exist",
            resource="/test-bucket/lock",
            request_id="test-request-id",
            host_id="test-host-id",
            response=None,  # type: ignore
            bucket_name="test-bucket",
            object_name="lock",
        )

    monkeypatch.setattr(backend.client, "get_object", mock_get_object)

    # Check lock - should return (False, None)
    is_locked, lock_id = backend.check_lock("test-key")
    assert is_locked is False
    assert lock_id is None


def test_check_lock_other_error(backend, monkeypatch):
    """Test check_lock when an unexpected S3Error occurs."""

    # Mock get_object to raise a different S3Error
    def mock_get_object(*args, **kwargs):
        raise S3Error(
            code="InternalError",
            message="Internal server error",
            resource="/test-bucket/lock",
            request_id="test-request-id",
            host_id="test-host-id",
            response=None,  # type: ignore
            bucket_name="test-bucket",
            object_name="lock",
        )

    monkeypatch.setattr(backend.client, "get_object", mock_get_object)

    # Check lock - should raise the S3Error
    with pytest.raises(S3Error) as exc_info:
        backend.check_lock("test-key")

    # Verify it's not a NoSuchKey error
    assert exc_info.value.code == "InternalError"


def test_overwrite_updates_metadata_path(backend, monkeypatch):
    """Test that overwrite updates the path in metadata correctly."""

    # Mock list_objects to return source objects
    def mock_list_objects(bucket, prefix, recursive=True):
        class MockObject:
            def __init__(self, name):
                self.object_name = name

        return [MockObject("objects/test:source/1.0.0/test.txt")]

    # Mock get_object to return source metadata
    def mock_get_object(bucket, object_name):
        class MockResponse:
            def __init__(self):
                self.data = json.dumps(
                    {
                        "name": "test:source",
                        "version": "1.0.0",
                        "description": "Test source",
                        "created_at": "2024-01-01",
                        "path": "s3://test-bucket/objects/test:source/1.0.0",
                    }
                ).encode()

        return MockResponse()

    # Track put_object calls to verify metadata was updated correctly
    put_calls = []

    def mock_put_object(bucket, object_name, data, length, **kwargs):
        put_calls.append(
            {"bucket": bucket, "object_name": object_name, "data": data.getvalue().decode(), "length": length}
        )

    # Track copy_object calls to verify objects are copied
    copy_calls = []

    def mock_copy_object(bucket, target_obj_name, source):
        copy_calls.append({"bucket": bucket, "target_obj_name": target_obj_name, "source": source})

    monkeypatch.setattr(backend.client, "list_objects", mock_list_objects)
    monkeypatch.setattr(backend.client, "get_object", mock_get_object)
    monkeypatch.setattr(backend.client, "put_object", mock_put_object)
    monkeypatch.setattr(backend.client, "copy_object", mock_copy_object)

    # Perform overwrite
    backend.overwrite(
        source_name="test:source", source_version="1.0.0", target_name="test:source", target_version="2.0.0"
    )

    # Verify that metadata was updated with correct path
    assert len(put_calls) > 0
    metadata_put = next(call for call in put_calls if call["object_name"] == "_meta_test_source@2.0.0.json")
    updated_metadata = json.loads(metadata_put["data"])
    expected_path = f"s3://{backend.bucket}/objects/test:source/2.0.0"
    assert updated_metadata["path"] == expected_path

    # Verify that objects were copied
    assert len(copy_calls) > 0
    assert any(call["target_obj_name"] == "objects/test:source/2.0.0/test.txt" for call in copy_calls)


def test_push_verifies_upload(backend, monkeypatch, tmp_path):
    """Test that push verifies the upload by listing objects after upload."""
    # Create a test file to upload
    test_file = tmp_path / "test.txt"
    test_file.write_text("test content")

    # Track list_objects calls to verify verification step
    list_calls = []

    def mock_list_objects(bucket, prefix, recursive=True):
        list_calls.append({"bucket": bucket, "prefix": prefix, "recursive": recursive})

        class MockObject:
            def __init__(self, name):
                self.object_name = name

        return [MockObject(f"{prefix}/test.txt")]

    # Mock fput_object to simulate file upload
    def mock_fput_object(bucket, object_name, file_path):
        pass

    monkeypatch.setattr(backend.client, "list_objects", mock_list_objects)
    monkeypatch.setattr(backend.client, "fput_object", mock_fput_object)

    # Perform push
    backend.push("test:object", "1.0.0", str(tmp_path))

    # Verify that list_objects was called for verification
    assert len(list_calls) > 0
    verification_call = list_calls[-1]  # Last call should be the verification
    assert verification_call["bucket"] == backend.bucket
    assert verification_call["prefix"] == "objects/test:object/1.0.0"
    assert verification_call["recursive"] is True


def test_push_handles_verification_error(backend, monkeypatch, tmp_path):
    """Test that push handles errors during upload verification."""
    # Create a test file to upload
    test_file = tmp_path / "test.txt"
    test_file.write_text("test content")

    # Mock fput_object to simulate successful file upload
    def mock_fput_object(bucket, object_name, file_path):
        pass

    # Mock list_objects to raise an exception during verification
    def mock_list_objects(bucket, prefix, recursive=True):
        if prefix == "objects/test:object/1.0.0":  # This is the verification call
            raise Exception("Simulated verification error")
        return []

    monkeypatch.setattr(backend.client, "fput_object", mock_fput_object)
    monkeypatch.setattr(backend.client, "list_objects", mock_list_objects)

    # Perform push - should not raise an exception despite verification error
    backend.push("test:object", "1.0.0", str(tmp_path))

    # The test passes if no exception is raised, as the error is caught and logged


def test_pull_handles_list_objects_error(backend, monkeypatch, tmp_path):
    """Test that pull handles errors when listing objects before download."""
    # Track calls to list_objects
    list_calls = []

    def mock_list_objects(bucket, prefix, recursive=True):
        list_calls.append({"bucket": bucket, "prefix": prefix, "recursive": recursive})
        # Only raise exception on first call (the one in try-except block)
        if len(list_calls) == 1:
            raise Exception("Simulated list objects error")
        # Return empty list for subsequent calls
        return []

    # Mock fget_object to simulate file download
    def mock_fget_object(bucket, object_name, file_path):
        pass

    monkeypatch.setattr(backend.client, "list_objects", mock_list_objects)
    monkeypatch.setattr(backend.client, "fget_object", mock_fget_object)

    # Perform pull - should not raise an exception despite list_objects error
    backend.pull("test:object", "1.0.0", str(tmp_path))

    # Verify that list_objects was called at least once
    assert len(list_calls) > 0
    # Verify the first call was for the verification step
    assert list_calls[0]["prefix"] == "objects/test:object/1.0.0"
    assert list_calls[0]["recursive"] is True


def test_pull_handles_verification_error(backend, monkeypatch, tmp_path):
    """Test that pull handles errors during download verification."""

    # Mock list_objects to return a test object
    def mock_list_objects(bucket, prefix, recursive=True):
        class MockObject:
            def __init__(self, name):
                self.object_name = name

        return [MockObject(f"{prefix}/test.txt")]

    # Mock fget_object to simulate successful file download
    def mock_fget_object(bucket, object_name, file_path):
        pass

    # Mock Path.rglob to raise an exception during verification
    def mock_rglob(self, pattern):
        raise Exception("Simulated verification error")

    monkeypatch.setattr(backend.client, "list_objects", mock_list_objects)
    monkeypatch.setattr(backend.client, "fget_object", mock_fget_object)
    monkeypatch.setattr(Path, "rglob", mock_rglob)

    # Perform pull - should not raise an exception despite verification error
    backend.pull("test:object", "1.0.0", str(tmp_path))

    # The test passes if no exception is raised, as the error is caught and logged


def test_overwrite_handles_list_objects_error(backend, monkeypatch):
    """Test that overwrite properly handles errors when listing source objects."""

    # Mock list_objects to raise an exception
    def mock_list_objects(bucket, prefix, recursive=True):
        raise Exception("Simulated list objects error")

    # Mock get_object to return source metadata
    def mock_get_object(bucket, object_name):
        class MockResponse:
            def __init__(self):
                self.data = json.dumps(
                    {
                        "name": "test:source",
                        "version": "1.0.0",
                        "description": "Test source",
                        "created_at": "2024-01-01",
                        "path": "s3://test-bucket/objects/test:source/1.0.0",
                    }
                ).encode()

        return MockResponse()

    monkeypatch.setattr(backend.client, "list_objects", mock_list_objects)
    monkeypatch.setattr(backend.client, "get_object", mock_get_object)

    # Attempt overwrite - should raise the exception
    with pytest.raises(Exception) as exc_info:
        backend.overwrite(
            source_name="test:source", source_version="1.0.0", target_name="test:source", target_version="2.0.0"
        )

    # Verify the error message
    assert str(exc_info.value) == "Simulated list objects error"


def test_overwrite_handles_nosuchkey_error(backend, monkeypatch):
    """Test that overwrite handles NoSuchKey error when deleting target objects."""

    # Mock list_objects to return source and target objects
    def mock_list_objects(bucket, prefix, recursive=True):
        class MockObject:
            def __init__(self, name):
                self.object_name = name

        # Return different objects based on the prefix
        if "test:source" in prefix:
            return [MockObject("objects/test:source/1.0.0/test.txt")]
        elif "test:target" in prefix:
            return [MockObject("objects/test:target/2.0.0/test.txt")]
        return []

    # Mock get_object to return source metadata
    def mock_get_object(bucket, object_name):
        class MockResponse:
            def __init__(self):
                self.data = json.dumps(
                    {
                        "name": "test:source",
                        "version": "1.0.0",
                        "description": "Test source",
                        "created_at": "2024-01-01",
                        "path": "s3://test-bucket/objects/test:source/1.0.0",
                    }
                ).encode()

        return MockResponse()

    # Track remove_object calls
    remove_calls = []

    # Mock remove_object to raise NoSuchKey error only for target objects
    def mock_remove_object(bucket, object_name):
        remove_calls.append(object_name)
        # Only raise NoSuchKey for target objects
        if "test:target" in object_name:
            raise S3Error(
                code="NoSuchKey",
                message="Object does not exist",
                resource="/test-bucket/objects/test:target/2.0.0/test.txt",
                request_id="test-request-id",
                host_id="test-host-id",
                response=None,  # type: ignore
                bucket_name="test-bucket",
                object_name=object_name,
            )

    monkeypatch.setattr(backend.client, "list_objects", mock_list_objects)
    monkeypatch.setattr(backend.client, "get_object", mock_get_object)
    monkeypatch.setattr(backend.client, "remove_object", mock_remove_object)

    # This should not raise an exception
    backend.overwrite(
        source_name="test:source", source_version="1.0.0", target_name="test:target", target_version="2.0.0"
    )

    # Verify that remove_object was called for both target and source objects
    assert any("test:target" in call for call in remove_calls), "Should have attempted to remove target objects"
    assert any("test:source" in call for call in remove_calls), "Should have attempted to remove source objects"


def test_overwrite_handles_other_s3error(backend, monkeypatch):
    """Test that overwrite re-raises non-NoSuchKey S3Errors when deleting target objects."""

    # Mock list_objects to return source objects
    def mock_list_objects(bucket, prefix, recursive=True):
        class MockObject:
            def __init__(self, name):
                self.object_name = name

        return [MockObject("objects/test:source/1.0.0/test.txt")]

    # Mock get_object to return source metadata
    def mock_get_object(bucket, object_name):
        class MockResponse:
            def __init__(self):
                self.data = json.dumps(
                    {
                        "name": "test:source",
                        "version": "1.0.0",
                        "description": "Test source",
                        "created_at": "2024-01-01",
                        "path": "s3://test-bucket/objects/test:source/1.0.0",
                    }
                ).encode()

        return MockResponse()

    # Mock remove_object to raise InternalError
    def mock_remove_object(bucket, object_name):
        raise S3Error(
            code="InternalError",
            message="Internal server error",
            resource="/test-bucket/objects/test:target/2.0.0/test.txt",
            request_id="test-request-id",
            host_id="test-host-id",
            response=None,  # type: ignore
            bucket_name="test-bucket",
            object_name="objects/test:target/2.0.0/test.txt",
        )

    monkeypatch.setattr(backend.client, "list_objects", mock_list_objects)
    monkeypatch.setattr(backend.client, "get_object", mock_get_object)
    monkeypatch.setattr(backend.client, "remove_object", mock_remove_object)

    # This should raise the S3Error
    with pytest.raises(S3Error) as exc_info:
        backend.overwrite(
            source_name="test:source", source_version="1.0.0", target_name="test:target", target_version="2.0.0"
        )

    # Verify it's not a NoSuchKey error
    assert exc_info.value.code == "InternalError"


def test_overwrite_raises_error_when_no_source_objects(backend, monkeypatch):
    """Test that overwrite raises ValueError when no source objects are found."""

    # Mock list_objects to return empty list for source objects
    def mock_list_objects(bucket, prefix, recursive=True):
        class MockObject:
            def __init__(self, name):
                self.object_name = name

        # Return empty list for source objects, but return target objects
        if "test:source" in prefix:
            return []
        elif "test:target" in prefix:
            return [MockObject("objects/test:target/2.0.0/test.txt")]
        return []

    # Mock get_object to return source metadata
    def mock_get_object(bucket, object_name):
        class MockResponse:
            def __init__(self):
                self.data = json.dumps(
                    {
                        "name": "test:source",
                        "version": "1.0.0",
                        "description": "Test source",
                        "created_at": "2024-01-01",
                        "path": "s3://test-bucket/objects/test:source/1.0.0",
                    }
                ).encode()

        return MockResponse()

    monkeypatch.setattr(backend.client, "list_objects", mock_list_objects)
    monkeypatch.setattr(backend.client, "get_object", mock_get_object)

    # Attempt overwrite - should raise ValueError
    with pytest.raises(ValueError) as exc_info:
        backend.overwrite(
            source_name="test:source", source_version="1.0.0", target_name="test:target", target_version="2.0.0"
        )

    # Verify the error message
    assert str(exc_info.value) == "No source objects found for test:source@1.0.0"


def test_overwrite_skips_directory_markers(backend, monkeypatch):
    """Test that overwrite skips directory markers when copying objects."""

    # Mock list_objects to return source objects including a directory marker
    def mock_list_objects(bucket, prefix, recursive=True):
        class MockObject:
            def __init__(self, name):
                self.object_name = name

        # Return source objects including a directory marker
        if "test:source" in prefix:
            return [
                MockObject("objects/test:source/1.0.0/test.txt"),
                MockObject("objects/test:source/1.0.0/subdir/"),  # Directory marker
                MockObject("objects/test:source/1.0.0/subdir/file.txt"),
            ]
        elif "test:target" in prefix:
            return [MockObject("objects/test:target/2.0.0/test.txt")]
        return []

    # Mock get_object to return source metadata
    def mock_get_object(bucket, object_name):
        class MockResponse:
            def __init__(self):
                self.data = json.dumps(
                    {
                        "name": "test:source",
                        "version": "1.0.0",
                        "description": "Test source",
                        "created_at": "2024-01-01",
                        "path": "s3://test-bucket/objects/test:source/1.0.0",
                    }
                ).encode()

        return MockResponse()

    # Mock remove_object to handle target deletion
    def mock_remove_object(bucket, object_name):
        pass

    # Track copy_object calls
    copy_calls = []

    def mock_copy_object(bucket, target_obj_name, source):
        copy_calls.append({"bucket": bucket, "target_obj_name": target_obj_name, "source": source})

    monkeypatch.setattr(backend.client, "list_objects", mock_list_objects)
    monkeypatch.setattr(backend.client, "get_object", mock_get_object)
    monkeypatch.setattr(backend.client, "remove_object", mock_remove_object)
    monkeypatch.setattr(backend.client, "copy_object", mock_copy_object)

    # Perform overwrite
    backend.overwrite(
        source_name="test:source", source_version="1.0.0", target_name="test:target", target_version="2.0.0"
    )

    # Verify that directory markers were skipped
    assert len(copy_calls) == 2, "Should have copied exactly 2 files (skipping directory marker)"
    assert not any(call["target_obj_name"].endswith("/") for call in copy_calls), (
        "Directory marker should not have been copied"
    )
    assert any("test.txt" in call["target_obj_name"] for call in copy_calls), "Regular file should have been copied"
    assert any("subdir/file.txt" in call["target_obj_name"] for call in copy_calls), (
        "File in subdirectory should have been copied"
    )


def test_overwrite_handles_nosuchkey_metadata_error(backend, monkeypatch):
    """Test that overwrite raises ValueError when source metadata doesn't exist."""

    # Mock list_objects to return source objects
    def mock_list_objects(bucket, prefix, recursive=True):
        class MockObject:
            def __init__(self, name):
                self.object_name = name

        return [MockObject("objects/test:source/1.0.0/test.txt")]

    # Mock get_object to raise NoSuchKey when getting metadata
    def mock_get_object(bucket, object_name):
        if "_meta_" in object_name:  # This is a metadata file
            raise S3Error(
                code="NoSuchKey",
                message="Object does not exist",
                resource="/test-bucket/_meta_test_source@1.0.0.json",
                request_id="test-request-id",
                host_id="test-host-id",
                response=None,  # type: ignore
                bucket_name="test-bucket",
                object_name=object_name,
            )

        # Return normal response for other objects
        class MockResponse:
            def __init__(self):
                self.data = json.dumps(
                    {
                        "name": "test:source",
                        "version": "1.0.0",
                        "description": "Test source",
                        "created_at": "2024-01-01",
                        "path": "s3://test-bucket/objects/test:source/1.0.0",
                    }
                ).encode()

        return MockResponse()

    monkeypatch.setattr(backend.client, "list_objects", mock_list_objects)
    monkeypatch.setattr(backend.client, "get_object", mock_get_object)

    # Attempt overwrite - should raise ValueError
    with pytest.raises(ValueError) as exc_info:
        backend.overwrite(
            source_name="test:source", source_version="1.0.0", target_name="test:target", target_version="2.0.0"
        )

    # Verify the error message
    assert str(exc_info.value) == "No source metadata found for test:source@1.0.0"


def test_overwrite_handles_other_metadata_error(backend, monkeypatch):
    """Test that overwrite re-raises non-NoSuchKey S3Errors when copying metadata."""

    # Mock list_objects to return source objects
    def mock_list_objects(bucket, prefix, recursive=True):
        class MockObject:
            def __init__(self, name):
                self.object_name = name

        return [MockObject("objects/test:source/1.0.0/test.txt")]

    # Mock get_object to raise InternalError when getting metadata
    def mock_get_object(bucket, object_name):
        if "_meta_" in object_name:  # This is a metadata file
            raise S3Error(
                code="InternalError",
                message="Internal server error",
                resource="/test-bucket/_meta_test_source@1.0.0.json",
                request_id="test-request-id",
                host_id="test-host-id",
                response=None,  # type: ignore
                bucket_name="test-bucket",
                object_name=object_name,
            )

        # Return normal response for other objects
        class MockResponse:
            def __init__(self):
                self.data = json.dumps(
                    {
                        "name": "test:source",
                        "version": "1.0.0",
                        "description": "Test source",
                        "created_at": "2024-01-01",
                        "path": "s3://test-bucket/objects/test:source/1.0.0",
                    }
                ).encode()

        return MockResponse()

    monkeypatch.setattr(backend.client, "list_objects", mock_list_objects)
    monkeypatch.setattr(backend.client, "get_object", mock_get_object)

    # Attempt overwrite - should raise the S3Error
    with pytest.raises(S3Error) as exc_info:
        backend.overwrite(
            source_name="test:source", source_version="1.0.0", target_name="test:target", target_version="2.0.0"
        )

    # Verify it's not a NoSuchKey error
    assert exc_info.value.code == "InternalError"


def test_metadata_path_property(backend):
    """Test that the metadata_path property returns the correct Path object."""
    # The default metadata path should be "registry_metadata.json"
    assert backend.metadata_path == Path("registry_metadata.json")

    # Create a new backend with a custom metadata path
    custom_backend = MinioRegistryBackend(
        uri="s3://test-bucket",
        endpoint="localhost:9100",
        access_key="minioadmin",
        secret_key="minioadmin",
        bucket="test-bucket",
        secure=False,
    )
    custom_backend._metadata_path = "custom_metadata.json"

    # Verify the custom metadata path is returned correctly
    assert custom_backend.metadata_path == Path("custom_metadata.json")


def test_skip_directory_markers(backend, monkeypatch, tmp_path):
    """Test that directory markers (objects ending with '/') are skipped during operations."""
    # Create test files and directories
    test_file = tmp_path / "test.txt"
    test_file.write_text("test content")

    subdir = tmp_path / "subdir"
    subdir.mkdir()
    subdir_file = subdir / "file.txt"
    subdir_file.write_text("subdir content")

    another_dir = tmp_path / "another_dir"
    another_dir.mkdir()
    another_dir_file = another_dir / "test.txt"
    another_dir_file.write_text("another dir content")

    # Track fput_object calls to verify directory markers are skipped
    fput_calls = []

    def mock_fput_object(bucket, object_name, file_path):
        fput_calls.append(object_name)

    monkeypatch.setattr(backend.client, "fput_object", mock_fput_object)

    # Perform push operation
    backend.push("test:object", "1.0.0", str(tmp_path))

    # Verify that directory markers were skipped
    assert len(fput_calls) == 3, "Should have uploaded exactly 3 files (skipping directory markers)"
    assert not any(call.endswith("/") for call in fput_calls), "No directory markers should have been uploaded"
    assert any("test.txt" in call for call in fput_calls), "Root test.txt should have been uploaded"
    assert any("subdir/file.txt" in call for call in fput_calls), "File in subdir should have been uploaded"
    assert any("another_dir/test.txt" in call for call in fput_calls), "File in another_dir should have been uploaded"


def test_skip_directory_markers_during_overwrite(backend, monkeypatch):
    """Test that directory markers are skipped during overwrite operations, especially with double-digit versions."""

    # Mock list_objects to return a mix of regular files and directory markers
    def mock_list_objects(bucket, prefix, recursive=True):
        class MockObject:
            def __init__(self, name):
                self.object_name = name

        return [
            MockObject(f"{prefix}/test.txt"),
            MockObject(f"{prefix}/10/"),  # Directory marker that looks like a version
            MockObject(f"{prefix}/10/data.json"),  # File that could be confused with a version
            MockObject(f"{prefix}/subdir/"),  # Regular directory marker
            MockObject(f"{prefix}/subdir/file.txt"),
        ]

    # Mock get_object to return source metadata
    def mock_get_object(bucket, object_name):
        class MockResponse:
            def __init__(self):
                self.data = json.dumps(
                    {
                        "name": "test:source",
                        "version": "1.0.0",
                        "description": "Test source",
                        "created_at": "2024-01-01",
                        "path": "s3://test-bucket/objects/test:source/1.0.0",
                    }
                ).encode()

        return MockResponse()

    # Track copy_object calls
    copy_calls = []

    def mock_copy_object(bucket, target_obj_name, source):
        copy_calls.append({"bucket": bucket, "target_obj_name": target_obj_name, "source": source})

    monkeypatch.setattr(backend.client, "list_objects", mock_list_objects)
    monkeypatch.setattr(backend.client, "get_object", mock_get_object)
    monkeypatch.setattr(backend.client, "copy_object", mock_copy_object)

    # Perform overwrite from version 1.0.0 to 10.0.0
    backend.overwrite(
        source_name="test:source", source_version="1.0.0", target_name="test:source", target_version="10.0.0"
    )

    # Verify that directory markers were skipped
    assert len(copy_calls) == 3, "Should have copied exactly 3 files (skipping 2 directory markers)"
    assert not any(call["target_obj_name"].endswith("/") for call in copy_calls), (
        "No directory markers should have been copied"
    )
    assert any("test.txt" in call["target_obj_name"] for call in copy_calls), "Root test.txt should have been copied"
    assert any("10/data.json" in call["target_obj_name"] for call in copy_calls), "File in 10/ should have been copied"
    assert any("subdir/file.txt" in call["target_obj_name"] for call in copy_calls), (
        "File in subdir should have been copied"
    )


def test_pull_skips_directory_markers(backend, monkeypatch, tmp_path):
    """Test that pull skips directory markers (objects ending with '/') and only downloads files."""

    # Mock list_objects to return files and directory markers
    def mock_list_objects(bucket, prefix, recursive=True):
        class MockObject:
            def __init__(self, name):
                self.object_name = name

        return [
            MockObject(f"{prefix}/file1.txt"),
            MockObject(f"{prefix}/subdir/"),  # Directory marker
            MockObject(f"{prefix}/subdir/file2.txt"),
            MockObject(f"{prefix}/10/"),  # Directory marker for double-digit version
            MockObject(f"{prefix}/10/data.json"),
        ]

    # Track which files are actually downloaded
    downloaded = []

    def mock_fget_object(bucket, object_name, file_path):
        downloaded.append(object_name)

    monkeypatch.setattr(backend.client, "list_objects", mock_list_objects)
    monkeypatch.setattr(backend.client, "fget_object", mock_fget_object)

    # Call pull
    backend.pull("test:object", "1.0.0", str(tmp_path))

    # Only files, not directory markers, should be downloaded
    assert "objects/test:object/1.0.0/file1.txt" in downloaded
    assert "objects/test:object/1.0.0/subdir/file2.txt" in downloaded
    assert "objects/test:object/1.0.0/10/data.json" in downloaded
    # Directory markers should NOT be downloaded
    assert not any(obj.endswith("/") for obj in downloaded)
    assert len(downloaded) == 3


def test_pull_skips_root_directory_marker(backend, monkeypatch, tmp_path):
    """Test that pull skips the root directory marker (object name == prefix)."""
    # Simulate the remote_key as it would be constructed in pull
    remote_key = "objects/test:object/1.0.0"

    def mock_list_objects(bucket, prefix, recursive=True):
        class MockObject:
            def __init__(self, name):
                self.object_name = name

        return [
            MockObject(remote_key),  # This is the root directory marker
            MockObject(f"{remote_key}/file1.txt"),
        ]

    downloaded = []

    def mock_fget_object(bucket, object_name, file_path):
        downloaded.append(object_name)

    monkeypatch.setattr(backend.client, "list_objects", mock_list_objects)
    monkeypatch.setattr(backend.client, "fget_object", mock_fget_object)

    backend.pull("test:object", "1.0.0", str(tmp_path))

    # Only the file should be downloaded, not the root marker
    assert f"{remote_key}/file1.txt" in downloaded
    assert remote_key not in downloaded
    assert len(downloaded) == 1


def test_acquire_lock_unexpected_s3error(backend, monkeypatch, caplog):
    """Test that acquire_lock returns False on unexpected S3Error (not 'NoSuchKey')."""
    from minio.error import S3Error

    # Mock get_object to raise an S3Error with a code other than 'NoSuchKey'
    def mock_get_object(*args, **kwargs):
        raise S3Error(
            code="InternalError",
            message="Internal server error",
            resource="/test-bucket/_lock_test-key",
            request_id="test-request-id",
            host_id="test-host-id",
            response=None,  # type: ignore
            bucket_name="test-bucket",
            object_name="_lock_test-key",
        )

    monkeypatch.setattr(backend.client, "get_object", mock_get_object)

    with caplog.at_level("ERROR"):
        result = backend.acquire_lock("test-key", "test-lock-id", timeout=30, shared=True)
        assert result is False
        assert any("Error acquiring shared lock for test-key" in record.message for record in caplog.records)


def test_acquire_lock_generic_exception(backend, monkeypatch):
    """Test that acquire_lock proceeds when get_object raises a generic Exception (lines 483-485)."""

    # Mock get_object to raise a generic Exception (not S3Error or LockAcquisitionError)
    def mock_get_object(*args, **kwargs):
        raise Exception("Generic error during lock check")

    # Mock put_object to succeed
    def mock_put_object(*args, **kwargs):
        pass

    monkeypatch.setattr(backend.client, "get_object", mock_get_object)
    monkeypatch.setattr(backend.client, "put_object", mock_put_object)

    # Attempt to acquire lock - should proceed despite the exception and return True
    result = backend.acquire_lock("test-key", "test-lock-id", timeout=30, shared=True)
    assert result is True


def test_init_bucket_creation(monkeypatch):
    """Test bucket creation during initialization (line 120)."""

    class MockMinio:
        def __init__(self, *args, **kwargs):
            pass

        def bucket_exists(self, bucket):
            return False  # Bucket doesn't exist

        def make_bucket(self, bucket):
            pass

        def stat_object(self, bucket, object_name):
            raise S3Error(
                code="NoSuchKey",
                message="Object does not exist",
                resource=f"/{bucket}/{object_name}",
                request_id="test-request-id",
                host_id="test-host-id",
                response=None,
                bucket_name=bucket,
                object_name=object_name,
            )

        def put_object(self, bucket, object_name, data, length, content_type=None):
            pass

    monkeypatch.setattr("mindtrace.registry.backends.minio_registry_backend.Minio", MockMinio)

    # This should trigger bucket creation
    backend = MinioRegistryBackend(
        uri="s3://test-bucket",
        endpoint="localhost:9100",
        access_key="minioadmin",
        secret_key="minioadmin",
        bucket="test-bucket",
        secure=False,
    )
    assert backend.bucket == "test-bucket"


def test_init_metadata_file_creation(monkeypatch):
    """Test metadata file creation during initialization (lines 126-136)."""

    class MockMinio:
        def __init__(self, *args, **kwargs):
            pass

        def bucket_exists(self, bucket):
            return True

        def make_bucket(self, bucket):
            pass

        def stat_object(self, bucket, object_name):
            raise S3Error(
                code="NoSuchKey",
                message="Object does not exist",
                resource=f"/{bucket}/{object_name}",
                request_id="test-request-id",
                host_id="test-host-id",
                response=None,
                bucket_name=bucket,
                object_name=object_name,
            )

        def put_object(self, bucket, object_name, data, length, content_type=None):
            pass

    monkeypatch.setattr("mindtrace.registry.backends.minio_registry_backend.Minio", MockMinio)

    # This should trigger metadata file creation
    backend = MinioRegistryBackend(
        uri="s3://test-bucket",
        endpoint="localhost:9100",
        access_key="minioadmin",
        secret_key="minioadmin",
        bucket="test-bucket",
        secure=False,
    )
    assert backend.bucket == "test-bucket"


def test_init_metadata_file_other_error(monkeypatch):
    """Test handling of non-NoSuchKey S3Error during initialization (lines 134-136)."""

    class MockMinio:
        def __init__(self, *args, **kwargs):
            pass

        def bucket_exists(self, bucket):
            return True

        def make_bucket(self, bucket):
            pass

        def stat_object(self, bucket, object_name):
            raise S3Error(
                code="InternalError",
                message="Internal server error",
                resource=f"/{bucket}/{object_name}",
                request_id="test-request-id",
                host_id="test-host-id",
                response=None,
                bucket_name=bucket,
                object_name=object_name,
            )

    monkeypatch.setattr("mindtrace.registry.backends.minio_registry_backend.Minio", MockMinio)

    # This should raise the S3Error
    with pytest.raises(S3Error) as exc_info:
        MinioRegistryBackend(
            uri="s3://test-bucket",
            endpoint="localhost:9100",
            access_key="minioadmin",
            secret_key="minioadmin",
            bucket="test-bucket",
            secure=False,
        )
    assert exc_info.value.code == "InternalError"


def test_delete_objects_with_list(backend, monkeypatch):
    """Test delete method with object listing (lines 229-234)."""

    class MockObject:
        def __init__(self, name):
            self.object_name = name

    def mock_list_objects(bucket, prefix, recursive=True):
        return [MockObject(f"{prefix}/file1.txt"), MockObject(f"{prefix}/file2.txt")]

    def mock_remove_object(bucket, object_name):
        pass

    monkeypatch.setattr(backend.client, "list_objects", mock_list_objects)
    monkeypatch.setattr(backend.client, "remove_object", mock_remove_object)

    # This should trigger the object deletion loop
    backend.delete("test:object", "1.0.0")


def test_save_metadata_validation(backend):
    """Test save_metadata with object name validation (line 244)."""
    # This should trigger the validate_object_name call
    with pytest.raises(ValueError, match="Object names cannot contain underscores"):
        backend.save_metadata("invalid_name", "1.0.0", {"test": "data"})


def test_save_metadata_success(backend, monkeypatch):
    """Test successful save_metadata operation (lines 244-252)."""

    def mock_put_object(bucket, object_name, data, length, content_type=None):
        pass

    monkeypatch.setattr(backend.client, "put_object", mock_put_object)

    metadata = {"name": "test:object", "version": "1.0.0", "description": "Test object"}
    backend.save_metadata("test:object", "1.0.0", metadata)


def test_fetch_metadata_success(backend, monkeypatch):
    """Test successful fetch_metadata operation (lines 264-275)."""

    def mock_get_object(bucket, object_name):
        class MockResponse:
            def __init__(self):
                self.data = json.dumps(
                    {"name": "test:object", "version": "1.0.0", "description": "Test object"}
                ).encode()

        return MockResponse()

    monkeypatch.setattr(backend.client, "get_object", mock_get_object)

    result = backend.fetch_metadata("test:object", "1.0.0")
    assert result["name"] == "test:object"
    assert result["version"] == "1.0.0"
    assert result["description"] == "Test object"


def test_fetch_metadata_nosuchkey(backend, monkeypatch):
    """Test fetch_metadata when object doesn't exist (lines 264-275)."""

    def mock_get_object(bucket, object_name):
        raise S3Error(
            code="NoSuchKey",
            message="Object does not exist",
            resource=f"/{backend.bucket}/{object_name}",
            request_id="test-request-id",
            host_id="test-host-id",
            response=None,
            bucket_name=backend.bucket,
            object_name=object_name,
        )

    monkeypatch.setattr(backend.client, "get_object", mock_get_object)

    with pytest.raises(S3Error) as exc_info:
        backend.fetch_metadata("test:object", "1.0.0")
    assert exc_info.value.code == "NoSuchKey"


def test_fetch_metadata_other_error(backend, monkeypatch):
    """Test fetch_metadata with other S3Error (lines 264-275)."""

    def mock_get_object(bucket, object_name):
        raise S3Error(
            code="InternalError",
            message="Internal server error",
            resource=f"/{backend.bucket}/{object_name}",
            request_id="test-request-id",
            host_id="test-host-id",
            response=None,
            bucket_name=backend.bucket,
            object_name=object_name,
        )

    monkeypatch.setattr(backend.client, "get_object", mock_get_object)

    with pytest.raises(S3Error) as exc_info:
        backend.fetch_metadata("test:object", "1.0.0")
    assert exc_info.value.code == "InternalError"


def test_list_objects_success(backend, monkeypatch):
    """Test successful list_objects operation (lines 339-340)."""

    class MockObject:
        def __init__(self, name):
            self.object_name = name

    def mock_list_objects(bucket, prefix, recursive=True):
        if prefix == "_meta_":
            return [MockObject("_meta_test_object1@1.0.0.json"), MockObject("_meta_test_object2@2.0.0.json")]
        return []

    monkeypatch.setattr(backend.client, "list_objects", mock_list_objects)

    result = backend.list_objects()
    assert "test:object1" in result
    assert "test:object2" in result


def test_list_versions_success(backend, monkeypatch):
    """Test successful list_versions operation (lines 360-361)."""

    class MockObject:
        def __init__(self, name):
            self.object_name = name

    def mock_list_objects(bucket, prefix, recursive=True):
        if prefix == "_meta_test_object@":
            return [MockObject("_meta_test_object@1.0.0.json"), MockObject("_meta_test_object@2.0.0.json")]
        return []

    monkeypatch.setattr(backend.client, "list_objects", mock_list_objects)

    result = backend.list_versions("test:object")
    assert "1.0.0" in result
    assert "2.0.0" in result


def test_has_object_true(backend, monkeypatch):
    """Test has_object when object exists (lines 379-387)."""

    class MockResponse:
        def __init__(self):
            self.data = json.dumps({"class": "TestClass", "materializer": "TestMaterializer"}).encode()

    def mock_get_object(bucket, object_name):
        return MockResponse()

    # Mock get_object to return a valid response for fetch_metadata
    monkeypatch.setattr(backend.client, "get_object", mock_get_object)

    result = backend.has_object("test:object", "1.0.0")
    assert result is True


def test_has_object_false(backend, monkeypatch):
    """Test has_object when object doesn't exist (lines 379-387)."""

    def mock_list_objects():
        return []  # No objects exist

    monkeypatch.setattr(backend, "list_objects", mock_list_objects)

    result = backend.has_object("test:object", "1.0.0")
    assert result is False


def test_has_object_wrong_version(backend, monkeypatch):
    """Test has_object when object exists but version doesn't (lines 379-387)."""

    def mock_list_objects():
        return ["test:object"]

    def mock_list_versions(name):
        if name == "test:object":
            return ["2.0.0"]  # Different version
        return []

    monkeypatch.setattr(backend, "list_objects", mock_list_objects)
    monkeypatch.setattr(backend, "list_versions", mock_list_versions)

    result = backend.has_object("test:object", "1.0.0")
    assert result is False


def test_acquire_lock_success(backend, monkeypatch):
    """Test successful lock acquisition (lines 398-405)."""

    def mock_get_object(bucket, object_name):
        raise S3Error(
            code="NoSuchKey",
            message="Object does not exist",
            resource=f"/{backend.bucket}/{object_name}",
            request_id="test-request-id",
            host_id="test-host-id",
            response=None,
            bucket_name=backend.bucket,
            object_name=object_name,
        )

    def mock_put_object(bucket, object_name, data, length, content_type=None):
        pass

    monkeypatch.setattr(backend.client, "get_object", mock_get_object)
    monkeypatch.setattr(backend.client, "put_object", mock_put_object)

    result = backend.acquire_lock("test-key", "test-lock-id", timeout=30, shared=True)
    assert result is True


def test_acquire_lock_existing_exclusive_lock(backend, monkeypatch):
    """Test acquire_lock when exclusive lock already exists (lines 417-420)."""

    def mock_get_object(bucket, object_name):
        class MockResponse:
            def __init__(self):
                self.data = json.dumps(
                    {
                        "lock_id": "existing-lock-id",
                        "expires_at": time.time() + 3600,  # Expires in 1 hour
                        "shared": False,  # This is an exclusive lock
                    }
                ).encode()

        return MockResponse()

    monkeypatch.setattr(backend.client, "get_object", mock_get_object)

    from mindtrace.registry.core.exceptions import LockAcquisitionError

    with pytest.raises(LockAcquisitionError):
        backend.acquire_lock(
            "test-key", "new-lock-id", timeout=30, shared=True
        )  # Try to get shared lock when exclusive exists


def test_acquire_lock_existing_shared_lock(backend, monkeypatch):
    """Test acquire_lock when shared lock already exists (lines 417-420)."""

    def mock_get_object(bucket, object_name):
        class MockResponse:
            def __init__(self):
                self.data = json.dumps(
                    {
                        "lock_id": "existing-lock-id",
                        "expires_at": time.time() + 3600,  # Expires in 1 hour
                        "shared": True,  # This is a shared lock
                    }
                ).encode()

        return MockResponse()

    monkeypatch.setattr(backend.client, "get_object", mock_get_object)

    from mindtrace.registry.core.exceptions import LockAcquisitionError

    with pytest.raises(LockAcquisitionError):
        backend.acquire_lock(
            "test-key", "new-lock-id", timeout=30, shared=False
        )  # Try to get exclusive lock when shared exists


def test_release_lock_success(backend, monkeypatch):
    """Test successful lock release (lines 520-522)."""

    def mock_get_object(bucket, object_name):
        class MockResponse:
            def __init__(self):
                self.data = json.dumps(
                    {"lock_id": "test-lock-id", "expires_at": time.time() + 3600, "shared": False}
                ).encode()

        return MockResponse()

    def mock_remove_object(bucket, object_name):
        pass

    monkeypatch.setattr(backend.client, "get_object", mock_get_object)
    monkeypatch.setattr(backend.client, "remove_object", mock_remove_object)

    result = backend.release_lock("test-key", "test-lock-id")
    assert result is True


def test_release_lock_wrong_id(backend, monkeypatch):
    """Test release_lock with wrong lock ID (lines 525, 529-530)."""

    def mock_get_object(bucket, object_name):
        class MockResponse:
            def __init__(self):
                self.data = json.dumps(
                    {"lock_id": "different-lock-id", "expires_at": time.time() + 3600, "shared": False}
                ).encode()

        return MockResponse()

    monkeypatch.setattr(backend.client, "get_object", mock_get_object)

    result = backend.release_lock("test-key", "test-lock-id")
    assert result is False


<<<<<<< HEAD
def test_init_with_config_fallbacks(monkeypatch):
    """Test that backend initialization uses config fallbacks when parameters are not provided."""
    from mindtrace.core import CoreConfig

    config = CoreConfig()
    expected_endpoint = config["MINDTRACE_MINIO"]["MINIO_ENDPOINT"]
    expected_access_key = config["MINDTRACE_MINIO"]["MINIO_ACCESS_KEY"]
    expected_secret_key = config["MINDTRACE_MINIO"]["MINIO_SECRET_KEY"]
    expected_uri = config["MINDTRACE_MINIO"]["MINIO_REGISTRY_URI"]

    class MockMinio:
        def __init__(self, endpoint, access_key, secret_key, secure):
            # Verify that config values were used
            assert endpoint == expected_endpoint
            assert access_key == expected_access_key
            assert secret_key == expected_secret_key
            self.endpoint = endpoint
            self.access_key = access_key
            self.secret_key = secret_key

        def bucket_exists(self, bucket):
            return True

        def stat_object(self, bucket, object_name):
            pass

    monkeypatch.setattr("mindtrace.registry.backends.minio_registry_backend.Minio", MockMinio)

    backend = MinioRegistryBackend(secure=False)

    # Verify URI and bucket fell back to config
    assert backend.uri == expected_uri
=======
def test_registered_materializer_success(backend, monkeypatch):
    """Test registered_materializer success path when metadata exists (lines 339-340)."""

    # Mock get_object to return valid metadata with materializer
    def mock_get_object(bucket, object_name):
        class MockResponse:
            def __init__(self):
                metadata = {"materializers": {"test.Object": "TestMaterializer"}}
                self.data = json.dumps(metadata).encode()

        return MockResponse()

    monkeypatch.setattr(backend.client, "get_object", mock_get_object)

    # Should return the materializer
    materializer = backend.registered_materializer("test.Object")
    assert materializer == "TestMaterializer"


def test_registered_materializers_success(backend, monkeypatch):
    """Test registered_materializers success path when metadata exists (lines 360-361)."""

    # Mock get_object to return valid metadata with materializers
    def mock_get_object(bucket, object_name):
        class MockResponse:
            def __init__(self):
                metadata = {"materializers": {"test.Object1": "TestMaterializer1", "test.Object2": "TestMaterializer2"}}
                self.data = json.dumps(metadata).encode()

        return MockResponse()

    monkeypatch.setattr(backend.client, "get_object", mock_get_object)

    # Should return all materializers
    materializers = backend.registered_materializers()
    assert materializers == {"test.Object1": "TestMaterializer1", "test.Object2": "TestMaterializer2"}


def test_release_lock_no_such_key(backend, monkeypatch):
    """Test release_lock when lock doesn't exist (line 525)."""

    # Mock get_object to raise NoSuchKey (lock doesn't exist)
    def mock_get_object(bucket, object_name):
        raise S3Error(
            code="NoSuchKey",
            message="Object not found",
            resource="/test-bucket/locks/test-key",
            request_id="test-request-id",
            host_id="test-host-id",
            response=None,  # type: ignore
            bucket_name="test-bucket",
            object_name="locks/test-key",
        )

    monkeypatch.setattr(backend.client, "get_object", mock_get_object)

    # Should return True (lock doesn't exist, considered released)
    result = backend.release_lock("test-key", "test-lock-id")
    assert result is True


def test_uri_property(backend):
    """Test uri property getter (line 140)."""
    uri = backend.uri
    assert isinstance(uri, Path)
    assert uri == backend._uri
>>>>>>> b469b9b5
<|MERGE_RESOLUTION|>--- conflicted
+++ resolved
@@ -1757,7 +1757,6 @@
     assert result is False
 
 
-<<<<<<< HEAD
 def test_init_with_config_fallbacks(monkeypatch):
     """Test that backend initialization uses config fallbacks when parameters are not provided."""
     from mindtrace.core import CoreConfig
@@ -1790,7 +1789,8 @@
 
     # Verify URI and bucket fell back to config
     assert backend.uri == expected_uri
-=======
+
+
 def test_registered_materializer_success(backend, monkeypatch):
     """Test registered_materializer success path when metadata exists (lines 339-340)."""
 
@@ -1853,8 +1853,7 @@
 
 
 def test_uri_property(backend):
-    """Test uri property getter (line 140)."""
+    """Test uri property getter"""
     uri = backend.uri
-    assert isinstance(uri, Path)
-    assert uri == backend._uri
->>>>>>> b469b9b5
+    assert isinstance(uri, str)
+    assert uri == backend._uri