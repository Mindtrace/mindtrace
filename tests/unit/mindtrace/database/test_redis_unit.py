--- conflicted
+++ resolved
@@ -1145,13 +1145,8 @@
 
 
 def test_redis_backend_initialization_with_indexed_fields_pass_statement():
-<<<<<<< HEAD
-    """Test Redis backend initialization to cover the indexed fields pass statement."""
-    from mindtrace.database.backends.redis_odm import RedisMindtraceODM
-=======
     """Test Redis backend initialization with indexed fields."""
-    from mindtrace.database.backends.redis_odm_backend import RedisMindtraceODMBackend
->>>>>>> 36b13dbb
+    from mindtrace.database.backends.redis_odm import RedisMindtraceODM
 
     # Mock the backend with proper model class
     with patch("mindtrace.database.backends.redis_odm.get_redis_connection") as mock_get_redis:
