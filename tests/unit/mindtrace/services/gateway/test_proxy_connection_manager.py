from unittest.mock import Mock, patch, AsyncMock

import httpx
import pytest
import requests

from mindtrace.services.gateway.proxy_connection_manager import ProxyConnectionManager
<<<<<<< HEAD

=======
from mindtrace.services.core.connection_manager import ConnectionManager


class TestProxyConnectionManagerInitialization:
    """Test ProxyConnectionManager initialization and basic attribute access."""

    @pytest.fixture
    def mock_original_cm(self):
        """Create a mock original connection manager."""
        return Mock(spec=ConnectionManager)

    def test_init_with_string_url(self, mock_original_cm):
        """Test initialization with string URL."""
        proxy = ProxyConnectionManager(
            gateway_url="http://localhost:8090",
            app_name="test-service",
            original_cm=mock_original_cm
        )
        
        assert proxy.gateway_url == "http://localhost:8090"
        assert proxy.app_name == "test-service"
        assert proxy.original_cm == mock_original_cm

    def test_init_with_trailing_slash_removal(self, mock_original_cm):
        """Test that trailing slashes are removed from gateway URL."""
        proxy = ProxyConnectionManager(
            gateway_url="http://localhost:8090/",
            app_name="test-service",
            original_cm=mock_original_cm
        )
        
        assert proxy.gateway_url == "http://localhost:8090"

    def test_init_with_url_object(self, mock_original_cm):
        """Test initialization with Url object."""
        url = Url(scheme="http", host="localhost", port=8090, path="/")
        proxy = ProxyConnectionManager(
            gateway_url=url,
            app_name="test-service",
            original_cm=mock_original_cm
        )
        
        assert proxy.gateway_url == "http://localhost:8090"

    def test_init_with_multiple_trailing_slashes(self, mock_original_cm):
        """Test removal of multiple trailing slashes."""
        proxy = ProxyConnectionManager(
            gateway_url="http://localhost:8090///",
            app_name="test-service", 
            original_cm=mock_original_cm
        )
        
        assert proxy.gateway_url == "http://localhost:8090"

    def test_direct_attribute_access(self, mock_original_cm):
        """Test direct access to internal attributes."""
        proxy = ProxyConnectionManager(
            gateway_url="http://localhost:8090",
            app_name="test-service",
            original_cm=mock_original_cm
        )
        
        # These should access internal attributes directly
        assert proxy.gateway_url == "http://localhost:8090"
        assert proxy.app_name == "test-service"
        assert proxy.original_cm == mock_original_cm


class TestProxyConnectionManagerPropertyAccess:
    """Test property access through the proxy."""

    @pytest.fixture
    def mock_original_cm(self):
        """Create a mock with properties."""
        # Create a custom class with actual properties
        class MockConnectionManager:
            @property
            def status(self):
                return "available"
            
            @property
            def url(self):
                return "http://service:8001"
                
            # Add a regular method for comparison
            def echo(self):
                return "test"
        
        return MockConnectionManager()

    @pytest.fixture
    def proxy(self, mock_original_cm):
        """Create a ProxyConnectionManager instance."""
        return ProxyConnectionManager(
            gateway_url="http://localhost:8090",
            app_name="test-service",
            original_cm=mock_original_cm
        )

    def test_property_access_success(self, proxy, mock_original_cm):
        """Test successful property access through gateway."""
        with patch('requests.get') as mock_get:
            mock_response = Mock()
            mock_response.status_code = 200
            mock_response.json.return_value = {"status": "available"}
            mock_get.return_value = mock_response
            
            # Access a property that exists on the original CM
            result = proxy.status
            
            # Verify the GET request was made to the correct endpoint
            mock_get.assert_called_once_with(
                "http://localhost:8090/test-service/status",
                timeout=60
            )
            assert result == {"status": "available"}

    def test_property_access_failure(self, proxy, mock_original_cm):
        """Test property access failure."""
        with patch('requests.get') as mock_get:
            mock_response = Mock()
            mock_response.status_code = 404
            mock_response.text = "Property not found"
            mock_get.return_value = mock_response
            
            # Access a property that exists on the original CM
            with pytest.raises(RuntimeError) as exc_info:
                proxy.status
            
            assert "Failed to get property 'status': Property not found" in str(exc_info.value)

    def test_non_property_attribute_fallback(self, proxy, mock_original_cm):
        """Test that non-property attributes fall back to __getattr__."""
        # Add a regular method to the mock
        mock_original_cm.echo = Mock(return_value="test")
        
        # Accessing a method should fall back to __getattr__ and return a proxy method
        result = proxy.echo
        
        # Should return a callable (the proxy method)
        assert callable(result)


class TestProxyConnectionManagerMethodProxying:
    """Test method call proxying through the gateway."""

    @pytest.fixture
    def mock_original_cm(self):
        """Create a mock with various methods."""
        mock_cm = Mock(spec=ConnectionManager)
        
        # Method that requires arguments
        def echo_method(message, delay=0.0):
            return {"echoed": message, "delay": delay}
        mock_cm.echo = echo_method
        
        # Method with no required arguments
        def status_method():
            return {"status": "ok"}
        mock_cm.status = status_method
        
        # Method with optional arguments only
        def heartbeat_method(detailed=False):
            return {"heartbeat": "ok", "detailed": detailed}
        mock_cm.heartbeat = heartbeat_method
        
        return mock_cm

    @pytest.fixture
    def proxy(self, mock_original_cm):
        """Create a ProxyConnectionManager instance."""
        return ProxyConnectionManager(
            gateway_url="http://localhost:8090",
            app_name="test-service",
            original_cm=mock_original_cm
        )

    def test_method_with_required_args_post(self, proxy):
        """Test method call with required arguments uses POST."""
        with patch('requests.post') as mock_post:
            mock_response = Mock()
            mock_response.status_code = 200
            mock_response.json.return_value = {"echoed": "hello"}
            mock_post.return_value = mock_response
            
            # Call method with arguments
            result = proxy.echo(message="hello", delay=1.0)
            
            # Should use POST with JSON payload
            mock_post.assert_called_once_with(
                "http://localhost:8090/test-service/echo",
                json={"message": "hello", "delay": 1.0},
                timeout=60
            )
            assert result == {"echoed": "hello"}

    def test_method_with_no_required_args_get(self, proxy):
        """Test method call with no required arguments uses GET."""
        with patch('requests.get') as mock_get:
            mock_response = Mock()
            mock_response.status_code = 200
            mock_response.json.return_value = {"status": "ok"}
            mock_get.return_value = mock_response
            
            # Call method with no arguments
            result = proxy.status()
            
            # Should use GET
            mock_get.assert_called_once_with(
                "http://localhost:8090/test-service/status",
                timeout=60
            )
            assert result == {"status": "ok"}

    def test_method_with_optional_args_only_get(self, proxy):
        """Test method with only optional arguments uses GET."""
        with patch('requests.get') as mock_get:
            mock_response = Mock()
            mock_response.status_code = 200
            mock_response.json.return_value = {"heartbeat": "ok"}
            mock_get.return_value = mock_response
            
            # Call method without providing optional arguments
            result = proxy.heartbeat()
            
            # Should use GET since no required arguments
            mock_get.assert_called_once_with(
                "http://localhost:8090/test-service/heartbeat",
                timeout=60
            )
            assert result == {"heartbeat": "ok"}

    def test_method_with_positional_args(self, proxy):
        """Test method call with positional arguments should use empty payload."""
        with patch('requests.post') as mock_post:
            mock_response = Mock()
            mock_response.status_code = 200
            mock_response.json.return_value = {"echoed": ""}
            mock_post.return_value = mock_response
            
            # Call method with positional argument - should be ignored for robustness
            result = proxy.echo("hello")
            
            # Should use empty dict as payload since positional args are not supported
            mock_post.assert_called_once_with(
                "http://localhost:8090/test-service/echo",
                json={},
                timeout=60
            )
            assert result == {"echoed": ""}

    def test_method_with_no_args_but_required_params(self, proxy):
        """Test method call with no args provided but method has required params."""
        with patch('requests.post') as mock_post:
            mock_response = Mock()
            mock_response.status_code = 200
            mock_response.json.return_value = {"echoed": ""}
            mock_post.return_value = mock_response
            
            # Call method that requires args but don't provide any
            result = proxy.echo()
            
            # Should use POST with empty dict payload
            mock_post.assert_called_once_with(
                "http://localhost:8090/test-service/echo",
                json={},
                timeout=60
            )
            assert result == {"echoed": ""}

    def test_method_prefers_kwargs_over_args(self, proxy):
        """Test that kwargs are preferred over positional args for payload."""
        with patch('requests.post') as mock_post:
            mock_response = Mock()
            mock_response.status_code = 200
            mock_response.json.return_value = {"echoed": "from_kwargs"}
            mock_post.return_value = mock_response
            
            # Call method with both args and kwargs
            result = proxy.echo("from_args", message="from_kwargs")
            
            # Should use kwargs as payload
            mock_post.assert_called_once_with(
                "http://localhost:8090/test-service/echo",
                json={"message": "from_kwargs"},
                timeout=60
            )
            assert result == {"echoed": "from_kwargs"}


class TestProxyConnectionManagerErrorHandling:
    """Test error handling in ProxyConnectionManager."""

    @pytest.fixture
    def mock_original_cm(self):
        """Create a mock connection manager."""
        mock_cm = Mock(spec=['echo', 'status'])
        mock_cm.echo = Mock(return_value={"echoed": "test"})
        return mock_cm

    @pytest.fixture
    def proxy(self, mock_original_cm):
        """Create a ProxyConnectionManager instance."""
        return ProxyConnectionManager(
            gateway_url="http://localhost:8090",
            app_name="test-service",
            original_cm=mock_original_cm
        )

    def test_nonexistent_method_error(self, proxy):
        """Test accessing a method that doesn't exist on original CM."""
        with pytest.raises(AttributeError) as exc_info:
            proxy.nonexistent_method()
        
        assert "has no attribute 'nonexistent_method'" in str(exc_info.value)

    def test_non_callable_attribute_error(self, proxy, mock_original_cm):
        """Test accessing a non-callable attribute."""
        # Add a non-callable attribute
        mock_original_cm.some_value = "not_callable"
        
        with pytest.raises(AttributeError) as exc_info:
            proxy.some_value()
        
        assert "has no callable attribute 'some_value'" in str(exc_info.value)

    def test_http_error_response(self, proxy):
        """Test handling of HTTP error responses."""
        with patch('requests.post') as mock_post:
            mock_response = Mock()
            mock_response.status_code = 500
            mock_response.text = "Internal Server Error"
            mock_post.return_value = mock_response
            
            with pytest.raises(RuntimeError) as exc_info:
                proxy.echo(message="test")
            
            assert "Gateway proxy request failed for 'echo': 500 - Internal Server Error" in str(exc_info.value)

    def test_network_error(self, proxy):
        """Test handling of network errors."""
        with patch('requests.post', side_effect=requests.ConnectionError("Network error")):
            with pytest.raises(requests.ConnectionError):
                proxy.echo(message="test")

    def test_property_access_network_error(self):
        """Test network error during property access."""
        # Create a mock with a real property
        class MockCMWithProperty:
            @property
            def status(self):
                return "available"
        
        proxy = ProxyConnectionManager(
            gateway_url="http://localhost:8090",
            app_name="test-service",
            original_cm=MockCMWithProperty()
        )
        
        with patch('requests.get', side_effect=requests.ConnectionError("Network error")):
            with pytest.raises(requests.ConnectionError):
                proxy.status


class TestProxyConnectionManagerEdgeCases:
    """Test edge cases and special scenarios."""
>>>>>>> ab697d3c

class DummyInput:
    def __init__(self, **kwargs):
        self.__dict__.update(kwargs)
    def model_dump(self):
        return self.__dict__

class DummyOutput:
    def __init__(self, **kwargs):
        self.__dict__.update(kwargs)

class DummySchema:
    input_schema = DummyInput
    output_schema = DummyOutput
    name = "dummy"

class DummyCM:
    pass

def test_initialization():
    """Test that ProxyConnectionManager initializes correctly."""
    dummy_cm = DummyCM()
    dummy_cm._service_endpoints = {"test": DummySchema}
    
    proxy_cm = ProxyConnectionManager(
        gateway_url="http://gateway", app_name="app", original_cm=dummy_cm
    )
    
    # Use object.__getattribute__ to avoid triggering the custom __getattribute__
    assert object.__getattribute__(proxy_cm, "gateway_url") == "http://gateway"
    assert object.__getattribute__(proxy_cm, "app_name") == "app"
    assert object.__getattribute__(proxy_cm, "original_cm") == dummy_cm

def test_url_normalization():
    """Test that gateway URL is properly normalized (no trailing slash)."""
    dummy_cm = DummyCM()
    dummy_cm._service_endpoints = {"test": DummySchema}
    
    proxy_cm = ProxyConnectionManager(
        gateway_url="http://gateway/", app_name="app", original_cm=dummy_cm
    )
    
    assert object.__getattribute__(proxy_cm, "gateway_url") == "http://gateway"

def test_service_endpoints_extraction():
    """Test that service endpoints are properly extracted from the connection manager."""
    dummy_cm = DummyCM()
    dummy_cm._service_endpoints = {"dummy": DummySchema}
    
    proxy_cm = ProxyConnectionManager(
        gateway_url="http://gateway", app_name="app", original_cm=dummy_cm
    )
    
    service_endpoints = object.__getattribute__(proxy_cm, "_service_endpoints")
    assert "dummy" in service_endpoints
    assert service_endpoints["dummy"] == DummySchema

@patch('requests.post')
def test_sync_proxy_method_success(mock_post):
    """Test successful sync proxy method call."""
    mock_response = Mock()
    mock_response.status_code = 200
    mock_response.json.return_value = {"result": "ok"}
    mock_post.return_value = mock_response
    
    dummy_cm = DummyCM()
    dummy_cm._service_endpoints = {"dummy": DummySchema}
    
    proxy_cm = ProxyConnectionManager(
        gateway_url="http://gateway", app_name="app", original_cm=dummy_cm
    )
    
    # Get the dynamically created method directly from instance dict
    instance_dict = object.__getattribute__(proxy_cm, "__dict__")
    dummy_method = instance_dict["dummy"]
    
    result = dummy_method(foo="bar")
    
    # Result is wrapped in DummyOutput because schema validation is applied
    assert isinstance(result, DummyOutput)
    assert result.result == "ok"
    mock_post.assert_called_once_with(
        "http://gateway/app/dummy",
        json={"foo": "bar"},
        timeout=60
    )

@patch('requests.post')
def test_sync_proxy_method_http_error(mock_post):
    """Test sync proxy method with HTTP error."""
    mock_response = Mock()
    mock_response.status_code = 500
    mock_response.text = "Internal Server Error"
    mock_post.return_value = mock_response
    
    dummy_cm = DummyCM()
    dummy_cm._service_endpoints = {"dummy": DummySchema}
    
    proxy_cm = ProxyConnectionManager(
        gateway_url="http://gateway", app_name="app", original_cm=dummy_cm
    )
    
    instance_dict = object.__getattribute__(proxy_cm, "__dict__")
    dummy_method = instance_dict["dummy"]
    
    with pytest.raises(RuntimeError, match="Gateway proxy request failed: Internal Server Error"):
        dummy_method(foo="bar")

@patch('requests.post')
def test_sync_proxy_method_json_error(mock_post):
    """Test sync proxy method with JSON parsing error."""
    mock_response = Mock()
    mock_response.status_code = 200
    mock_response.json.side_effect = Exception("bad json")
    mock_post.return_value = mock_response
    
    dummy_cm = DummyCM()
    dummy_cm._service_endpoints = {"dummy": DummySchema}
    
    proxy_cm = ProxyConnectionManager(
        gateway_url="http://gateway", app_name="app", original_cm=dummy_cm
    )
    
    instance_dict = object.__getattribute__(proxy_cm, "__dict__")
    dummy_method = instance_dict["dummy"]
    
    result = dummy_method(foo="bar")
    # When JSON parsing fails, it falls back to {"success": True} and then applies output validation
    assert isinstance(result, DummyOutput)
    assert result.success == True

@patch('httpx.AsyncClient')
@pytest.mark.asyncio
async def test_async_proxy_method_success(mock_client_class):
    """Test successful async proxy method call."""
    mock_client = AsyncMock()
    mock_response = Mock()  # Use regular Mock, not AsyncMock
    mock_response.status_code = 200
    mock_response.json.return_value = {"result": "ok"}  # json() is synchronous in httpx
    mock_client.post.return_value = mock_response
    mock_client_class.return_value.__aenter__.return_value = mock_client
    
    dummy_cm = DummyCM()
    dummy_cm._service_endpoints = {"dummy": DummySchema}
    
    proxy_cm = ProxyConnectionManager(
        gateway_url="http://gateway", app_name="app", original_cm=dummy_cm
    )
    
    instance_dict = object.__getattribute__(proxy_cm, "__dict__")
    adummy_method = instance_dict["adummy"]
    
    result = await adummy_method(foo="bar")
    
    # Result is wrapped in DummyOutput because schema validation is applied
    assert isinstance(result, DummyOutput)
    assert result.result == "ok"
    mock_client.post.assert_awaited_once_with(
        "http://gateway/app/dummy",
        json={"foo": "bar"}
    )

def test_getattribute_internal_attrs():
    """Test that internal attributes are accessed directly."""
    dummy_cm = DummyCM()
    dummy_cm._service_endpoints = {"dummy": DummySchema}
    
    proxy_cm = ProxyConnectionManager(
        gateway_url="http://gateway", app_name="app", original_cm=dummy_cm
    )
    
    # These should be accessible via the normal __getattribute__ without HTTP calls
    assert proxy_cm.gateway_url == "http://gateway"
    assert proxy_cm.app_name == "app"
    assert proxy_cm.original_cm == dummy_cm

@patch('requests.get')
def test_getattribute_proxy_property_get_success(mock_get):
    """Test property access via GET request."""
    mock_response = Mock()
    mock_response.status_code = 200
    mock_response.json.return_value = {"foo": "bar"}
    mock_get.return_value = mock_response
    
    dummy_cm = DummyCM()
    dummy_cm._service_endpoints = {"dummy": DummySchema}
    
    proxy_cm = ProxyConnectionManager(
        gateway_url="http://gateway", app_name="app", original_cm=dummy_cm
    )
    
    result = proxy_cm.some_property
    assert result["foo"] == "bar"
    mock_get.assert_called_once_with("http://gateway/app/some_property", timeout=60)

def test_dynamic_method_creation():
    """Test that sync and async methods are created for each endpoint."""
    dummy_cm = DummyCM()
    dummy_cm._service_endpoints = {"test_endpoint": DummySchema}
    
    proxy_cm = ProxyConnectionManager(
        gateway_url="http://gateway", app_name="app", original_cm=dummy_cm
    )
    
    instance_dict = object.__getattribute__(proxy_cm, "__dict__")
    
    # Both sync and async methods should be created
    assert "test_endpoint" in instance_dict
    assert "atest_endpoint" in instance_dict
    assert callable(instance_dict["test_endpoint"])
    assert callable(instance_dict["atest_endpoint"])

def test_extract_service_endpoints_from_class_attribute():
    """Test that _extract_service_endpoints correctly uses original_cm.__class__._service_endpoints (line 50)."""
    # Create a mock connection manager class with _service_endpoints set on the class
    class MockConnectionManagerClass:
        # This simulates what generate_connection_manager does
        _service_endpoints = {
            "test_endpoint": DummySchema,
            "another_endpoint": DummySchema
        }
    
    mock_cm = MockConnectionManagerClass()
    
    proxy_cm = ProxyConnectionManager(
        gateway_url="http://gateway", app_name="app", original_cm=mock_cm
    )
    
    # Verify that the endpoints were extracted from the class attribute
    service_endpoints = object.__getattribute__(proxy_cm, "_service_endpoints")
    
    # Should have extracted endpoints from original_cm.__class__._service_endpoints
    assert "test_endpoint" in service_endpoints
    assert "another_endpoint" in service_endpoints
    assert service_endpoints["test_endpoint"] == DummySchema
    assert service_endpoints["another_endpoint"] == DummySchema
    
    # Verify that proxy methods were created for these endpoints
    instance_dict = object.__getattribute__(proxy_cm, "__dict__")
    assert "test_endpoint" in instance_dict
    assert "atest_endpoint" in instance_dict
    assert "another_endpoint" in instance_dict
    assert "aanother_endpoint" in instance_dict

def test_extract_service_endpoints_from_instance_service_class():
    """Test that _extract_service_endpoints correctly uses original_cm._service_class (lines 51-55)."""
    # Create a mock service class that has endpoints
    class MockService:
        def __init__(self):
            self._endpoints = {
                "instance_endpoint": DummySchema,
                "service_endpoint": DummySchema
            }
    
    # Create a mock connection manager instance with _service_class set on the instance
    class MockConnectionManager:
        pass
    
    mock_cm = MockConnectionManager()
    # This simulates a case where the instance stores the service class reference
    mock_cm._service_class = MockService
    
    proxy_cm = ProxyConnectionManager(
        gateway_url="http://gateway", app_name="app", original_cm=mock_cm
    )
    
    # Verify that the endpoints were extracted from the service class via instance attribute
    service_endpoints = object.__getattribute__(proxy_cm, "_service_endpoints")
    
    # Should have extracted endpoints from temp_service._endpoints where temp_service = original_cm._service_class()
    assert "instance_endpoint" in service_endpoints
    assert "service_endpoint" in service_endpoints
    assert service_endpoints["instance_endpoint"] == DummySchema
    assert service_endpoints["service_endpoint"] == DummySchema
    
    # Verify that proxy methods were created for these endpoints
    instance_dict = object.__getattribute__(proxy_cm, "__dict__")
    assert "instance_endpoint" in instance_dict
    assert "ainstance_endpoint" in instance_dict
    assert "service_endpoint" in instance_dict
    assert "aservice_endpoint" in instance_dict

@patch('httpx.AsyncClient')
@pytest.mark.asyncio
async def test_async_proxy_method_input_validation_fallback(mock_client_class):
    """Test async proxy method fallback when input validation fails (lines 107-109)."""
    # Create a schema with an input_schema that will fail validation
    class FailingInputSchema:
        def __init__(self, **kwargs):
            # Always raise an exception to trigger the fallback
            raise ValueError("Input validation failed")
        
        def model_dump(self):
            return {}
    
    class SchemaWithFailingInput:
        input_schema = FailingInputSchema
        output_schema = DummyOutput
        name = "failing_input"
    
    # Set up mocks for HTTP request
    mock_client = AsyncMock()
    mock_response = Mock()
    mock_response.status_code = 200
    mock_response.json.return_value = {"result": "success"}
    mock_client.post.return_value = mock_response
    mock_client_class.return_value.__aenter__.return_value = mock_client
    
    # Create connection manager with failing input schema
    dummy_cm = DummyCM()
    dummy_cm._service_endpoints = {"failing_input": SchemaWithFailingInput}
    
    proxy_cm = ProxyConnectionManager(
        gateway_url="http://gateway", app_name="app", original_cm=dummy_cm
    )
    
    # Get the async method
    instance_dict = object.__getattribute__(proxy_cm, "__dict__")
    afailing_input_method = instance_dict["afailing_input"]
    
    # Call the async method with some kwargs
    test_kwargs = {"param1": "value1", "param2": "value2"}
    result = await afailing_input_method(**test_kwargs)
    
    # Verify that the HTTP request was made with raw kwargs (fallback behavior)
    mock_client.post.assert_awaited_once_with(
        "http://gateway/app/failing_input",
        json=test_kwargs  # Should be raw kwargs, not validated input
    )
    
    # Verify that the result was processed correctly
    assert isinstance(result, DummyOutput)
    assert result.result == "success"

@patch('requests.post')
def test_sync_proxy_method_input_validation_fallback(mock_post):
    """Test sync proxy method fallback when input validation fails (equivalent to lines 107-109 but in sync version)."""
    # Create a schema with an input_schema that will fail validation
    class FailingInputSchema:
        def __init__(self, **kwargs):
            # Always raise an exception to trigger the fallback
            raise ValueError("Input validation failed")
        
        def model_dump(self):
            return {}
    
    class SchemaWithFailingInput:
        input_schema = FailingInputSchema
        output_schema = DummyOutput
        name = "failing_input"
    
    # Set up mocks for HTTP request
    mock_response = Mock()
    mock_response.status_code = 200
    mock_response.json.return_value = {"result": "success"}
    mock_post.return_value = mock_response
    
    # Create connection manager with failing input schema
    dummy_cm = DummyCM()
    dummy_cm._service_endpoints = {"failing_input": SchemaWithFailingInput}
    
    proxy_cm = ProxyConnectionManager(
        gateway_url="http://gateway", app_name="app", original_cm=dummy_cm
    )
    
    # Get the sync method
    instance_dict = object.__getattribute__(proxy_cm, "__dict__")
    failing_input_method = instance_dict["failing_input"]
    
    # Call the sync method with some kwargs
    test_kwargs = {"param1": "value1", "param2": "value2"}
    result = failing_input_method(**test_kwargs)
    
    # Verify that the HTTP request was made with raw kwargs (fallback behavior)
    mock_post.assert_called_once_with(
        "http://gateway/app/failing_input",
        json=test_kwargs,  # Should be raw kwargs, not validated input
        timeout=60
    )
    
    # Verify that the result was processed correctly
    assert isinstance(result, DummyOutput)
    assert result.result == "success"

@patch('httpx.AsyncClient')
@pytest.mark.asyncio
async def test_async_proxy_method_no_input_schema(mock_client_class):
    """Test async proxy method when no input_schema is available (line 111)."""
    # Create a schema with NO input_schema (None)
    class SchemaWithoutInputSchema:
        input_schema = None  # This will trigger the else clause at line 111
        output_schema = DummyOutput
        name = "no_input_schema"
    
    # Set up mocks for HTTP request
    mock_client = AsyncMock()
    mock_response = Mock()
    mock_response.status_code = 200
    mock_response.json.return_value = {"result": "no_validation"}
    mock_client.post.return_value = mock_response
    mock_client_class.return_value.__aenter__.return_value = mock_client
    
    # Create connection manager with schema that has no input validation
    dummy_cm = DummyCM()
    dummy_cm._service_endpoints = {"no_input_schema": SchemaWithoutInputSchema}
    
    proxy_cm = ProxyConnectionManager(
        gateway_url="http://gateway", app_name="app", original_cm=dummy_cm
    )
    
    # Get the async method
    instance_dict = object.__getattribute__(proxy_cm, "__dict__")
    ano_input_schema_method = instance_dict["ano_input_schema"]
    
    # Call the async method with some kwargs
    test_kwargs = {"param1": "value1", "param2": "value2"}
    result = await ano_input_schema_method(**test_kwargs)
    
    # Verify that the HTTP request was made with raw kwargs (no validation)
    mock_client.post.assert_awaited_once_with(
        "http://gateway/app/no_input_schema",
        json=test_kwargs  # Should be raw kwargs since no input_schema
    )
    
    # Verify that the result was processed correctly
    assert isinstance(result, DummyOutput)
    assert result.result == "no_validation"

@patch('httpx.AsyncClient')
@pytest.mark.asyncio
async def test_async_proxy_method_missing_input_schema_attribute(mock_client_class):
    """Test async proxy method when input_schema attribute is missing entirely (line 111)."""
    # Create a schema that doesn't have input_schema attribute at all
    class SchemaWithMissingInputSchema:
        # No input_schema attribute at all
        output_schema = DummyOutput
        name = "missing_input_schema"
    
    # Set up mocks for HTTP request
    mock_client = AsyncMock()
    mock_response = Mock()
    mock_response.status_code = 200
    mock_response.json.return_value = {"result": "no_input_attr"}
    mock_client.post.return_value = mock_response
    mock_client_class.return_value.__aenter__.return_value = mock_client
    
    # Create connection manager with schema that has no input_schema attribute
    dummy_cm = DummyCM()
    dummy_cm._service_endpoints = {"missing_input_schema": SchemaWithMissingInputSchema}
    
    proxy_cm = ProxyConnectionManager(
        gateway_url="http://gateway", app_name="app", original_cm=dummy_cm
    )
    
    # Get the async method
    instance_dict = object.__getattribute__(proxy_cm, "__dict__")
    amissing_input_schema_method = instance_dict["amissing_input_schema"]
    
    # Call the async method with some kwargs
    test_kwargs = {"param1": "value1", "param2": "value2"}
    result = await amissing_input_schema_method(**test_kwargs)
    
    # Verify that the HTTP request was made with raw kwargs (no validation)
    mock_client.post.assert_awaited_once_with(
        "http://gateway/app/missing_input_schema",
        json=test_kwargs  # Should be raw kwargs since no input_schema attribute
    )
    
    # Verify that the result was processed correctly
    assert isinstance(result, DummyOutput)
    assert result.result == "no_input_attr"

def test_infer_endpoints_from_methods():
    """Test fallback endpoint inference when service endpoints are not available."""
    class MockCM:
        def some_method(self):
            pass
        
        def another_method(self):
            pass
        
        def shutdown(self):  # This should be filtered out
            pass
    
    mock_cm = MockCM()
    
    proxy_cm = ProxyConnectionManager(
        gateway_url="http://gateway", app_name="app", original_cm=mock_cm
    )
    
    service_endpoints = object.__getattribute__(proxy_cm, "_service_endpoints")
    
    # Should have inferred endpoints for public methods, excluding protected ones
    assert "some_method" in service_endpoints
    assert "another_method" in service_endpoints
    assert "shutdown" not in service_endpoints  # Should be filtered out

def test_extract_service_endpoints_from_class_service_class():
    """Test that _extract_service_endpoints correctly uses original_cm.__class__._service_class (lines 45-47)."""
    # Create a mock service class that has endpoints
    class MockService:
        def __init__(self):
            self._endpoints = {
                "class_service_endpoint": DummySchema,
                "another_class_endpoint": DummySchema
            }
    
    # Create a mock connection manager class with _service_class set on the class
    class MockConnectionManagerClass:
        _service_class = MockService  # This simulates the first branch in _extract_service_endpoints
    
    mock_cm = MockConnectionManagerClass()
    
    proxy_cm = ProxyConnectionManager(
        gateway_url="http://gateway", app_name="app", original_cm=mock_cm
    )
    
    # Verify that the endpoints were extracted from the service class via class attribute
    service_endpoints = object.__getattribute__(proxy_cm, "_service_endpoints")
    
    # Should have extracted endpoints from temp_service._endpoints where temp_service = original_cm.__class__._service_class()
    assert "class_service_endpoint" in service_endpoints
    assert "another_class_endpoint" in service_endpoints
    assert service_endpoints["class_service_endpoint"] == DummySchema
    assert service_endpoints["another_class_endpoint"] == DummySchema
    
    # Verify that proxy methods were created for these endpoints
    instance_dict = object.__getattribute__(proxy_cm, "__dict__")
    assert "class_service_endpoint" in instance_dict
    assert "aclass_service_endpoint" in instance_dict
    assert "another_class_endpoint" in instance_dict
    assert "aanother_class_endpoint" in instance_dict

@patch('httpx.AsyncClient')
@pytest.mark.asyncio
async def test_async_proxy_method_http_error(mock_client_class):
    """Test async proxy method when HTTP request returns non-200 status (line 118)."""
    # Set up mocks for HTTP request with error status
    mock_client = AsyncMock()
    mock_response = Mock()
    mock_response.status_code = 500
    mock_response.text = "Internal Server Error"
    mock_client.post.return_value = mock_response
    mock_client_class.return_value.__aenter__.return_value = mock_client
    
    # Create connection manager with schema
    dummy_cm = DummyCM()
    dummy_cm._service_endpoints = {"error_endpoint": DummySchema}
    
    proxy_cm = ProxyConnectionManager(
        gateway_url="http://gateway", app_name="app", original_cm=dummy_cm
    )
    
    # Get the async method
    instance_dict = object.__getattribute__(proxy_cm, "__dict__")
    aerror_endpoint_method = instance_dict["aerror_endpoint"]
    
    # Call the async method - should raise RuntimeError
    with pytest.raises(RuntimeError, match="Gateway proxy request failed: Internal Server Error"):
        await aerror_endpoint_method(param="value")

@patch('httpx.AsyncClient')
@pytest.mark.asyncio
async def test_async_proxy_method_json_parsing_error(mock_client_class):
    """Test async proxy method when JSON parsing fails (lines 123-124)."""
    # Set up mocks for HTTP request with unparseable JSON
    mock_client = AsyncMock()
    mock_response = Mock()
    mock_response.status_code = 200
    mock_response.json.side_effect = Exception("Invalid JSON")
    mock_client.post.return_value = mock_response
    mock_client_class.return_value.__aenter__.return_value = mock_client
    
    # Create connection manager with schema that has no output validation
    dummy_cm = DummyCM()
    dummy_cm._service_endpoints = {"json_error_endpoint": DummySchema}
    
    proxy_cm = ProxyConnectionManager(
        gateway_url="http://gateway", app_name="app", original_cm=dummy_cm
    )
    
    # Get the async method
    instance_dict = object.__getattribute__(proxy_cm, "__dict__")
    ajson_error_endpoint_method = instance_dict["ajson_error_endpoint"]
    
    # Call the async method - should fallback to {"success": True}
    result = await ajson_error_endpoint_method(param="value")
    
    # Should get the fallback result wrapped in output schema
    assert isinstance(result, DummyOutput)
    assert result.success == True

@patch('httpx.AsyncClient')
@pytest.mark.asyncio
async def test_async_proxy_method_output_validation_error(mock_client_class):
    """Test async proxy method when output validation fails (lines 130-134)."""
    # Create a schema with an output_schema that will fail validation
    class FailingOutputSchema:
        def __init__(self, **kwargs):
            # Always raise an exception to trigger the fallback
            raise ValueError("Output validation failed")
    
    class SchemaWithFailingOutput:
        input_schema = None
        output_schema = FailingOutputSchema
        name = "failing_output"
    
    # Set up mocks for HTTP request
    mock_client = AsyncMock()
    mock_response = Mock()
    mock_response.status_code = 200
    mock_response.json.return_value = {"result": "success"}
    mock_client.post.return_value = mock_response
    mock_client_class.return_value.__aenter__.return_value = mock_client
    
    # Create connection manager with failing output schema
    dummy_cm = DummyCM()
    dummy_cm._service_endpoints = {"failing_output": SchemaWithFailingOutput}
    
    proxy_cm = ProxyConnectionManager(
        gateway_url="http://gateway", app_name="app", original_cm=dummy_cm
    )
    
    # Get the async method
    instance_dict = object.__getattribute__(proxy_cm, "__dict__")
    afailing_output_method = instance_dict["afailing_output"]
    
    # Call the async method - should fallback to raw result when output validation fails
    result = await afailing_output_method(param="value")
    
    # Should get the raw result (not wrapped in output schema due to validation failure)
    assert result == {"result": "success"}

@patch('requests.post')
def test_sync_proxy_method_json_parsing_error(mock_post):
    """Test sync proxy method when JSON parsing fails (lines 168-170)."""
    # Set up mocks for HTTP request with unparseable JSON
    mock_response = Mock()
    mock_response.status_code = 200
    mock_response.json.side_effect = Exception("Invalid JSON")
    mock_post.return_value = mock_response
    
    # Create connection manager with schema that has no output validation
    dummy_cm = DummyCM()
    dummy_cm._service_endpoints = {"json_error_endpoint": DummySchema}
    
    proxy_cm = ProxyConnectionManager(
        gateway_url="http://gateway", app_name="app", original_cm=dummy_cm
    )
    
    # Get the sync method
    instance_dict = object.__getattribute__(proxy_cm, "__dict__")
    json_error_endpoint_method = instance_dict["json_error_endpoint"]
    
    # Call the sync method - should fallback to {"success": True}
    result = json_error_endpoint_method(param="value")
    
    # Should get the fallback result wrapped in output schema
    assert isinstance(result, DummyOutput)
    assert result.success == True

@patch('requests.get')
def test_getattribute_get_request_json_error(mock_get):
    """Test __getattribute__ when GET request succeeds but JSON parsing fails (lines 209-220)."""
    mock_response = Mock()
    mock_response.status_code = 200
    mock_response.json.side_effect = Exception("JSON parse error")
    mock_response.text = "raw response text"
    mock_get.return_value = mock_response
    
    dummy_cm = DummyCM()
    dummy_cm._service_endpoints = {"test": DummySchema}
    
    proxy_cm = ProxyConnectionManager(
        gateway_url="http://gateway", app_name="app", original_cm=dummy_cm
    )
    
    # Access a non-internal attribute to trigger the gateway request path
    result = proxy_cm.some_property
    
    # Should return the raw text when JSON parsing fails
    assert result == "raw response text"
    mock_get.assert_called_once_with("http://gateway/app/some_property", timeout=60)

@patch('requests.get')
@patch('requests.post')
def test_getattribute_get_fails_post_succeeds_json_error(mock_post, mock_get):
    """Test __getattribute__ when GET fails, POST succeeds but JSON parsing fails (lines 209-220)."""
    # GET request fails
    mock_get_response = Mock()
    mock_get_response.status_code = 404
    mock_get.return_value = mock_get_response
    
    # POST request succeeds but JSON parsing fails
    mock_post_response = Mock()
    mock_post_response.status_code = 200
    mock_post_response.json.side_effect = Exception("JSON parse error")
    mock_post_response.text = "post response text"
    mock_post.return_value = mock_post_response
    
    dummy_cm = DummyCM()
    dummy_cm._service_endpoints = {"test": DummySchema}
    
    proxy_cm = ProxyConnectionManager(
        gateway_url="http://gateway", app_name="app", original_cm=dummy_cm
    )
    
    # Access a non-internal attribute to trigger the gateway request path
    result = proxy_cm.some_property
    
    # Should return the raw text from POST when JSON parsing fails
    assert result == "post response text"
    mock_get.assert_called_once_with("http://gateway/app/some_property", timeout=60)
    mock_post.assert_called_once_with("http://gateway/app/some_property", timeout=60)



def test_getattr_fallback():
    """Test __getattr__ fallback method."""
    dummy_cm = DummyCM()
    dummy_cm._service_endpoints = {"test": DummySchema}
    
    proxy_cm = ProxyConnectionManager(
        gateway_url="http://gateway", app_name="app", original_cm=dummy_cm
    )
    
    # This should trigger __getattr__ since __getattribute__ doesn't handle this case
    # We need to bypass __getattribute__ to test __getattr__
    with pytest.raises(AttributeError, match="'ProxyConnectionManager' object has no attribute 'nonexistent_attr'"):
        object.__getattribute__(proxy_cm, "__class__").__getattr__(proxy_cm, "nonexistent_attr")

@patch('httpx.AsyncClient')
@pytest.mark.asyncio
async def test_async_proxy_method_output_schema_no_validation(mock_client_class):
    """Test async proxy method when output_schema is None (line 134)."""
    # Create a schema with NO output_schema (None)
    class SchemaWithoutOutputSchema:
        input_schema = None
        output_schema = None  # This will trigger the else clause at line 134
        name = "no_output_schema"
    
    # Set up mocks for HTTP request
    mock_client = AsyncMock()
    mock_response = Mock()
    mock_response.status_code = 200
    mock_response.json.return_value = {"result": "raw_result"}
    mock_client.post.return_value = mock_response
    mock_client_class.return_value.__aenter__.return_value = mock_client
    
    # Create connection manager with schema that has no output validation
    dummy_cm = DummyCM()
    dummy_cm._service_endpoints = {"no_output_schema": SchemaWithoutOutputSchema}
    
    proxy_cm = ProxyConnectionManager(
        gateway_url="http://gateway", app_name="app", original_cm=dummy_cm
    )
    
    # Get the async method
    instance_dict = object.__getattribute__(proxy_cm, "__dict__")
    ano_output_schema_method = instance_dict["ano_output_schema"]
    
    # Call the async method
    result = await ano_output_schema_method(param="value")
    
    # Should get the raw result (no output validation)
    assert result == {"result": "raw_result"}

@patch('requests.post')
def test_sync_proxy_method_output_schema_no_validation(mock_post):
    """Test sync proxy method when output_schema is None (line 171)."""
    # Create a schema with NO output_schema (None)
    class SchemaWithoutOutputSchema:
        input_schema = None
        output_schema = None  # This will trigger the else clause
        name = "no_output_schema"
    
    # Set up mocks for HTTP request
    mock_response = Mock()
    mock_response.status_code = 200
    mock_response.json.return_value = {"result": "raw_result"}
    mock_post.return_value = mock_response
    
    # Create connection manager with schema that has no output validation
    dummy_cm = DummyCM()
    dummy_cm._service_endpoints = {"no_output_schema": SchemaWithoutOutputSchema}
    
    proxy_cm = ProxyConnectionManager(
        gateway_url="http://gateway", app_name="app", original_cm=dummy_cm
    )
    
    # Get the sync method
    instance_dict = object.__getattribute__(proxy_cm, "__dict__")
    no_output_schema_method = instance_dict["no_output_schema"]
    
    # Call the sync method
    result = no_output_schema_method(param="value")
    
    # Should get the raw result (no output validation)
    assert result == {"result": "raw_result"}

@patch('requests.post')
def test_sync_proxy_method_output_validation_error(mock_post):
    """Test sync proxy method when output validation fails (lines 168-172)."""
    # Create a schema with an output_schema that will fail validation
    class FailingOutputSchema:
        def __init__(self, **kwargs):
            # Always raise an exception to trigger the fallback
            raise ValueError("Output validation failed")
    
    class SchemaWithFailingOutput:
        input_schema = None
        output_schema = FailingOutputSchema
        name = "failing_output"
    
    # Set up mocks for HTTP request
    mock_response = Mock()
    mock_response.status_code = 200
    mock_response.json.return_value = {"result": "success"}
    mock_post.return_value = mock_response
    
    # Create connection manager with failing output schema
    dummy_cm = DummyCM()
    dummy_cm._service_endpoints = {"failing_output": SchemaWithFailingOutput}
    
    proxy_cm = ProxyConnectionManager(
        gateway_url="http://gateway", app_name="app", original_cm=dummy_cm
    )
    
    # Get the sync method
    instance_dict = object.__getattribute__(proxy_cm, "__dict__")
    failing_output_method = instance_dict["failing_output"]
    
    # Call the sync method - should fallback to raw result when output validation fails
    result = failing_output_method(param="value")
    
    # Should get the raw result (not wrapped in output schema due to validation failure)
    assert result == {"result": "success"}

@patch('requests.get')
@patch('requests.post')
def test_getattribute_both_get_and_post_fail(mock_post, mock_get):
    """Test __getattribute__ when both GET and POST requests fail (line 220)."""
    # Mock both GET and POST to return non-200 status codes
    mock_get_response = Mock()
    mock_get_response.status_code = 404
    mock_get.return_value = mock_get_response
    
    mock_post_response = Mock()
    mock_post_response.status_code = 500
    mock_post_response.text = "Internal Server Error"
    mock_post.return_value = mock_post_response
    
    dummy_cm = DummyCM()
    dummy_cm._service_endpoints = {"test": DummySchema}
    
    proxy_cm = ProxyConnectionManager(
        gateway_url="http://gateway", app_name="app", original_cm=dummy_cm
    )
    
    # Use object.__getattribute__ to call the ProxyConnectionManager's __getattribute__ method directly
    # This will trigger the gateway request path, and both GET and POST will fail
    with pytest.raises(AttributeError, match="Gateway request failed for 'some_property': 500 - Internal Server Error"):
        ProxyConnectionManager.__getattribute__(proxy_cm, 'some_property')
    
    # Verify both GET and POST were called
    mock_get.assert_called_once_with("http://gateway/app/some_property", timeout=60)
    mock_post.assert_called_once_with("http://gateway/app/some_property", timeout=60)

def test_getattribute_line_195_proxy_method_access():
    """Test that line 195 is executed when accessing proxy methods from instance dict."""
    dummy_cm = DummyCM()
    dummy_cm._service_endpoints = {"test_method": DummySchema}
    
    proxy_cm = ProxyConnectionManager(
        gateway_url="http://gateway", app_name="app", original_cm=dummy_cm
    )
    
    # Verify the proxy method was created and is in instance dict
    instance_dict = object.__getattribute__(proxy_cm, "__dict__")
    assert "test_method" in instance_dict
    assert "atest_method" in instance_dict
    
    # Access the proxy method - this should hit line 195
    sync_method = proxy_cm.test_method
    async_method = proxy_cm.atest_method
    
    # Verify we got the actual methods
    assert callable(sync_method)
    assert callable(async_method)
    assert sync_method.__name__ == "test_method"
    assert async_method.__name__ == "atest_method"<|MERGE_RESOLUTION|>--- conflicted
+++ resolved
@@ -5,9 +5,6 @@
 import requests
 
 from mindtrace.services.gateway.proxy_connection_manager import ProxyConnectionManager
-<<<<<<< HEAD
-
-=======
 from mindtrace.services.core.connection_manager import ConnectionManager
 
 
@@ -374,895 +371,187 @@
 
 class TestProxyConnectionManagerEdgeCases:
     """Test edge cases and special scenarios."""
->>>>>>> ab697d3c
-
-class DummyInput:
-    def __init__(self, **kwargs):
-        self.__dict__.update(kwargs)
-    def model_dump(self):
-        return self.__dict__
-
-class DummyOutput:
-    def __init__(self, **kwargs):
-        self.__dict__.update(kwargs)
-
-class DummySchema:
-    input_schema = DummyInput
-    output_schema = DummyOutput
-    name = "dummy"
-
-class DummyCM:
-    pass
-
-def test_initialization():
-    """Test that ProxyConnectionManager initializes correctly."""
-    dummy_cm = DummyCM()
-    dummy_cm._service_endpoints = {"test": DummySchema}
-    
-    proxy_cm = ProxyConnectionManager(
-        gateway_url="http://gateway", app_name="app", original_cm=dummy_cm
-    )
-    
-    # Use object.__getattribute__ to avoid triggering the custom __getattribute__
-    assert object.__getattribute__(proxy_cm, "gateway_url") == "http://gateway"
-    assert object.__getattribute__(proxy_cm, "app_name") == "app"
-    assert object.__getattribute__(proxy_cm, "original_cm") == dummy_cm
-
-def test_url_normalization():
-    """Test that gateway URL is properly normalized (no trailing slash)."""
-    dummy_cm = DummyCM()
-    dummy_cm._service_endpoints = {"test": DummySchema}
-    
-    proxy_cm = ProxyConnectionManager(
-        gateway_url="http://gateway/", app_name="app", original_cm=dummy_cm
-    )
-    
-    assert object.__getattribute__(proxy_cm, "gateway_url") == "http://gateway"
-
-def test_service_endpoints_extraction():
-    """Test that service endpoints are properly extracted from the connection manager."""
-    dummy_cm = DummyCM()
-    dummy_cm._service_endpoints = {"dummy": DummySchema}
-    
-    proxy_cm = ProxyConnectionManager(
-        gateway_url="http://gateway", app_name="app", original_cm=dummy_cm
-    )
-    
-    service_endpoints = object.__getattribute__(proxy_cm, "_service_endpoints")
-    assert "dummy" in service_endpoints
-    assert service_endpoints["dummy"] == DummySchema
-
-@patch('requests.post')
-def test_sync_proxy_method_success(mock_post):
-    """Test successful sync proxy method call."""
-    mock_response = Mock()
-    mock_response.status_code = 200
-    mock_response.json.return_value = {"result": "ok"}
-    mock_post.return_value = mock_response
-    
-    dummy_cm = DummyCM()
-    dummy_cm._service_endpoints = {"dummy": DummySchema}
-    
-    proxy_cm = ProxyConnectionManager(
-        gateway_url="http://gateway", app_name="app", original_cm=dummy_cm
-    )
-    
-    # Get the dynamically created method directly from instance dict
-    instance_dict = object.__getattribute__(proxy_cm, "__dict__")
-    dummy_method = instance_dict["dummy"]
-    
-    result = dummy_method(foo="bar")
-    
-    # Result is wrapped in DummyOutput because schema validation is applied
-    assert isinstance(result, DummyOutput)
-    assert result.result == "ok"
-    mock_post.assert_called_once_with(
-        "http://gateway/app/dummy",
-        json={"foo": "bar"},
-        timeout=60
-    )
-
-@patch('requests.post')
-def test_sync_proxy_method_http_error(mock_post):
-    """Test sync proxy method with HTTP error."""
-    mock_response = Mock()
-    mock_response.status_code = 500
-    mock_response.text = "Internal Server Error"
-    mock_post.return_value = mock_response
-    
-    dummy_cm = DummyCM()
-    dummy_cm._service_endpoints = {"dummy": DummySchema}
-    
-    proxy_cm = ProxyConnectionManager(
-        gateway_url="http://gateway", app_name="app", original_cm=dummy_cm
-    )
-    
-    instance_dict = object.__getattribute__(proxy_cm, "__dict__")
-    dummy_method = instance_dict["dummy"]
-    
-    with pytest.raises(RuntimeError, match="Gateway proxy request failed: Internal Server Error"):
-        dummy_method(foo="bar")
-
-@patch('requests.post')
-def test_sync_proxy_method_json_error(mock_post):
-    """Test sync proxy method with JSON parsing error."""
-    mock_response = Mock()
-    mock_response.status_code = 200
-    mock_response.json.side_effect = Exception("bad json")
-    mock_post.return_value = mock_response
-    
-    dummy_cm = DummyCM()
-    dummy_cm._service_endpoints = {"dummy": DummySchema}
-    
-    proxy_cm = ProxyConnectionManager(
-        gateway_url="http://gateway", app_name="app", original_cm=dummy_cm
-    )
-    
-    instance_dict = object.__getattribute__(proxy_cm, "__dict__")
-    dummy_method = instance_dict["dummy"]
-    
-    result = dummy_method(foo="bar")
-    # When JSON parsing fails, it falls back to {"success": True} and then applies output validation
-    assert isinstance(result, DummyOutput)
-    assert result.success == True
-
-@patch('httpx.AsyncClient')
-@pytest.mark.asyncio
-async def test_async_proxy_method_success(mock_client_class):
-    """Test successful async proxy method call."""
-    mock_client = AsyncMock()
-    mock_response = Mock()  # Use regular Mock, not AsyncMock
-    mock_response.status_code = 200
-    mock_response.json.return_value = {"result": "ok"}  # json() is synchronous in httpx
-    mock_client.post.return_value = mock_response
-    mock_client_class.return_value.__aenter__.return_value = mock_client
-    
-    dummy_cm = DummyCM()
-    dummy_cm._service_endpoints = {"dummy": DummySchema}
-    
-    proxy_cm = ProxyConnectionManager(
-        gateway_url="http://gateway", app_name="app", original_cm=dummy_cm
-    )
-    
-    instance_dict = object.__getattribute__(proxy_cm, "__dict__")
-    adummy_method = instance_dict["adummy"]
-    
-    result = await adummy_method(foo="bar")
-    
-    # Result is wrapped in DummyOutput because schema validation is applied
-    assert isinstance(result, DummyOutput)
-    assert result.result == "ok"
-    mock_client.post.assert_awaited_once_with(
-        "http://gateway/app/dummy",
-        json={"foo": "bar"}
-    )
-
-def test_getattribute_internal_attrs():
-    """Test that internal attributes are accessed directly."""
-    dummy_cm = DummyCM()
-    dummy_cm._service_endpoints = {"dummy": DummySchema}
-    
-    proxy_cm = ProxyConnectionManager(
-        gateway_url="http://gateway", app_name="app", original_cm=dummy_cm
-    )
-    
-    # These should be accessible via the normal __getattribute__ without HTTP calls
-    assert proxy_cm.gateway_url == "http://gateway"
-    assert proxy_cm.app_name == "app"
-    assert proxy_cm.original_cm == dummy_cm
-
-@patch('requests.get')
-def test_getattribute_proxy_property_get_success(mock_get):
-    """Test property access via GET request."""
-    mock_response = Mock()
-    mock_response.status_code = 200
-    mock_response.json.return_value = {"foo": "bar"}
-    mock_get.return_value = mock_response
-    
-    dummy_cm = DummyCM()
-    dummy_cm._service_endpoints = {"dummy": DummySchema}
-    
-    proxy_cm = ProxyConnectionManager(
-        gateway_url="http://gateway", app_name="app", original_cm=dummy_cm
-    )
-    
-    result = proxy_cm.some_property
-    assert result["foo"] == "bar"
-    mock_get.assert_called_once_with("http://gateway/app/some_property", timeout=60)
-
-def test_dynamic_method_creation():
-    """Test that sync and async methods are created for each endpoint."""
-    dummy_cm = DummyCM()
-    dummy_cm._service_endpoints = {"test_endpoint": DummySchema}
-    
-    proxy_cm = ProxyConnectionManager(
-        gateway_url="http://gateway", app_name="app", original_cm=dummy_cm
-    )
-    
-    instance_dict = object.__getattribute__(proxy_cm, "__dict__")
-    
-    # Both sync and async methods should be created
-    assert "test_endpoint" in instance_dict
-    assert "atest_endpoint" in instance_dict
-    assert callable(instance_dict["test_endpoint"])
-    assert callable(instance_dict["atest_endpoint"])
-
-def test_extract_service_endpoints_from_class_attribute():
-    """Test that _extract_service_endpoints correctly uses original_cm.__class__._service_endpoints (line 50)."""
-    # Create a mock connection manager class with _service_endpoints set on the class
-    class MockConnectionManagerClass:
-        # This simulates what generate_connection_manager does
-        _service_endpoints = {
-            "test_endpoint": DummySchema,
-            "another_endpoint": DummySchema
-        }
-    
-    mock_cm = MockConnectionManagerClass()
-    
-    proxy_cm = ProxyConnectionManager(
-        gateway_url="http://gateway", app_name="app", original_cm=mock_cm
-    )
-    
-    # Verify that the endpoints were extracted from the class attribute
-    service_endpoints = object.__getattribute__(proxy_cm, "_service_endpoints")
-    
-    # Should have extracted endpoints from original_cm.__class__._service_endpoints
-    assert "test_endpoint" in service_endpoints
-    assert "another_endpoint" in service_endpoints
-    assert service_endpoints["test_endpoint"] == DummySchema
-    assert service_endpoints["another_endpoint"] == DummySchema
-    
-    # Verify that proxy methods were created for these endpoints
-    instance_dict = object.__getattribute__(proxy_cm, "__dict__")
-    assert "test_endpoint" in instance_dict
-    assert "atest_endpoint" in instance_dict
-    assert "another_endpoint" in instance_dict
-    assert "aanother_endpoint" in instance_dict
-
-def test_extract_service_endpoints_from_instance_service_class():
-    """Test that _extract_service_endpoints correctly uses original_cm._service_class (lines 51-55)."""
-    # Create a mock service class that has endpoints
-    class MockService:
-        def __init__(self):
-            self._endpoints = {
-                "instance_endpoint": DummySchema,
-                "service_endpoint": DummySchema
-            }
-    
-    # Create a mock connection manager instance with _service_class set on the instance
-    class MockConnectionManager:
-        pass
-    
-    mock_cm = MockConnectionManager()
-    # This simulates a case where the instance stores the service class reference
-    mock_cm._service_class = MockService
-    
-    proxy_cm = ProxyConnectionManager(
-        gateway_url="http://gateway", app_name="app", original_cm=mock_cm
-    )
-    
-    # Verify that the endpoints were extracted from the service class via instance attribute
-    service_endpoints = object.__getattribute__(proxy_cm, "_service_endpoints")
-    
-    # Should have extracted endpoints from temp_service._endpoints where temp_service = original_cm._service_class()
-    assert "instance_endpoint" in service_endpoints
-    assert "service_endpoint" in service_endpoints
-    assert service_endpoints["instance_endpoint"] == DummySchema
-    assert service_endpoints["service_endpoint"] == DummySchema
-    
-    # Verify that proxy methods were created for these endpoints
-    instance_dict = object.__getattribute__(proxy_cm, "__dict__")
-    assert "instance_endpoint" in instance_dict
-    assert "ainstance_endpoint" in instance_dict
-    assert "service_endpoint" in instance_dict
-    assert "aservice_endpoint" in instance_dict
-
-@patch('httpx.AsyncClient')
-@pytest.mark.asyncio
-async def test_async_proxy_method_input_validation_fallback(mock_client_class):
-    """Test async proxy method fallback when input validation fails (lines 107-109)."""
-    # Create a schema with an input_schema that will fail validation
-    class FailingInputSchema:
-        def __init__(self, **kwargs):
-            # Always raise an exception to trigger the fallback
-            raise ValueError("Input validation failed")
-        
-        def model_dump(self):
-            return {}
-    
-    class SchemaWithFailingInput:
-        input_schema = FailingInputSchema
-        output_schema = DummyOutput
-        name = "failing_input"
-    
-    # Set up mocks for HTTP request
-    mock_client = AsyncMock()
-    mock_response = Mock()
-    mock_response.status_code = 200
-    mock_response.json.return_value = {"result": "success"}
-    mock_client.post.return_value = mock_response
-    mock_client_class.return_value.__aenter__.return_value = mock_client
-    
-    # Create connection manager with failing input schema
-    dummy_cm = DummyCM()
-    dummy_cm._service_endpoints = {"failing_input": SchemaWithFailingInput}
-    
-    proxy_cm = ProxyConnectionManager(
-        gateway_url="http://gateway", app_name="app", original_cm=dummy_cm
-    )
-    
-    # Get the async method
-    instance_dict = object.__getattribute__(proxy_cm, "__dict__")
-    afailing_input_method = instance_dict["afailing_input"]
-    
-    # Call the async method with some kwargs
-    test_kwargs = {"param1": "value1", "param2": "value2"}
-    result = await afailing_input_method(**test_kwargs)
-    
-    # Verify that the HTTP request was made with raw kwargs (fallback behavior)
-    mock_client.post.assert_awaited_once_with(
-        "http://gateway/app/failing_input",
-        json=test_kwargs  # Should be raw kwargs, not validated input
-    )
-    
-    # Verify that the result was processed correctly
-    assert isinstance(result, DummyOutput)
-    assert result.result == "success"
-
-@patch('requests.post')
-def test_sync_proxy_method_input_validation_fallback(mock_post):
-    """Test sync proxy method fallback when input validation fails (equivalent to lines 107-109 but in sync version)."""
-    # Create a schema with an input_schema that will fail validation
-    class FailingInputSchema:
-        def __init__(self, **kwargs):
-            # Always raise an exception to trigger the fallback
-            raise ValueError("Input validation failed")
-        
-        def model_dump(self):
-            return {}
-    
-    class SchemaWithFailingInput:
-        input_schema = FailingInputSchema
-        output_schema = DummyOutput
-        name = "failing_input"
-    
-    # Set up mocks for HTTP request
-    mock_response = Mock()
-    mock_response.status_code = 200
-    mock_response.json.return_value = {"result": "success"}
-    mock_post.return_value = mock_response
-    
-    # Create connection manager with failing input schema
-    dummy_cm = DummyCM()
-    dummy_cm._service_endpoints = {"failing_input": SchemaWithFailingInput}
-    
-    proxy_cm = ProxyConnectionManager(
-        gateway_url="http://gateway", app_name="app", original_cm=dummy_cm
-    )
-    
-    # Get the sync method
-    instance_dict = object.__getattribute__(proxy_cm, "__dict__")
-    failing_input_method = instance_dict["failing_input"]
-    
-    # Call the sync method with some kwargs
-    test_kwargs = {"param1": "value1", "param2": "value2"}
-    result = failing_input_method(**test_kwargs)
-    
-    # Verify that the HTTP request was made with raw kwargs (fallback behavior)
-    mock_post.assert_called_once_with(
-        "http://gateway/app/failing_input",
-        json=test_kwargs,  # Should be raw kwargs, not validated input
-        timeout=60
-    )
-    
-    # Verify that the result was processed correctly
-    assert isinstance(result, DummyOutput)
-    assert result.result == "success"
-
-@patch('httpx.AsyncClient')
-@pytest.mark.asyncio
-async def test_async_proxy_method_no_input_schema(mock_client_class):
-    """Test async proxy method when no input_schema is available (line 111)."""
-    # Create a schema with NO input_schema (None)
-    class SchemaWithoutInputSchema:
-        input_schema = None  # This will trigger the else clause at line 111
-        output_schema = DummyOutput
-        name = "no_input_schema"
-    
-    # Set up mocks for HTTP request
-    mock_client = AsyncMock()
-    mock_response = Mock()
-    mock_response.status_code = 200
-    mock_response.json.return_value = {"result": "no_validation"}
-    mock_client.post.return_value = mock_response
-    mock_client_class.return_value.__aenter__.return_value = mock_client
-    
-    # Create connection manager with schema that has no input validation
-    dummy_cm = DummyCM()
-    dummy_cm._service_endpoints = {"no_input_schema": SchemaWithoutInputSchema}
-    
-    proxy_cm = ProxyConnectionManager(
-        gateway_url="http://gateway", app_name="app", original_cm=dummy_cm
-    )
-    
-    # Get the async method
-    instance_dict = object.__getattribute__(proxy_cm, "__dict__")
-    ano_input_schema_method = instance_dict["ano_input_schema"]
-    
-    # Call the async method with some kwargs
-    test_kwargs = {"param1": "value1", "param2": "value2"}
-    result = await ano_input_schema_method(**test_kwargs)
-    
-    # Verify that the HTTP request was made with raw kwargs (no validation)
-    mock_client.post.assert_awaited_once_with(
-        "http://gateway/app/no_input_schema",
-        json=test_kwargs  # Should be raw kwargs since no input_schema
-    )
-    
-    # Verify that the result was processed correctly
-    assert isinstance(result, DummyOutput)
-    assert result.result == "no_validation"
-
-@patch('httpx.AsyncClient')
-@pytest.mark.asyncio
-async def test_async_proxy_method_missing_input_schema_attribute(mock_client_class):
-    """Test async proxy method when input_schema attribute is missing entirely (line 111)."""
-    # Create a schema that doesn't have input_schema attribute at all
-    class SchemaWithMissingInputSchema:
-        # No input_schema attribute at all
-        output_schema = DummyOutput
-        name = "missing_input_schema"
-    
-    # Set up mocks for HTTP request
-    mock_client = AsyncMock()
-    mock_response = Mock()
-    mock_response.status_code = 200
-    mock_response.json.return_value = {"result": "no_input_attr"}
-    mock_client.post.return_value = mock_response
-    mock_client_class.return_value.__aenter__.return_value = mock_client
-    
-    # Create connection manager with schema that has no input_schema attribute
-    dummy_cm = DummyCM()
-    dummy_cm._service_endpoints = {"missing_input_schema": SchemaWithMissingInputSchema}
-    
-    proxy_cm = ProxyConnectionManager(
-        gateway_url="http://gateway", app_name="app", original_cm=dummy_cm
-    )
-    
-    # Get the async method
-    instance_dict = object.__getattribute__(proxy_cm, "__dict__")
-    amissing_input_schema_method = instance_dict["amissing_input_schema"]
-    
-    # Call the async method with some kwargs
-    test_kwargs = {"param1": "value1", "param2": "value2"}
-    result = await amissing_input_schema_method(**test_kwargs)
-    
-    # Verify that the HTTP request was made with raw kwargs (no validation)
-    mock_client.post.assert_awaited_once_with(
-        "http://gateway/app/missing_input_schema",
-        json=test_kwargs  # Should be raw kwargs since no input_schema attribute
-    )
-    
-    # Verify that the result was processed correctly
-    assert isinstance(result, DummyOutput)
-    assert result.result == "no_input_attr"
-
-def test_infer_endpoints_from_methods():
-    """Test fallback endpoint inference when service endpoints are not available."""
-    class MockCM:
-        def some_method(self):
-            pass
-        
-        def another_method(self):
-            pass
-        
-        def shutdown(self):  # This should be filtered out
-            pass
-    
-    mock_cm = MockCM()
-    
-    proxy_cm = ProxyConnectionManager(
-        gateway_url="http://gateway", app_name="app", original_cm=mock_cm
-    )
-    
-    service_endpoints = object.__getattribute__(proxy_cm, "_service_endpoints")
-    
-    # Should have inferred endpoints for public methods, excluding protected ones
-    assert "some_method" in service_endpoints
-    assert "another_method" in service_endpoints
-    assert "shutdown" not in service_endpoints  # Should be filtered out
-
-def test_extract_service_endpoints_from_class_service_class():
-    """Test that _extract_service_endpoints correctly uses original_cm.__class__._service_class (lines 45-47)."""
-    # Create a mock service class that has endpoints
-    class MockService:
-        def __init__(self):
-            self._endpoints = {
-                "class_service_endpoint": DummySchema,
-                "another_class_endpoint": DummySchema
-            }
-    
-    # Create a mock connection manager class with _service_class set on the class
-    class MockConnectionManagerClass:
-        _service_class = MockService  # This simulates the first branch in _extract_service_endpoints
-    
-    mock_cm = MockConnectionManagerClass()
-    
-    proxy_cm = ProxyConnectionManager(
-        gateway_url="http://gateway", app_name="app", original_cm=mock_cm
-    )
-    
-    # Verify that the endpoints were extracted from the service class via class attribute
-    service_endpoints = object.__getattribute__(proxy_cm, "_service_endpoints")
-    
-    # Should have extracted endpoints from temp_service._endpoints where temp_service = original_cm.__class__._service_class()
-    assert "class_service_endpoint" in service_endpoints
-    assert "another_class_endpoint" in service_endpoints
-    assert service_endpoints["class_service_endpoint"] == DummySchema
-    assert service_endpoints["another_class_endpoint"] == DummySchema
-    
-    # Verify that proxy methods were created for these endpoints
-    instance_dict = object.__getattribute__(proxy_cm, "__dict__")
-    assert "class_service_endpoint" in instance_dict
-    assert "aclass_service_endpoint" in instance_dict
-    assert "another_class_endpoint" in instance_dict
-    assert "aanother_class_endpoint" in instance_dict
-
-@patch('httpx.AsyncClient')
-@pytest.mark.asyncio
-async def test_async_proxy_method_http_error(mock_client_class):
-    """Test async proxy method when HTTP request returns non-200 status (line 118)."""
-    # Set up mocks for HTTP request with error status
-    mock_client = AsyncMock()
-    mock_response = Mock()
-    mock_response.status_code = 500
-    mock_response.text = "Internal Server Error"
-    mock_client.post.return_value = mock_response
-    mock_client_class.return_value.__aenter__.return_value = mock_client
-    
-    # Create connection manager with schema
-    dummy_cm = DummyCM()
-    dummy_cm._service_endpoints = {"error_endpoint": DummySchema}
-    
-    proxy_cm = ProxyConnectionManager(
-        gateway_url="http://gateway", app_name="app", original_cm=dummy_cm
-    )
-    
-    # Get the async method
-    instance_dict = object.__getattribute__(proxy_cm, "__dict__")
-    aerror_endpoint_method = instance_dict["aerror_endpoint"]
-    
-    # Call the async method - should raise RuntimeError
-    with pytest.raises(RuntimeError, match="Gateway proxy request failed: Internal Server Error"):
-        await aerror_endpoint_method(param="value")
-
-@patch('httpx.AsyncClient')
-@pytest.mark.asyncio
-async def test_async_proxy_method_json_parsing_error(mock_client_class):
-    """Test async proxy method when JSON parsing fails (lines 123-124)."""
-    # Set up mocks for HTTP request with unparseable JSON
-    mock_client = AsyncMock()
-    mock_response = Mock()
-    mock_response.status_code = 200
-    mock_response.json.side_effect = Exception("Invalid JSON")
-    mock_client.post.return_value = mock_response
-    mock_client_class.return_value.__aenter__.return_value = mock_client
-    
-    # Create connection manager with schema that has no output validation
-    dummy_cm = DummyCM()
-    dummy_cm._service_endpoints = {"json_error_endpoint": DummySchema}
-    
-    proxy_cm = ProxyConnectionManager(
-        gateway_url="http://gateway", app_name="app", original_cm=dummy_cm
-    )
-    
-    # Get the async method
-    instance_dict = object.__getattribute__(proxy_cm, "__dict__")
-    ajson_error_endpoint_method = instance_dict["ajson_error_endpoint"]
-    
-    # Call the async method - should fallback to {"success": True}
-    result = await ajson_error_endpoint_method(param="value")
-    
-    # Should get the fallback result wrapped in output schema
-    assert isinstance(result, DummyOutput)
-    assert result.success == True
-
-@patch('httpx.AsyncClient')
-@pytest.mark.asyncio
-async def test_async_proxy_method_output_validation_error(mock_client_class):
-    """Test async proxy method when output validation fails (lines 130-134)."""
-    # Create a schema with an output_schema that will fail validation
-    class FailingOutputSchema:
-        def __init__(self, **kwargs):
-            # Always raise an exception to trigger the fallback
-            raise ValueError("Output validation failed")
-    
-    class SchemaWithFailingOutput:
-        input_schema = None
-        output_schema = FailingOutputSchema
-        name = "failing_output"
-    
-    # Set up mocks for HTTP request
-    mock_client = AsyncMock()
-    mock_response = Mock()
-    mock_response.status_code = 200
-    mock_response.json.return_value = {"result": "success"}
-    mock_client.post.return_value = mock_response
-    mock_client_class.return_value.__aenter__.return_value = mock_client
-    
-    # Create connection manager with failing output schema
-    dummy_cm = DummyCM()
-    dummy_cm._service_endpoints = {"failing_output": SchemaWithFailingOutput}
-    
-    proxy_cm = ProxyConnectionManager(
-        gateway_url="http://gateway", app_name="app", original_cm=dummy_cm
-    )
-    
-    # Get the async method
-    instance_dict = object.__getattribute__(proxy_cm, "__dict__")
-    afailing_output_method = instance_dict["afailing_output"]
-    
-    # Call the async method - should fallback to raw result when output validation fails
-    result = await afailing_output_method(param="value")
-    
-    # Should get the raw result (not wrapped in output schema due to validation failure)
-    assert result == {"result": "success"}
-
-@patch('requests.post')
-def test_sync_proxy_method_json_parsing_error(mock_post):
-    """Test sync proxy method when JSON parsing fails (lines 168-170)."""
-    # Set up mocks for HTTP request with unparseable JSON
-    mock_response = Mock()
-    mock_response.status_code = 200
-    mock_response.json.side_effect = Exception("Invalid JSON")
-    mock_post.return_value = mock_response
-    
-    # Create connection manager with schema that has no output validation
-    dummy_cm = DummyCM()
-    dummy_cm._service_endpoints = {"json_error_endpoint": DummySchema}
-    
-    proxy_cm = ProxyConnectionManager(
-        gateway_url="http://gateway", app_name="app", original_cm=dummy_cm
-    )
-    
-    # Get the sync method
-    instance_dict = object.__getattribute__(proxy_cm, "__dict__")
-    json_error_endpoint_method = instance_dict["json_error_endpoint"]
-    
-    # Call the sync method - should fallback to {"success": True}
-    result = json_error_endpoint_method(param="value")
-    
-    # Should get the fallback result wrapped in output schema
-    assert isinstance(result, DummyOutput)
-    assert result.success == True
-
-@patch('requests.get')
-def test_getattribute_get_request_json_error(mock_get):
-    """Test __getattribute__ when GET request succeeds but JSON parsing fails (lines 209-220)."""
-    mock_response = Mock()
-    mock_response.status_code = 200
-    mock_response.json.side_effect = Exception("JSON parse error")
-    mock_response.text = "raw response text"
-    mock_get.return_value = mock_response
-    
-    dummy_cm = DummyCM()
-    dummy_cm._service_endpoints = {"test": DummySchema}
-    
-    proxy_cm = ProxyConnectionManager(
-        gateway_url="http://gateway", app_name="app", original_cm=dummy_cm
-    )
-    
-    # Access a non-internal attribute to trigger the gateway request path
-    result = proxy_cm.some_property
-    
-    # Should return the raw text when JSON parsing fails
-    assert result == "raw response text"
-    mock_get.assert_called_once_with("http://gateway/app/some_property", timeout=60)
-
-@patch('requests.get')
-@patch('requests.post')
-def test_getattribute_get_fails_post_succeeds_json_error(mock_post, mock_get):
-    """Test __getattribute__ when GET fails, POST succeeds but JSON parsing fails (lines 209-220)."""
-    # GET request fails
-    mock_get_response = Mock()
-    mock_get_response.status_code = 404
-    mock_get.return_value = mock_get_response
-    
-    # POST request succeeds but JSON parsing fails
-    mock_post_response = Mock()
-    mock_post_response.status_code = 200
-    mock_post_response.json.side_effect = Exception("JSON parse error")
-    mock_post_response.text = "post response text"
-    mock_post.return_value = mock_post_response
-    
-    dummy_cm = DummyCM()
-    dummy_cm._service_endpoints = {"test": DummySchema}
-    
-    proxy_cm = ProxyConnectionManager(
-        gateway_url="http://gateway", app_name="app", original_cm=dummy_cm
-    )
-    
-    # Access a non-internal attribute to trigger the gateway request path
-    result = proxy_cm.some_property
-    
-    # Should return the raw text from POST when JSON parsing fails
-    assert result == "post response text"
-    mock_get.assert_called_once_with("http://gateway/app/some_property", timeout=60)
-    mock_post.assert_called_once_with("http://gateway/app/some_property", timeout=60)
-
-
-
-def test_getattr_fallback():
-    """Test __getattr__ fallback method."""
-    dummy_cm = DummyCM()
-    dummy_cm._service_endpoints = {"test": DummySchema}
-    
-    proxy_cm = ProxyConnectionManager(
-        gateway_url="http://gateway", app_name="app", original_cm=dummy_cm
-    )
-    
-    # This should trigger __getattr__ since __getattribute__ doesn't handle this case
-    # We need to bypass __getattribute__ to test __getattr__
-    with pytest.raises(AttributeError, match="'ProxyConnectionManager' object has no attribute 'nonexistent_attr'"):
-        object.__getattribute__(proxy_cm, "__class__").__getattr__(proxy_cm, "nonexistent_attr")
-
-@patch('httpx.AsyncClient')
-@pytest.mark.asyncio
-async def test_async_proxy_method_output_schema_no_validation(mock_client_class):
-    """Test async proxy method when output_schema is None (line 134)."""
-    # Create a schema with NO output_schema (None)
-    class SchemaWithoutOutputSchema:
-        input_schema = None
-        output_schema = None  # This will trigger the else clause at line 134
-        name = "no_output_schema"
-    
-    # Set up mocks for HTTP request
-    mock_client = AsyncMock()
-    mock_response = Mock()
-    mock_response.status_code = 200
-    mock_response.json.return_value = {"result": "raw_result"}
-    mock_client.post.return_value = mock_response
-    mock_client_class.return_value.__aenter__.return_value = mock_client
-    
-    # Create connection manager with schema that has no output validation
-    dummy_cm = DummyCM()
-    dummy_cm._service_endpoints = {"no_output_schema": SchemaWithoutOutputSchema}
-    
-    proxy_cm = ProxyConnectionManager(
-        gateway_url="http://gateway", app_name="app", original_cm=dummy_cm
-    )
-    
-    # Get the async method
-    instance_dict = object.__getattribute__(proxy_cm, "__dict__")
-    ano_output_schema_method = instance_dict["ano_output_schema"]
-    
-    # Call the async method
-    result = await ano_output_schema_method(param="value")
-    
-    # Should get the raw result (no output validation)
-    assert result == {"result": "raw_result"}
-
-@patch('requests.post')
-def test_sync_proxy_method_output_schema_no_validation(mock_post):
-    """Test sync proxy method when output_schema is None (line 171)."""
-    # Create a schema with NO output_schema (None)
-    class SchemaWithoutOutputSchema:
-        input_schema = None
-        output_schema = None  # This will trigger the else clause
-        name = "no_output_schema"
-    
-    # Set up mocks for HTTP request
-    mock_response = Mock()
-    mock_response.status_code = 200
-    mock_response.json.return_value = {"result": "raw_result"}
-    mock_post.return_value = mock_response
-    
-    # Create connection manager with schema that has no output validation
-    dummy_cm = DummyCM()
-    dummy_cm._service_endpoints = {"no_output_schema": SchemaWithoutOutputSchema}
-    
-    proxy_cm = ProxyConnectionManager(
-        gateway_url="http://gateway", app_name="app", original_cm=dummy_cm
-    )
-    
-    # Get the sync method
-    instance_dict = object.__getattribute__(proxy_cm, "__dict__")
-    no_output_schema_method = instance_dict["no_output_schema"]
-    
-    # Call the sync method
-    result = no_output_schema_method(param="value")
-    
-    # Should get the raw result (no output validation)
-    assert result == {"result": "raw_result"}
-
-@patch('requests.post')
-def test_sync_proxy_method_output_validation_error(mock_post):
-    """Test sync proxy method when output validation fails (lines 168-172)."""
-    # Create a schema with an output_schema that will fail validation
-    class FailingOutputSchema:
-        def __init__(self, **kwargs):
-            # Always raise an exception to trigger the fallback
-            raise ValueError("Output validation failed")
-    
-    class SchemaWithFailingOutput:
-        input_schema = None
-        output_schema = FailingOutputSchema
-        name = "failing_output"
-    
-    # Set up mocks for HTTP request
-    mock_response = Mock()
-    mock_response.status_code = 200
-    mock_response.json.return_value = {"result": "success"}
-    mock_post.return_value = mock_response
-    
-    # Create connection manager with failing output schema
-    dummy_cm = DummyCM()
-    dummy_cm._service_endpoints = {"failing_output": SchemaWithFailingOutput}
-    
-    proxy_cm = ProxyConnectionManager(
-        gateway_url="http://gateway", app_name="app", original_cm=dummy_cm
-    )
-    
-    # Get the sync method
-    instance_dict = object.__getattribute__(proxy_cm, "__dict__")
-    failing_output_method = instance_dict["failing_output"]
-    
-    # Call the sync method - should fallback to raw result when output validation fails
-    result = failing_output_method(param="value")
-    
-    # Should get the raw result (not wrapped in output schema due to validation failure)
-    assert result == {"result": "success"}
-
-@patch('requests.get')
-@patch('requests.post')
-def test_getattribute_both_get_and_post_fail(mock_post, mock_get):
-    """Test __getattribute__ when both GET and POST requests fail (line 220)."""
-    # Mock both GET and POST to return non-200 status codes
-    mock_get_response = Mock()
-    mock_get_response.status_code = 404
-    mock_get.return_value = mock_get_response
-    
-    mock_post_response = Mock()
-    mock_post_response.status_code = 500
-    mock_post_response.text = "Internal Server Error"
-    mock_post.return_value = mock_post_response
-    
-    dummy_cm = DummyCM()
-    dummy_cm._service_endpoints = {"test": DummySchema}
-    
-    proxy_cm = ProxyConnectionManager(
-        gateway_url="http://gateway", app_name="app", original_cm=dummy_cm
-    )
-    
-    # Use object.__getattribute__ to call the ProxyConnectionManager's __getattribute__ method directly
-    # This will trigger the gateway request path, and both GET and POST will fail
-    with pytest.raises(AttributeError, match="Gateway request failed for 'some_property': 500 - Internal Server Error"):
-        ProxyConnectionManager.__getattribute__(proxy_cm, 'some_property')
-    
-    # Verify both GET and POST were called
-    mock_get.assert_called_once_with("http://gateway/app/some_property", timeout=60)
-    mock_post.assert_called_once_with("http://gateway/app/some_property", timeout=60)
-
-def test_getattribute_line_195_proxy_method_access():
-    """Test that line 195 is executed when accessing proxy methods from instance dict."""
-    dummy_cm = DummyCM()
-    dummy_cm._service_endpoints = {"test_method": DummySchema}
-    
-    proxy_cm = ProxyConnectionManager(
-        gateway_url="http://gateway", app_name="app", original_cm=dummy_cm
-    )
-    
-    # Verify the proxy method was created and is in instance dict
-    instance_dict = object.__getattribute__(proxy_cm, "__dict__")
-    assert "test_method" in instance_dict
-    assert "atest_method" in instance_dict
-    
-    # Access the proxy method - this should hit line 195
-    sync_method = proxy_cm.test_method
-    async_method = proxy_cm.atest_method
-    
-    # Verify we got the actual methods
-    assert callable(sync_method)
-    assert callable(async_method)
-    assert sync_method.__name__ == "test_method"
-    assert async_method.__name__ == "atest_method"+
+    @pytest.fixture
+    def mock_original_cm(self):
+        """Create a mock with various method signatures."""
+        mock_cm = Mock()
+        
+        # Method with *args and **kwargs
+        def flexible_method(*args, **kwargs):
+            return {"args": args, "kwargs": kwargs}
+        mock_cm.flexible = flexible_method
+        
+        # Method with mixed parameters
+        def mixed_method(required, optional="default", *args, **kwargs):
+            return {"required": required, "optional": optional, "args": args, "kwargs": kwargs}
+        mock_cm.mixed = mixed_method
+        
+        return mock_cm
+
+    @pytest.fixture
+    def proxy(self, mock_original_cm):
+        """Create a ProxyConnectionManager instance."""
+        return ProxyConnectionManager(
+            gateway_url="http://localhost:8090",
+            app_name="test-service",
+            original_cm=mock_original_cm
+        )
+
+    def test_method_with_args_kwargs(self, proxy):
+        """Test method with *args and **kwargs signature."""
+        with patch('requests.post') as mock_post:
+            mock_response = Mock()
+            mock_response.status_code = 200
+            mock_response.json.return_value = {"success": True}
+            mock_post.return_value = mock_response
+            
+            # Call flexible method with kwargs
+            result = proxy.flexible(key="value", another="param")
+            
+            # Should use POST with kwargs as payload
+            mock_post.assert_called_once_with(
+                "http://localhost:8090/test-service/flexible",
+                json={"key": "value", "another": "param"},
+                timeout=60
+            )
+
+    def test_method_with_mixed_signature(self, proxy):
+        """Test method with mixed parameter types."""
+        with patch('requests.post') as mock_post:
+            mock_response = Mock()
+            mock_response.status_code = 200
+            mock_response.json.return_value = {"success": True}
+            mock_post.return_value = mock_response
+            
+            # This method has required parameters, so should use POST
+            result = proxy.mixed(required="test", optional="custom")
+            
+            mock_post.assert_called_once_with(
+                "http://localhost:8090/test-service/mixed",
+                json={"required": "test", "optional": "custom"},
+                timeout=60
+            )
+
+    def test_gateway_url_with_path(self, mock_original_cm):
+        """Test gateway URL that includes a path."""
+        proxy = ProxyConnectionManager(
+            gateway_url="http://localhost:8090/api/v1/",
+            app_name="test-service",
+            original_cm=mock_original_cm
+        )
+        
+        assert proxy.gateway_url == "http://localhost:8090/api/v1"
+
+    def test_complex_app_name(self, mock_original_cm):
+        """Test with complex app name containing special characters."""
+        proxy = ProxyConnectionManager(
+            gateway_url="http://localhost:8090",
+            app_name="test-service-v2",
+            original_cm=mock_original_cm
+        )
+        
+        assert proxy.app_name == "test-service-v2"
+        
+        # Test that the app name is used correctly in URLs
+        mock_original_cm.echo = Mock()
+        
+        with patch('requests.post') as mock_post:
+            mock_response = Mock()
+            mock_response.status_code = 200
+            mock_response.json.return_value = {"success": True}
+            mock_post.return_value = mock_response
+            
+            proxy.echo(message="test")
+            
+            expected_url = "http://localhost:8090/test-service-v2/echo"
+            mock_post.assert_called_once_with(
+                expected_url,
+                json={"message": "test"},
+                timeout=60
+            )
+
+
+class TestProxyConnectionManagerIntegration:
+    """Integration tests that test the full proxy workflow."""
+
+    def test_full_proxy_workflow(self):
+        """Test the complete proxy workflow from initialization to method call."""
+        # Create a realistic mock connection manager
+        original_cm = Mock(spec=ConnectionManager)
+        
+        # Add a method with specific signature
+        def echo_method(message: str, delay: float = 0.0):
+            return {"echoed": message, "delay": delay}
+        original_cm.echo = echo_method
+        
+        # Create proxy
+        proxy = ProxyConnectionManager(
+            gateway_url="http://localhost:8090/",  # With trailing slash
+            app_name="echo-service",
+            original_cm=original_cm
+        )
+        
+        # Verify initialization
+        assert proxy.gateway_url == "http://localhost:8090"
+        assert proxy.app_name == "echo-service"
+        assert proxy.original_cm == original_cm
+        
+        # Test method call
+        with patch('requests.post') as mock_post:
+            mock_response = Mock()
+            mock_response.status_code = 200
+            mock_response.json.return_value = {"echoed": "hello world", "delay": 0.5}
+            mock_post.return_value = mock_response
+            
+            result = proxy.echo(message="hello world", delay=0.5)
+            
+            # Verify request
+            mock_post.assert_called_once_with(
+                "http://localhost:8090/echo-service/echo",
+                json={"message": "hello world", "delay": 0.5},
+                timeout=60
+            )
+            
+            # Verify response
+            assert result == {"echoed": "hello world", "delay": 0.5}
+
+    def test_method_signature_analysis(self):
+        """Test that method signature analysis works correctly."""
+        original_cm = Mock()
+        
+        # Method with no required parameters
+        def no_required_params(optional="default"):
+            return {"optional": optional}
+        original_cm.no_required = no_required_params
+        
+        # Method with required parameters
+        def required_params(required, optional="default"):
+            return {"required": required, "optional": optional}
+        original_cm.required = required_params
+        
+        proxy = ProxyConnectionManager(
+            gateway_url="http://localhost:8090",
+            app_name="test",
+            original_cm=original_cm
+        )
+        
+        # Test no required params -> GET
+        with patch('requests.get') as mock_get:
+            mock_response = Mock()
+            mock_response.status_code = 200
+            mock_response.json.return_value = {"optional": "default"}
+            mock_get.return_value = mock_response
+            
+            proxy.no_required()
+            mock_get.assert_called_once()
+        
+        # Test required params -> POST
+        with patch('requests.post') as mock_post:
+            mock_response = Mock()
+            mock_response.status_code = 200
+            mock_response.json.return_value = {"required": "test", "optional": "default"}
+            mock_post.return_value = mock_response
+            
+            proxy.required(required="test")
+            mock_post.assert_called_once()