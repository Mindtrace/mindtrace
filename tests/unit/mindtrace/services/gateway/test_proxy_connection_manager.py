<<<<<<< HEAD
from unittest.mock import Mock, patch, AsyncMock
from typing import Any
=======
from unittest.mock import AsyncMock, Mock, patch
>>>>>>> e3f77138

import pytest

from mindtrace.services.core.connection_manager import ConnectionManager
from mindtrace.services.gateway.proxy_connection_manager import ProxyConnectionManager


class DummyInput:
    def __init__(self, **kwargs):
        self.__dict__.update(kwargs)

    def model_dump(self):
        return self.__dict__


class DummyOutput:
    def __init__(self, **kwargs):
        self.__dict__.update(kwargs)


class DummySchema:
    input_schema = DummyInput
    output_schema = DummyOutput
    name = "dummy"

<<<<<<< HEAD
class DummyCM(ConnectionManager):
    pass

class DummyCMWithServiceEndpoints(ConnectionManager):
    def __init__(self, **kwargs):
        self._service_endpoints: dict[str, type] = {"test": DummySchema}

def test_initialization():
    """Test that ProxyConnectionManager initializes correctly."""
    dummy_cm = DummyCMWithServiceEndpoints()
    
    proxy_cm = ProxyConnectionManager(
        gateway_url="http://gateway", app_name="app", original_cm=dummy_cm
    )
    
=======

class DummyCM:
    pass


def test_initialization():
    """Test that ProxyConnectionManager initializes correctly."""
    dummy_cm = DummyCM()
    dummy_cm._service_endpoints = {"test": DummySchema}

    proxy_cm = ProxyConnectionManager(gateway_url="http://gateway", app_name="app", original_cm=dummy_cm)

>>>>>>> e3f77138
    # Use object.__getattribute__ to avoid triggering the custom __getattribute__
    assert object.__getattribute__(proxy_cm, "gateway_url") == "http://gateway"
    assert object.__getattribute__(proxy_cm, "app_name") == "app"
    assert object.__getattribute__(proxy_cm, "original_cm") == dummy_cm


def test_url_normalization():
    """Test that gateway URL is properly normalized (no trailing slash)."""
<<<<<<< HEAD
    dummy_cm = DummyCMWithServiceEndpoints()
    
    proxy_cm = ProxyConnectionManager(
        gateway_url="http://gateway/", app_name="app", original_cm=dummy_cm
    )
    
=======
    dummy_cm = DummyCM()
    dummy_cm._service_endpoints = {"test": DummySchema}

    proxy_cm = ProxyConnectionManager(gateway_url="http://gateway/", app_name="app", original_cm=dummy_cm)

>>>>>>> e3f77138
    assert object.__getattribute__(proxy_cm, "gateway_url") == "http://gateway"


def test_service_endpoints_extraction():
    """Test that service endpoints are properly extracted from the connection manager."""
    dummy_cm = DummyCMWithServiceEndpoints()
    dummy_cm._service_endpoints = {"dummy": DummySchema}

    proxy_cm = ProxyConnectionManager(gateway_url="http://gateway", app_name="app", original_cm=dummy_cm)

    service_endpoints = object.__getattribute__(proxy_cm, "_service_endpoints")
    assert "dummy" in service_endpoints
    assert service_endpoints["dummy"] == DummySchema


@patch("requests.post")
def test_sync_proxy_method_success(mock_post):
    """Test successful sync proxy method call."""
    mock_response = Mock()
    mock_response.status_code = 200
    mock_response.json.return_value = {"result": "ok"}
    mock_post.return_value = mock_response
<<<<<<< HEAD
    
    dummy_cm = DummyCMWithServiceEndpoints()
=======

    dummy_cm = DummyCM()
>>>>>>> e3f77138
    dummy_cm._service_endpoints = {"dummy": DummySchema}

    proxy_cm = ProxyConnectionManager(gateway_url="http://gateway", app_name="app", original_cm=dummy_cm)

    # Get the dynamically created method directly from instance dict
    instance_dict = object.__getattribute__(proxy_cm, "__dict__")
    dummy_method = instance_dict["dummy"]

    result = dummy_method(foo="bar")

    # Result is wrapped in DummyOutput because schema validation is applied
    assert isinstance(result, DummyOutput)
    assert result.result == "ok"
    mock_post.assert_called_once_with("http://gateway/app/dummy", json={"foo": "bar"}, timeout=60)


@patch("requests.post")
def test_sync_proxy_method_http_error(mock_post):
    """Test sync proxy method with HTTP error."""
    mock_response = Mock()
    mock_response.status_code = 500
    mock_response.text = "Internal Server Error"
    mock_post.return_value = mock_response
<<<<<<< HEAD
    
    dummy_cm = DummyCMWithServiceEndpoints()
=======

    dummy_cm = DummyCM()
>>>>>>> e3f77138
    dummy_cm._service_endpoints = {"dummy": DummySchema}

    proxy_cm = ProxyConnectionManager(gateway_url="http://gateway", app_name="app", original_cm=dummy_cm)

    instance_dict = object.__getattribute__(proxy_cm, "__dict__")
    dummy_method = instance_dict["dummy"]

    with pytest.raises(RuntimeError, match="Gateway proxy request failed: Internal Server Error"):
        dummy_method(foo="bar")


@patch("requests.post")
def test_sync_proxy_method_json_error(mock_post):
    """Test sync proxy method with JSON parsing error."""
    mock_response = Mock()
    mock_response.status_code = 200
    mock_response.json.side_effect = Exception("bad json")
    mock_post.return_value = mock_response
<<<<<<< HEAD
    
    dummy_cm = DummyCMWithServiceEndpoints()
=======

    dummy_cm = DummyCM()
>>>>>>> e3f77138
    dummy_cm._service_endpoints = {"dummy": DummySchema}

    proxy_cm = ProxyConnectionManager(gateway_url="http://gateway", app_name="app", original_cm=dummy_cm)

    instance_dict = object.__getattribute__(proxy_cm, "__dict__")
    dummy_method = instance_dict["dummy"]

    result = dummy_method(foo="bar")
    # When JSON parsing fails, it falls back to {"success": True} and then applies output validation
    assert isinstance(result, DummyOutput)
    assert result.success is True


@patch("httpx.AsyncClient")
@pytest.mark.asyncio
async def test_async_proxy_method_success(mock_client_class):
    """Test successful async proxy method call."""
    mock_client = AsyncMock()
    mock_response = Mock()  # Use regular Mock, not AsyncMock
    mock_response.status_code = 200
    mock_response.json.return_value = {"result": "ok"}  # json() is synchronous in httpx
    mock_client.post.return_value = mock_response
    mock_client_class.return_value.__aenter__.return_value = mock_client
<<<<<<< HEAD
    
    dummy_cm = DummyCMWithServiceEndpoints()
=======

    dummy_cm = DummyCM()
>>>>>>> e3f77138
    dummy_cm._service_endpoints = {"dummy": DummySchema}

    proxy_cm = ProxyConnectionManager(gateway_url="http://gateway", app_name="app", original_cm=dummy_cm)

    instance_dict = object.__getattribute__(proxy_cm, "__dict__")
    adummy_method = instance_dict["adummy"]

    result = await adummy_method(foo="bar")

    # Result is wrapped in DummyOutput because schema validation is applied
    assert isinstance(result, DummyOutput)
    assert result.result == "ok"
    mock_client.post.assert_awaited_once_with("http://gateway/app/dummy", json={"foo": "bar"})


def test_getattribute_internal_attrs():
    """Test that internal attributes are accessed directly."""
<<<<<<< HEAD
    dummy_cm = DummyCMWithServiceEndpoints()
    
    proxy_cm = ProxyConnectionManager(
        gateway_url="http://gateway", app_name="app", original_cm=dummy_cm
    )
    
=======
    dummy_cm = DummyCM()
    dummy_cm._service_endpoints = {"dummy": DummySchema}

    proxy_cm = ProxyConnectionManager(gateway_url="http://gateway", app_name="app", original_cm=dummy_cm)

>>>>>>> e3f77138
    # These should be accessible via the normal __getattribute__ without HTTP calls
    assert proxy_cm.gateway_url == "http://gateway"
    assert proxy_cm.app_name == "app"
    assert proxy_cm.original_cm == dummy_cm


@patch("requests.get")
def test_getattribute_proxy_property_get_success(mock_get):
    """Test property access via GET request."""
    mock_response = Mock()
    mock_response.status_code = 200
    mock_response.json.return_value = {"foo": "bar"}
    mock_get.return_value = mock_response
<<<<<<< HEAD
    
    dummy_cm = DummyCMWithServiceEndpoints()
    
    proxy_cm = ProxyConnectionManager(
        gateway_url="http://gateway", app_name="app", original_cm=dummy_cm
    )
    
=======

    dummy_cm = DummyCM()
    dummy_cm._service_endpoints = {"dummy": DummySchema}

    proxy_cm = ProxyConnectionManager(gateway_url="http://gateway", app_name="app", original_cm=dummy_cm)

>>>>>>> e3f77138
    result = proxy_cm.some_property
    assert result["foo"] == "bar"
    mock_get.assert_called_once_with("http://gateway/app/some_property", timeout=60)


def test_dynamic_method_creation():
    """Test that sync and async methods are created for each endpoint."""
    dummy_cm = DummyCMWithServiceEndpoints()
    dummy_cm._service_endpoints = {"test_endpoint": DummySchema}

    proxy_cm = ProxyConnectionManager(gateway_url="http://gateway", app_name="app", original_cm=dummy_cm)

    instance_dict = object.__getattribute__(proxy_cm, "__dict__")

    # Both sync and async methods should be created
    assert "test_endpoint" in instance_dict
    assert "atest_endpoint" in instance_dict
    assert callable(instance_dict["test_endpoint"])
    assert callable(instance_dict["atest_endpoint"])


def test_extract_service_endpoints_from_class_attribute():
    """Test that _extract_service_endpoints correctly uses original_cm.__class__._service_endpoints (line 50)."""

    # Create a mock connection manager class with _service_endpoints set on the class
    class MockConnectionManagerClass:
        # This simulates what generate_connection_manager does
        _service_endpoints = {"test_endpoint": DummySchema, "another_endpoint": DummySchema}

    mock_cm = MockConnectionManagerClass()

    proxy_cm = ProxyConnectionManager(gateway_url="http://gateway", app_name="app", original_cm=mock_cm)

    # Verify that the endpoints were extracted from the class attribute
    service_endpoints = object.__getattribute__(proxy_cm, "_service_endpoints")

    # Should have extracted endpoints from original_cm.__class__._service_endpoints
    assert "test_endpoint" in service_endpoints
    assert "another_endpoint" in service_endpoints
    assert service_endpoints["test_endpoint"] == DummySchema
    assert service_endpoints["another_endpoint"] == DummySchema

    # Verify that proxy methods were created for these endpoints
    instance_dict = object.__getattribute__(proxy_cm, "__dict__")
    assert "test_endpoint" in instance_dict
    assert "atest_endpoint" in instance_dict
    assert "another_endpoint" in instance_dict
    assert "aanother_endpoint" in instance_dict


def test_extract_service_endpoints_from_instance_service_class():
    """Test that _extract_service_endpoints correctly uses original_cm._service_class (lines 51-55)."""

    # Create a mock service class that has endpoints
    class MockService:
        def __init__(self):
            self._endpoints = {"instance_endpoint": DummySchema, "service_endpoint": DummySchema}

    # Create a mock connection manager instance with _service_class set on the instance
<<<<<<< HEAD
    class MockConnectionManager(ConnectionManager):
        def __init__(self, **kwargs):
            self._service_class = MockService
    
    mock_cm = MockConnectionManager()
    # This simulates a case where the instance stores the service class reference
    
    proxy_cm = ProxyConnectionManager(
        gateway_url="http://gateway", app_name="app", original_cm=mock_cm
    )
    
=======
    class MockConnectionManager:
        pass

    mock_cm = MockConnectionManager()
    # This simulates a case where the instance stores the service class reference
    mock_cm._service_class = MockService

    proxy_cm = ProxyConnectionManager(gateway_url="http://gateway", app_name="app", original_cm=mock_cm)

>>>>>>> e3f77138
    # Verify that the endpoints were extracted from the service class via instance attribute
    service_endpoints = object.__getattribute__(proxy_cm, "_service_endpoints")

    # Should have extracted endpoints from temp_service._endpoints where temp_service = original_cm._service_class()
    assert "instance_endpoint" in service_endpoints
    assert "service_endpoint" in service_endpoints
    assert service_endpoints["instance_endpoint"] == DummySchema
    assert service_endpoints["service_endpoint"] == DummySchema

    # Verify that proxy methods were created for these endpoints
    instance_dict = object.__getattribute__(proxy_cm, "__dict__")
    assert "instance_endpoint" in instance_dict
    assert "ainstance_endpoint" in instance_dict
    assert "service_endpoint" in instance_dict
    assert "aservice_endpoint" in instance_dict


@patch("httpx.AsyncClient")
@pytest.mark.asyncio
async def test_async_proxy_method_input_validation_fallback(mock_client_class):
    """Test async proxy method fallback when input validation fails (lines 107-109)."""

    # Create a schema with an input_schema that will fail validation
    class FailingInputSchema:
        def __init__(self, **kwargs):
            # Always raise an exception to trigger the fallback
            raise ValueError("Input validation failed")

        def model_dump(self):
            return {}

    class SchemaWithFailingInput:
        input_schema = FailingInputSchema
        output_schema = DummyOutput
        name = "failing_input"

    # Set up mocks for HTTP request
    mock_client = AsyncMock()
    mock_response = Mock()
    mock_response.status_code = 200
    mock_response.json.return_value = {"result": "success"}
    mock_client.post.return_value = mock_response
    mock_client_class.return_value.__aenter__.return_value = mock_client

    # Create connection manager with failing input schema
    dummy_cm = DummyCMWithServiceEndpoints()
    dummy_cm._service_endpoints = {"failing_input": SchemaWithFailingInput}

    proxy_cm = ProxyConnectionManager(gateway_url="http://gateway", app_name="app", original_cm=dummy_cm)

    # Get the async method
    instance_dict = object.__getattribute__(proxy_cm, "__dict__")
    afailing_input_method = instance_dict["afailing_input"]

    # Call the async method with some kwargs
    test_kwargs = {"param1": "value1", "param2": "value2"}
    result = await afailing_input_method(**test_kwargs)

    # Verify that the HTTP request was made with raw kwargs (fallback behavior)
    mock_client.post.assert_awaited_once_with(
        "http://gateway/app/failing_input",
        json=test_kwargs,  # Should be raw kwargs, not validated input
    )

    # Verify that the result was processed correctly
    assert isinstance(result, DummyOutput)
    assert result.result == "success"


@patch("requests.post")
def test_sync_proxy_method_input_validation_fallback(mock_post):
    """Test sync proxy method fallback when input validation fails (equivalent to lines 107-109 but in sync version)."""

    # Create a schema with an input_schema that will fail validation
    class FailingInputSchema:
        def __init__(self, **kwargs):
            # Always raise an exception to trigger the fallback
            raise ValueError("Input validation failed")

        def model_dump(self):
            return {}

    class SchemaWithFailingInput:
        input_schema = FailingInputSchema
        output_schema = DummyOutput
        name = "failing_input"

    # Set up mocks for HTTP request
    mock_response = Mock()
    mock_response.status_code = 200
    mock_response.json.return_value = {"result": "success"}
    mock_post.return_value = mock_response

    # Create connection manager with failing input schema
    dummy_cm = DummyCMWithServiceEndpoints()
    dummy_cm._service_endpoints = {"failing_input": SchemaWithFailingInput}

    proxy_cm = ProxyConnectionManager(gateway_url="http://gateway", app_name="app", original_cm=dummy_cm)

    # Get the sync method
    instance_dict = object.__getattribute__(proxy_cm, "__dict__")
    failing_input_method = instance_dict["failing_input"]

    # Call the sync method with some kwargs
    test_kwargs = {"param1": "value1", "param2": "value2"}
    result = failing_input_method(**test_kwargs)

    # Verify that the HTTP request was made with raw kwargs (fallback behavior)
    mock_post.assert_called_once_with(
        "http://gateway/app/failing_input",
        json=test_kwargs,  # Should be raw kwargs, not validated input
        timeout=60,
    )

    # Verify that the result was processed correctly
    assert isinstance(result, DummyOutput)
    assert result.result == "success"


@patch("httpx.AsyncClient")
@pytest.mark.asyncio
async def test_async_proxy_method_no_input_schema(mock_client_class):
    """Test async proxy method when no input_schema is available (line 111)."""

    # Create a schema with NO input_schema (None)
    class SchemaWithoutInputSchema:
        input_schema = None  # This will trigger the else clause at line 111
        output_schema = DummyOutput
        name = "no_input_schema"

    # Set up mocks for HTTP request
    mock_client = AsyncMock()
    mock_response = Mock()
    mock_response.status_code = 200
    mock_response.json.return_value = {"result": "no_validation"}
    mock_client.post.return_value = mock_response
    mock_client_class.return_value.__aenter__.return_value = mock_client

    # Create connection manager with schema that has no input validation
    dummy_cm = DummyCMWithServiceEndpoints()
    dummy_cm._service_endpoints = {"no_input_schema": SchemaWithoutInputSchema}

    proxy_cm = ProxyConnectionManager(gateway_url="http://gateway", app_name="app", original_cm=dummy_cm)

    # Get the async method
    instance_dict = object.__getattribute__(proxy_cm, "__dict__")
    ano_input_schema_method = instance_dict["ano_input_schema"]

    # Call the async method with some kwargs
    test_kwargs = {"param1": "value1", "param2": "value2"}
    result = await ano_input_schema_method(**test_kwargs)

    # Verify that the HTTP request was made with raw kwargs (no validation)
    mock_client.post.assert_awaited_once_with(
        "http://gateway/app/no_input_schema",
        json=test_kwargs,  # Should be raw kwargs since no input_schema
    )

    # Verify that the result was processed correctly
    assert isinstance(result, DummyOutput)
    assert result.result == "no_validation"


@patch("httpx.AsyncClient")
@pytest.mark.asyncio
async def test_async_proxy_method_missing_input_schema_attribute(mock_client_class):
    """Test async proxy method when input_schema attribute is missing entirely (line 111)."""

    # Create a schema that doesn't have input_schema attribute at all
    class SchemaWithMissingInputSchema:
        # No input_schema attribute at all
        output_schema = DummyOutput
        name = "missing_input_schema"

    # Set up mocks for HTTP request
    mock_client = AsyncMock()
    mock_response = Mock()
    mock_response.status_code = 200
    mock_response.json.return_value = {"result": "no_input_attr"}
    mock_client.post.return_value = mock_response
    mock_client_class.return_value.__aenter__.return_value = mock_client

    # Create connection manager with schema that has no input_schema attribute
    dummy_cm = DummyCMWithServiceEndpoints()
    dummy_cm._service_endpoints = {"missing_input_schema": SchemaWithMissingInputSchema}

    proxy_cm = ProxyConnectionManager(gateway_url="http://gateway", app_name="app", original_cm=dummy_cm)

    # Get the async method
    instance_dict = object.__getattribute__(proxy_cm, "__dict__")
    amissing_input_schema_method = instance_dict["amissing_input_schema"]

    # Call the async method with some kwargs
    test_kwargs = {"param1": "value1", "param2": "value2"}
    result = await amissing_input_schema_method(**test_kwargs)

    # Verify that the HTTP request was made with raw kwargs (no validation)
    mock_client.post.assert_awaited_once_with(
        "http://gateway/app/missing_input_schema",
        json=test_kwargs,  # Should be raw kwargs since no input_schema attribute
    )

    # Verify that the result was processed correctly
    assert isinstance(result, DummyOutput)
    assert result.result == "no_input_attr"


def test_infer_endpoints_from_methods():
    """Test fallback endpoint inference when service endpoints are not available."""
<<<<<<< HEAD
    class MockCM(ConnectionManager):
=======

    class MockCM:
>>>>>>> e3f77138
        def some_method(self):
            pass

        def another_method(self):
            pass

        def shutdown(self):  # This should be filtered out
            pass

    mock_cm = MockCM()

    proxy_cm = ProxyConnectionManager(gateway_url="http://gateway", app_name="app", original_cm=mock_cm)

    service_endpoints = object.__getattribute__(proxy_cm, "_service_endpoints")

    # Should have inferred endpoints for public methods, excluding protected ones
    assert "some_method" in service_endpoints
    assert "another_method" in service_endpoints
    assert "shutdown" not in service_endpoints  # Should be filtered out


def test_extract_service_endpoints_from_class_service_class():
    """Test that _extract_service_endpoints correctly uses original_cm.__class__._service_class (lines 45-47)."""

    # Create a mock service class that has endpoints
    class MockService:
        def __init__(self):
            self._endpoints = {"class_service_endpoint": DummySchema, "another_class_endpoint": DummySchema}

    # Create a mock connection manager class with _service_class set on the class
    class MockConnectionManagerClass(ConnectionManager):
        _service_class = MockService  # This simulates the first branch in _extract_service_endpoints

    mock_cm = MockConnectionManagerClass()

    proxy_cm = ProxyConnectionManager(gateway_url="http://gateway", app_name="app", original_cm=mock_cm)

    # Verify that the endpoints were extracted from the service class via class attribute
    service_endpoints = object.__getattribute__(proxy_cm, "_service_endpoints")

    # Should have extracted endpoints from temp_service._endpoints where temp_service = original_cm.__class__._service_class()
    assert "class_service_endpoint" in service_endpoints
    assert "another_class_endpoint" in service_endpoints
    assert service_endpoints["class_service_endpoint"] == DummySchema
    assert service_endpoints["another_class_endpoint"] == DummySchema

    # Verify that proxy methods were created for these endpoints
    instance_dict = object.__getattribute__(proxy_cm, "__dict__")
    assert "class_service_endpoint" in instance_dict
    assert "aclass_service_endpoint" in instance_dict
    assert "another_class_endpoint" in instance_dict
    assert "aanother_class_endpoint" in instance_dict


@patch("httpx.AsyncClient")
@pytest.mark.asyncio
async def test_async_proxy_method_http_error(mock_client_class):
    """Test async proxy method when HTTP request returns non-200 status (line 118)."""
    # Set up mocks for HTTP request with error status
    mock_client = AsyncMock()
    mock_response = Mock()
    mock_response.status_code = 500
    mock_response.text = "Internal Server Error"
    mock_client.post.return_value = mock_response
    mock_client_class.return_value.__aenter__.return_value = mock_client

    # Create connection manager with schema
    dummy_cm = DummyCMWithServiceEndpoints()
    dummy_cm._service_endpoints = {"error_endpoint": DummySchema}

    proxy_cm = ProxyConnectionManager(gateway_url="http://gateway", app_name="app", original_cm=dummy_cm)

    # Get the async method
    instance_dict = object.__getattribute__(proxy_cm, "__dict__")
    aerror_endpoint_method = instance_dict["aerror_endpoint"]

    # Call the async method - should raise RuntimeError
    with pytest.raises(RuntimeError, match="Gateway proxy request failed: Internal Server Error"):
        await aerror_endpoint_method(param="value")


@patch("httpx.AsyncClient")
@pytest.mark.asyncio
async def test_async_proxy_method_json_parsing_error(mock_client_class):
    """Test async proxy method when JSON parsing fails (lines 123-124)."""
    # Set up mocks for HTTP request with unparseable JSON
    mock_client = AsyncMock()
    mock_response = Mock()
    mock_response.status_code = 200
    mock_response.json.side_effect = Exception("Invalid JSON")
    mock_client.post.return_value = mock_response
    mock_client_class.return_value.__aenter__.return_value = mock_client

    # Create connection manager with schema that has no output validation
    dummy_cm = DummyCMWithServiceEndpoints()
    dummy_cm._service_endpoints = {"json_error_endpoint": DummySchema}

    proxy_cm = ProxyConnectionManager(gateway_url="http://gateway", app_name="app", original_cm=dummy_cm)

    # Get the async method
    instance_dict = object.__getattribute__(proxy_cm, "__dict__")
    ajson_error_endpoint_method = instance_dict["ajson_error_endpoint"]

    # Call the async method - should fallback to {"success": True}
    result = await ajson_error_endpoint_method(param="value")

    # Should get the fallback result wrapped in output schema
    assert isinstance(result, DummyOutput)
    assert result.success is True


@patch("httpx.AsyncClient")
@pytest.mark.asyncio
async def test_async_proxy_method_output_validation_error(mock_client_class):
    """Test async proxy method when output validation fails (lines 130-134)."""

    # Create a schema with an output_schema that will fail validation
    class FailingOutputSchema:
        def __init__(self, **kwargs):
            # Always raise an exception to trigger the fallback
            raise ValueError("Output validation failed")

    class SchemaWithFailingOutput:
        input_schema = None
        output_schema = FailingOutputSchema
        name = "failing_output"

    # Set up mocks for HTTP request
    mock_client = AsyncMock()
    mock_response = Mock()
    mock_response.status_code = 200
    mock_response.json.return_value = {"result": "success"}
    mock_client.post.return_value = mock_response
    mock_client_class.return_value.__aenter__.return_value = mock_client

    # Create connection manager with failing output schema
    dummy_cm = DummyCMWithServiceEndpoints()
    dummy_cm._service_endpoints = {"failing_output": SchemaWithFailingOutput}

    proxy_cm = ProxyConnectionManager(gateway_url="http://gateway", app_name="app", original_cm=dummy_cm)

    # Get the async method
    instance_dict = object.__getattribute__(proxy_cm, "__dict__")
    afailing_output_method = instance_dict["afailing_output"]

    # Call the async method - should fallback to raw result when output validation fails
    result = await afailing_output_method(param="value")

    # Should get the raw result (not wrapped in output schema due to validation failure)
    assert result == {"result": "success"}


@patch("requests.post")
def test_sync_proxy_method_json_parsing_error(mock_post):
    """Test sync proxy method when JSON parsing fails (lines 168-170)."""
    # Set up mocks for HTTP request with unparseable JSON
    mock_response = Mock()
    mock_response.status_code = 200
    mock_response.json.side_effect = Exception("Invalid JSON")
    mock_post.return_value = mock_response

    # Create connection manager with schema that has no output validation
    dummy_cm = DummyCMWithServiceEndpoints()
    dummy_cm._service_endpoints = {"json_error_endpoint": DummySchema}

    proxy_cm = ProxyConnectionManager(gateway_url="http://gateway", app_name="app", original_cm=dummy_cm)

    # Get the sync method
    instance_dict = object.__getattribute__(proxy_cm, "__dict__")
    json_error_endpoint_method = instance_dict["json_error_endpoint"]

    # Call the sync method - should fallback to {"success": True}
    result = json_error_endpoint_method(param="value")

    # Should get the fallback result wrapped in output schema
    assert isinstance(result, DummyOutput)
    assert result.success is True


@patch("requests.get")
def test_getattribute_get_request_json_error(mock_get):
    """Test __getattribute__ when GET request succeeds but JSON parsing fails (lines 209-220)."""
    mock_response = Mock()
    mock_response.status_code = 200
    mock_response.json.side_effect = Exception("JSON parse error")
    mock_response.text = "raw response text"
    mock_get.return_value = mock_response
<<<<<<< HEAD
    
    dummy_cm = DummyCMWithServiceEndpoints()
=======

    dummy_cm = DummyCM()
>>>>>>> e3f77138
    dummy_cm._service_endpoints = {"test": DummySchema}

    proxy_cm = ProxyConnectionManager(gateway_url="http://gateway", app_name="app", original_cm=dummy_cm)

    # Access a non-internal attribute to trigger the gateway request path
    result = proxy_cm.some_property

    # Should return the raw text when JSON parsing fails
    assert result == "raw response text"
    mock_get.assert_called_once_with("http://gateway/app/some_property", timeout=60)


@patch("requests.get")
@patch("requests.post")
def test_getattribute_get_fails_post_succeeds_json_error(mock_post, mock_get):
    """Test __getattribute__ when GET fails, POST succeeds but JSON parsing fails (lines 209-220)."""
    # GET request fails
    mock_get_response = Mock()
    mock_get_response.status_code = 404
    mock_get.return_value = mock_get_response

    # POST request succeeds but JSON parsing fails
    mock_post_response = Mock()
    mock_post_response.status_code = 200
    mock_post_response.json.side_effect = Exception("JSON parse error")
    mock_post_response.text = "post response text"
    mock_post.return_value = mock_post_response
<<<<<<< HEAD
    
    dummy_cm = DummyCMWithServiceEndpoints()
=======

    dummy_cm = DummyCM()
>>>>>>> e3f77138
    dummy_cm._service_endpoints = {"test": DummySchema}

    proxy_cm = ProxyConnectionManager(gateway_url="http://gateway", app_name="app", original_cm=dummy_cm)

    # Access a non-internal attribute to trigger the gateway request path
    result = proxy_cm.some_property

    # Should return the raw text from POST when JSON parsing fails
    assert result == "post response text"
    mock_get.assert_called_once_with("http://gateway/app/some_property", timeout=60)
    mock_post.assert_called_once_with("http://gateway/app/some_property", timeout=60)


def test_getattr_fallback():
    """Test __getattr__ fallback method."""
    dummy_cm = DummyCMWithServiceEndpoints()
    dummy_cm._service_endpoints = {"test": DummySchema}

    proxy_cm = ProxyConnectionManager(gateway_url="http://gateway", app_name="app", original_cm=dummy_cm)

    # This should trigger __getattr__ since __getattribute__ doesn't handle this case
    # We need to bypass __getattribute__ to test __getattr__
    with pytest.raises(AttributeError, match="'ProxyConnectionManager' object has no attribute 'nonexistent_attr'"):
        object.__getattribute__(proxy_cm, "__class__").__getattr__(proxy_cm, "nonexistent_attr")


@patch("httpx.AsyncClient")
@pytest.mark.asyncio
async def test_async_proxy_method_output_schema_no_validation(mock_client_class):
    """Test async proxy method when output_schema is None (line 134)."""

    # Create a schema with NO output_schema (None)
    class SchemaWithoutOutputSchema:
        input_schema = None
        output_schema = None  # This will trigger the else clause at line 134
        name = "no_output_schema"

    # Set up mocks for HTTP request
    mock_client = AsyncMock()
    mock_response = Mock()
    mock_response.status_code = 200
    mock_response.json.return_value = {"result": "raw_result"}
    mock_client.post.return_value = mock_response
    mock_client_class.return_value.__aenter__.return_value = mock_client

    # Create connection manager with schema that has no output validation
    dummy_cm = DummyCMWithServiceEndpoints()
    dummy_cm._service_endpoints = {"no_output_schema": SchemaWithoutOutputSchema}

    proxy_cm = ProxyConnectionManager(gateway_url="http://gateway", app_name="app", original_cm=dummy_cm)

    # Get the async method
    instance_dict = object.__getattribute__(proxy_cm, "__dict__")
    ano_output_schema_method = instance_dict["ano_output_schema"]

    # Call the async method
    result = await ano_output_schema_method(param="value")

    # Should get the raw result (no output validation)
    assert result == {"result": "raw_result"}


@patch("requests.post")
def test_sync_proxy_method_output_schema_no_validation(mock_post):
    """Test sync proxy method when output_schema is None (line 171)."""

    # Create a schema with NO output_schema (None)
    class SchemaWithoutOutputSchema:
        input_schema = None
        output_schema = None  # This will trigger the else clause
        name = "no_output_schema"

    # Set up mocks for HTTP request
    mock_response = Mock()
    mock_response.status_code = 200
    mock_response.json.return_value = {"result": "raw_result"}
    mock_post.return_value = mock_response

    # Create connection manager with schema that has no output validation
    dummy_cm = DummyCMWithServiceEndpoints()
    dummy_cm._service_endpoints = {"no_output_schema": SchemaWithoutOutputSchema}

    proxy_cm = ProxyConnectionManager(gateway_url="http://gateway", app_name="app", original_cm=dummy_cm)

    # Get the sync method
    instance_dict = object.__getattribute__(proxy_cm, "__dict__")
    no_output_schema_method = instance_dict["no_output_schema"]

    # Call the sync method
    result = no_output_schema_method(param="value")

    # Should get the raw result (no output validation)
    assert result == {"result": "raw_result"}


@patch("requests.post")
def test_sync_proxy_method_output_validation_error(mock_post):
    """Test sync proxy method when output validation fails (lines 168-172)."""

    # Create a schema with an output_schema that will fail validation
    class FailingOutputSchema:
        def __init__(self, **kwargs):
            # Always raise an exception to trigger the fallback
            raise ValueError("Output validation failed")

    class SchemaWithFailingOutput:
        input_schema = None
        output_schema = FailingOutputSchema
        name = "failing_output"

    # Set up mocks for HTTP request
    mock_response = Mock()
    mock_response.status_code = 200
    mock_response.json.return_value = {"result": "success"}
    mock_post.return_value = mock_response

    # Create connection manager with failing output schema
    dummy_cm = DummyCMWithServiceEndpoints()
    dummy_cm._service_endpoints = {"failing_output": SchemaWithFailingOutput}

    proxy_cm = ProxyConnectionManager(gateway_url="http://gateway", app_name="app", original_cm=dummy_cm)

    # Get the sync method
    instance_dict = object.__getattribute__(proxy_cm, "__dict__")
    failing_output_method = instance_dict["failing_output"]

    # Call the sync method - should fallback to raw result when output validation fails
    result = failing_output_method(param="value")

    # Should get the raw result (not wrapped in output schema due to validation failure)
    assert result == {"result": "success"}


@patch("requests.get")
@patch("requests.post")
def test_getattribute_both_get_and_post_fail(mock_post, mock_get):
    """Test __getattribute__ when both GET and POST requests fail (line 220)."""
    # Mock both GET and POST to return non-200 status codes
    mock_get_response = Mock()
    mock_get_response.status_code = 404
    mock_get.return_value = mock_get_response

    mock_post_response = Mock()
    mock_post_response.status_code = 500
    mock_post_response.text = "Internal Server Error"
    mock_post.return_value = mock_post_response
<<<<<<< HEAD
    
    dummy_cm = DummyCMWithServiceEndpoints()
=======

    dummy_cm = DummyCM()
>>>>>>> e3f77138
    dummy_cm._service_endpoints = {"test": DummySchema}

    proxy_cm = ProxyConnectionManager(gateway_url="http://gateway", app_name="app", original_cm=dummy_cm)

    # Use object.__getattribute__ to call the ProxyConnectionManager's __getattribute__ method directly
    # This will trigger the gateway request path, and both GET and POST will fail
    with pytest.raises(AttributeError, match="Gateway request failed for 'some_property': 500 - Internal Server Error"):
        ProxyConnectionManager.__getattribute__(proxy_cm, "some_property")

    # Verify both GET and POST were called
    mock_get.assert_called_once_with("http://gateway/app/some_property", timeout=60)
    mock_post.assert_called_once_with("http://gateway/app/some_property", timeout=60)


def test_getattribute_line_195_proxy_method_access():
    """Test that line 195 is executed when accessing proxy methods from instance dict."""
    dummy_cm = DummyCMWithServiceEndpoints()
    dummy_cm._service_endpoints = {"test_method": DummySchema}

    proxy_cm = ProxyConnectionManager(gateway_url="http://gateway", app_name="app", original_cm=dummy_cm)

    # Verify the proxy method was created and is in instance dict
    instance_dict = object.__getattribute__(proxy_cm, "__dict__")
    assert "test_method" in instance_dict
    assert "atest_method" in instance_dict

    # Access the proxy method - this should hit line 195
    sync_method = proxy_cm.test_method
    async_method = proxy_cm.atest_method

    # Verify we got the actual methods
    assert callable(sync_method)
    assert callable(async_method)
    assert sync_method.__name__ == "test_method"
    assert async_method.__name__ == "atest_method"<|MERGE_RESOLUTION|>--- conflicted
+++ resolved
@@ -1,9 +1,5 @@
-<<<<<<< HEAD
-from unittest.mock import Mock, patch, AsyncMock
+from unittest.mock import AsyncMock, Mock, patch
 from typing import Any
-=======
-from unittest.mock import AsyncMock, Mock, patch
->>>>>>> e3f77138
 
 import pytest
 
@@ -29,7 +25,7 @@
     output_schema = DummyOutput
     name = "dummy"
 
-<<<<<<< HEAD
+
 class DummyCM(ConnectionManager):
     pass
 
@@ -45,20 +41,6 @@
         gateway_url="http://gateway", app_name="app", original_cm=dummy_cm
     )
     
-=======
-
-class DummyCM:
-    pass
-
-
-def test_initialization():
-    """Test that ProxyConnectionManager initializes correctly."""
-    dummy_cm = DummyCM()
-    dummy_cm._service_endpoints = {"test": DummySchema}
-
-    proxy_cm = ProxyConnectionManager(gateway_url="http://gateway", app_name="app", original_cm=dummy_cm)
-
->>>>>>> e3f77138
     # Use object.__getattribute__ to avoid triggering the custom __getattribute__
     assert object.__getattribute__(proxy_cm, "gateway_url") == "http://gateway"
     assert object.__getattribute__(proxy_cm, "app_name") == "app"
@@ -67,20 +49,12 @@
 
 def test_url_normalization():
     """Test that gateway URL is properly normalized (no trailing slash)."""
-<<<<<<< HEAD
     dummy_cm = DummyCMWithServiceEndpoints()
     
     proxy_cm = ProxyConnectionManager(
         gateway_url="http://gateway/", app_name="app", original_cm=dummy_cm
     )
     
-=======
-    dummy_cm = DummyCM()
-    dummy_cm._service_endpoints = {"test": DummySchema}
-
-    proxy_cm = ProxyConnectionManager(gateway_url="http://gateway/", app_name="app", original_cm=dummy_cm)
-
->>>>>>> e3f77138
     assert object.__getattribute__(proxy_cm, "gateway_url") == "http://gateway"
 
 
@@ -103,13 +77,8 @@
     mock_response.status_code = 200
     mock_response.json.return_value = {"result": "ok"}
     mock_post.return_value = mock_response
-<<<<<<< HEAD
-    
-    dummy_cm = DummyCMWithServiceEndpoints()
-=======
-
-    dummy_cm = DummyCM()
->>>>>>> e3f77138
+    
+    dummy_cm = DummyCMWithServiceEndpoints()
     dummy_cm._service_endpoints = {"dummy": DummySchema}
 
     proxy_cm = ProxyConnectionManager(gateway_url="http://gateway", app_name="app", original_cm=dummy_cm)
@@ -133,13 +102,8 @@
     mock_response.status_code = 500
     mock_response.text = "Internal Server Error"
     mock_post.return_value = mock_response
-<<<<<<< HEAD
-    
-    dummy_cm = DummyCMWithServiceEndpoints()
-=======
-
-    dummy_cm = DummyCM()
->>>>>>> e3f77138
+    
+    dummy_cm = DummyCMWithServiceEndpoints()
     dummy_cm._service_endpoints = {"dummy": DummySchema}
 
     proxy_cm = ProxyConnectionManager(gateway_url="http://gateway", app_name="app", original_cm=dummy_cm)
@@ -158,13 +122,8 @@
     mock_response.status_code = 200
     mock_response.json.side_effect = Exception("bad json")
     mock_post.return_value = mock_response
-<<<<<<< HEAD
-    
-    dummy_cm = DummyCMWithServiceEndpoints()
-=======
-
-    dummy_cm = DummyCM()
->>>>>>> e3f77138
+    
+    dummy_cm = DummyCMWithServiceEndpoints()
     dummy_cm._service_endpoints = {"dummy": DummySchema}
 
     proxy_cm = ProxyConnectionManager(gateway_url="http://gateway", app_name="app", original_cm=dummy_cm)
@@ -188,13 +147,8 @@
     mock_response.json.return_value = {"result": "ok"}  # json() is synchronous in httpx
     mock_client.post.return_value = mock_response
     mock_client_class.return_value.__aenter__.return_value = mock_client
-<<<<<<< HEAD
-    
-    dummy_cm = DummyCMWithServiceEndpoints()
-=======
-
-    dummy_cm = DummyCM()
->>>>>>> e3f77138
+    
+    dummy_cm = DummyCMWithServiceEndpoints()
     dummy_cm._service_endpoints = {"dummy": DummySchema}
 
     proxy_cm = ProxyConnectionManager(gateway_url="http://gateway", app_name="app", original_cm=dummy_cm)
@@ -212,20 +166,12 @@
 
 def test_getattribute_internal_attrs():
     """Test that internal attributes are accessed directly."""
-<<<<<<< HEAD
     dummy_cm = DummyCMWithServiceEndpoints()
     
     proxy_cm = ProxyConnectionManager(
         gateway_url="http://gateway", app_name="app", original_cm=dummy_cm
     )
     
-=======
-    dummy_cm = DummyCM()
-    dummy_cm._service_endpoints = {"dummy": DummySchema}
-
-    proxy_cm = ProxyConnectionManager(gateway_url="http://gateway", app_name="app", original_cm=dummy_cm)
-
->>>>>>> e3f77138
     # These should be accessible via the normal __getattribute__ without HTTP calls
     assert proxy_cm.gateway_url == "http://gateway"
     assert proxy_cm.app_name == "app"
@@ -239,7 +185,6 @@
     mock_response.status_code = 200
     mock_response.json.return_value = {"foo": "bar"}
     mock_get.return_value = mock_response
-<<<<<<< HEAD
     
     dummy_cm = DummyCMWithServiceEndpoints()
     
@@ -247,14 +192,6 @@
         gateway_url="http://gateway", app_name="app", original_cm=dummy_cm
     )
     
-=======
-
-    dummy_cm = DummyCM()
-    dummy_cm._service_endpoints = {"dummy": DummySchema}
-
-    proxy_cm = ProxyConnectionManager(gateway_url="http://gateway", app_name="app", original_cm=dummy_cm)
-
->>>>>>> e3f77138
     result = proxy_cm.some_property
     assert result["foo"] == "bar"
     mock_get.assert_called_once_with("http://gateway/app/some_property", timeout=60)
@@ -314,7 +251,6 @@
             self._endpoints = {"instance_endpoint": DummySchema, "service_endpoint": DummySchema}
 
     # Create a mock connection manager instance with _service_class set on the instance
-<<<<<<< HEAD
     class MockConnectionManager(ConnectionManager):
         def __init__(self, **kwargs):
             self._service_class = MockService
@@ -326,17 +262,6 @@
         gateway_url="http://gateway", app_name="app", original_cm=mock_cm
     )
     
-=======
-    class MockConnectionManager:
-        pass
-
-    mock_cm = MockConnectionManager()
-    # This simulates a case where the instance stores the service class reference
-    mock_cm._service_class = MockService
-
-    proxy_cm = ProxyConnectionManager(gateway_url="http://gateway", app_name="app", original_cm=mock_cm)
-
->>>>>>> e3f77138
     # Verify that the endpoints were extracted from the service class via instance attribute
     service_endpoints = object.__getattribute__(proxy_cm, "_service_endpoints")
 
@@ -546,12 +471,7 @@
 
 def test_infer_endpoints_from_methods():
     """Test fallback endpoint inference when service endpoints are not available."""
-<<<<<<< HEAD
     class MockCM(ConnectionManager):
-=======
-
-    class MockCM:
->>>>>>> e3f77138
         def some_method(self):
             pass
 
@@ -739,13 +659,8 @@
     mock_response.json.side_effect = Exception("JSON parse error")
     mock_response.text = "raw response text"
     mock_get.return_value = mock_response
-<<<<<<< HEAD
-    
-    dummy_cm = DummyCMWithServiceEndpoints()
-=======
-
-    dummy_cm = DummyCM()
->>>>>>> e3f77138
+    
+    dummy_cm = DummyCMWithServiceEndpoints()
     dummy_cm._service_endpoints = {"test": DummySchema}
 
     proxy_cm = ProxyConnectionManager(gateway_url="http://gateway", app_name="app", original_cm=dummy_cm)
@@ -773,13 +688,8 @@
     mock_post_response.json.side_effect = Exception("JSON parse error")
     mock_post_response.text = "post response text"
     mock_post.return_value = mock_post_response
-<<<<<<< HEAD
-    
-    dummy_cm = DummyCMWithServiceEndpoints()
-=======
-
-    dummy_cm = DummyCM()
->>>>>>> e3f77138
+    
+    dummy_cm = DummyCMWithServiceEndpoints()
     dummy_cm._service_endpoints = {"test": DummySchema}
 
     proxy_cm = ProxyConnectionManager(gateway_url="http://gateway", app_name="app", original_cm=dummy_cm)
@@ -926,13 +836,8 @@
     mock_post_response.status_code = 500
     mock_post_response.text = "Internal Server Error"
     mock_post.return_value = mock_post_response
-<<<<<<< HEAD
-    
-    dummy_cm = DummyCMWithServiceEndpoints()
-=======
-
-    dummy_cm = DummyCM()
->>>>>>> e3f77138
+    
+    dummy_cm = DummyCMWithServiceEndpoints()
     dummy_cm._service_endpoints = {"test": DummySchema}
 
     proxy_cm = ProxyConnectionManager(gateway_url="http://gateway", app_name="app", original_cm=dummy_cm)
